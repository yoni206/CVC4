--- conflicted
+++ resolved
@@ -79,12 +79,8 @@
 	RND-small.smt2 \
 	RNDPRE_4_1-dd-nqe.smt2 \
 	set8.smt2 \
-<<<<<<< HEAD
-	z3.620661-no-fv-trigger.smt2
-=======
 	z3.620661-no-fv-trigger.smt2 \
 	arith-rec-fun.smt2
->>>>>>> 30398e85
 
 # removed because they take more than 20s
 #		javafe.ast.ArrayInit.35.smt2
