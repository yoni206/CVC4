--- conflicted
+++ resolved
@@ -1,10 +1,6 @@
 ; COMMAND-LINE: --polite-optimize=none
 ; COMMAND-LINE: --polite-optimize=coarse
 ; COMMAND-LINE: --polite-optimize=fine
-<<<<<<< HEAD
-; EXPECT: unsat
-=======
->>>>>>> 4c3aeb51
 (set-logic ALL)
 (set-info :status unsat)
 (declare-datatypes ((list 0)) (
