--- conflicted
+++ resolved
@@ -1,15 +1,10 @@
-<<<<<<< HEAD
-; COMMAND-LINE:  --solve-bv-as-int=bv --no-check-proofs --no-check-unsat-cores
-; COMMAND-LINE:  --solve-bv-as-int=sum --bvand-integer-granularity=1    --no-check-proofs --no-check-unsat-cores
-=======
 ; COMMAND-LINE: --solve-bv-as-int=sum --bvand-integer-granularity=1 --no-check-models  --no-check-unsat-cores
->>>>>>> 64eae483
 ; EXPECT: unsat
 (set-logic QF_BV)
-(declare-fun T4_180 () (_ BitVec 16))
+(declare-fun T4_180 () (_ BitVec 32))
 (assert (and 
-(= (bvmul T4_180 (_ bv1056 16)) (_ bv0 16)) 
-(not (= (bvmul T4_180 (_ bv1408 16)) (_ bv0 16))) 
+(= (bvmul T4_180 (_ bv1056 32)) (_ bv0 32)) 
+(not (= (bvmul T4_180 (_ bv1408 32)) (_ bv0 32))) 
 )
 )
 (check-sat)