--- conflicted
+++ resolved
@@ -930,97 +930,6 @@
         tnull[0]
 
 
-def test_is_integer(solver):
-<<<<<<< HEAD
-  int1 = solver.mkInteger("-18446744073709551616")
-  int2 = solver.mkInteger("-18446744073709551615")
-  int3 = solver.mkInteger("-4294967296")
-  int4 = solver.mkInteger("-4294967295")
-  int5 = solver.mkInteger("-10")
-  int6 = solver.mkInteger("0")
-  int7 = solver.mkInteger("10")
-  int8 = solver.mkInteger("4294967295")
-  int9 = solver.mkInteger("4294967296")
-  int10 = solver.mkInteger("18446744073709551615")
-  int11 = solver.mkInteger("18446744073709551616")
-  int12 = solver.mkInteger("-0")
-
-  with pytest.raises(RuntimeError):
-      solver.mkInteger("")
-  with pytest.raises(RuntimeError):
-      solver.mkInteger("-")
-  with pytest.raises(RuntimeError):
-      solver.mkInteger("-1-")
-  with pytest.raises(RuntimeError):
-      solver.mkInteger("0.0")
-  with pytest.raises(RuntimeError):
-      solver.mkInteger("-0.1")
-  with pytest.raises(RuntimeError):
-      solver.mkInteger("012")
-  with pytest.raises(RuntimeError):
-      solver.mkInteger("0000")
-  with pytest.raises(RuntimeError):
-      solver.mkInteger("-01")
-  with pytest.raises(RuntimeError):
-      solver.mkInteger("-00")
-
-  assert int1.isIntegerValue()
-  assert int2.isIntegerValue()
-  assert int3.isIntegerValue()
-  assert int4.isIntegerValue()
-  assert int5.isIntegerValue()
-  assert int6.isIntegerValue()
-  assert int7.isIntegerValue()
-  assert int8.isIntegerValue()
-  assert int9.isIntegerValue()
-  assert int10.isIntegerValue()
-  assert int11.isIntegerValue()
-
-
-def test_get_string(solver):
-  s1 = solver.mkString("abcde")
-  assert s1.isStringValue()
-  assert s1.getStringValue() == str("abcde")
-
-def test_get_real(solver):
-  real1 = solver.mkReal("0");
-  real2 = solver.mkReal(".0");
-  real3 = solver.mkReal("-17");
-  real4 = solver.mkReal("-3/5");
-  real5 = solver.mkReal("12.7");
-  real6 = solver.mkReal("1/4294967297");
-  real7 = solver.mkReal("4294967297");
-  real8 = solver.mkReal("1/18446744073709551617");
-  real9 = solver.mkReal("18446744073709551617");
-
-  assert real1.isRealValue()
-  assert real2.isRealValue()
-  assert real3.isRealValue()
-  assert real4.isRealValue()
-  assert real5.isRealValue()
-  assert real6.isRealValue()
-  assert real7.isRealValue()
-  assert real8.isRealValue()
-  assert real9.isRealValue()
-
-  assert "0" == real1.getRealValue()
-
-  assert "0" == real2.getRealValue()
-
-  assert "-17" == real3.getRealValue()
-
-  assert "-3/5" == real4.getRealValue()
-
-  assert "127/10" == real5.getRealValue()
-
-  assert "1/4294967297" == real6.getRealValue()
-
-  assert "4294967297" == real7.getRealValue()
-
-  assert "1/18446744073709551617" == real8.getRealValue()
-
-  assert "18446744073709551617" == real9.getRealValue()
-
 def test_get_const_array_base(solver):
   intsort = solver.getIntegerSort();
   arrsort = solver.mkArraySort(intsort, intsort);
@@ -1029,54 +938,6 @@
 
   assert constarr.isConstArray()
   assert one ==  constarr.getConstArrayBase()
-
-def test_get_boolean(solver):
-  b1 = solver.mkBoolean(True);
-  b2 = solver.mkBoolean(False);
-
-  assert b1.isBooleanValue()
-  assert b2.isBooleanValue()
-  assert b1.getBooleanValue()
-  assert not b2.getBooleanValue()
-
-def test_get_bit_vector(solver):
-  b1 = solver.mkBitVector(8, 15);
-  b2 = solver.mkBitVector("00001111", 2);
-  b3 = solver.mkBitVector("15", 10);
-  b4 = solver.mkBitVector("0f", 16);
-  b5 = solver.mkBitVector(8, "00001111", 2);
-  b6 = solver.mkBitVector(8, "15", 10);
-  b7 = solver.mkBitVector(8, "0f", 16);
-
-  assert b1.isBitVectorValue()
-  assert b2.isBitVectorValue()
-  assert b3.isBitVectorValue()
-  assert b4.isBitVectorValue()
-  assert b5.isBitVectorValue()
-  assert b6.isBitVectorValue()
-  assert b7.isBitVectorValue()
-
-  assert "00001111" == b1.getBitVectorValue(2)
-  assert "15" == b1.getBitVectorValue(10)
-  assert "f" == b1.getBitVectorValue(16)
-  assert "00001111" == b2.getBitVectorValue(2)
-  assert "15" == b2.getBitVectorValue(10)
-  assert "f" == b2.getBitVectorValue(16)
-  assert "1111" == b3.getBitVectorValue(2)
-  assert "15" == b3.getBitVectorValue(10)
-  assert "f" == b3.getBitVectorValue(16)
-  assert "00001111" == b4.getBitVectorValue(2)
-  assert "15" == b4.getBitVectorValue(10)
-  assert "f" == b4.getBitVectorValue(16)
-  assert "00001111" == b5.getBitVectorValue(2)
-  assert "15" == b5.getBitVectorValue(10)
-  assert "f" == b5.getBitVectorValue(16)
-  assert "00001111" == b6.getBitVectorValue(2)
-  assert "15" == b6.getBitVectorValue(10)
-  assert "f" == b6.getBitVectorValue(16)
-  assert "00001111" == b7.getBitVectorValue(2)
-  assert "15" == b7.getBitVectorValue(10)
-  assert "f" == b7.getBitVectorValue(16)
 
 def test_get_abstract_value(solver):
   v1 = solver.mkAbstractValue(1);
@@ -1188,7 +1049,8 @@
 
   assert (s, 3) == t1.getUninterpretedValue()
   assert (s, 5) == t2.getUninterpretedValue()
-=======
+
+def test_is_integer(solver):
     int1 = solver.mkInteger("-18446744073709551616")
     int2 = solver.mkInteger("-18446744073709551615")
     int3 = solver.mkInteger("-4294967296")
@@ -1332,7 +1194,6 @@
     assert "00001111" == b7.getBitVectorValue(2)
     assert "15" == b7.getBitVectorValue(10)
     assert "f" == b7.getBitVectorValue(16)
->>>>>>> 6edc06b3
 
 
 def test_const_array(solver):
