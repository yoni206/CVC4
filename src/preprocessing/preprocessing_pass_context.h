--- conflicted
+++ resolved
@@ -88,7 +88,6 @@
    */
   void recordSymbolsInAssertions(const std::vector<Node>& assertions);
 
-<<<<<<< HEAD
   /**
    * Notify learned literal. This method is called when a literal is
    * entailed by the current set of assertions.
@@ -101,10 +100,8 @@
    * Get the learned literals
    */
   std::vector<Node>& getLearnedLiterals();
-=======
   /** The the proof node manager associated with this context, if it exists */
   ProofNodeManager* getProofNodeManager();
->>>>>>> 63954066
 
  private:
   /** Pointer to the SmtEngine that this context was created in. */
