--- conflicted
+++ resolved
@@ -1,10 +1,9 @@
-<<<<<<< HEAD
 /*********************                                                        */
 /*! \file bv_to_int.h
  ** \verbatim
  ** Top contributors (to current version):
  **   Yoni Zohar
- ** This file is part of the CVC4 project.
+ ** This file is part of the cvc5 project.
  ** Copyright (c) 2009-2020 by the authors listed in the file AUTHORS
  ** in the top-level source directory and their institutional affiliations.
  ** All rights reserved.  See the file COPYING in the top-level source
@@ -12,78 +11,10 @@
  **
  ** \brief The BVToInt preprocessing pass
  **/
-=======
-/******************************************************************************
- * Top contributors (to current version):
- *   Yoni Zohar, Gereon Kremer, Makai Mann
- *
- * This file is part of the cvc5 project.
- *
- * Copyright (c) 2009-2021 by the authors listed in the file AUTHORS
- * in the top-level source directory and their institutional affiliations.
- * All rights reserved.  See the file COPYING in the top-level source
- * directory for licensing information.
- * ****************************************************************************
- *
- * The BVToInt preprocessing pass
- *
- * Converts bit-vector formulas to integer formulas.
- * The conversion is implemented using a translation function Tr,
- * roughly described as follows:
- *
- * Tr(x) = fresh_x for every bit-vector variable x, where fresh_x is a fresh
- *         integer variable.
- * Tr(c) = the integer value of c, for any bit-vector constant c.
- * Tr((bvadd s t)) = Tr(s) + Tr(t) mod 2^k, where k is the bit width of
- *         s and t.
- * Similar transformations are done for bvmul, bvsub, bvudiv, bvurem, bvneg,
- *         bvnot, bvconcat, bvextract
- * Tr((_ zero_extend m) x) = Tr(x)
- * Tr((_ sign_extend m) x) = ite(msb(x)=0, x, 2^k*(2^m-1) + x))
- * explanation: if the msb is 0, this is the same as zero_extend,
- * which does not change the integer value.
- * If the msb is 1, then the result should correspond to
- * concat(1...1, x), with m 1's.
- * m 1's is 2^m-1, and multiplying it by x's width (k) moves it
- * to the front.
- *
- * Tr((bvand s t)) depends on the granularity, which is provided by the user
- * when enabling this preprocessing pass.
- * We divide s and t to blocks.
- * The size of each block is the granularity, and so the number of
- * blocks is:
- * bit width/granularity (rounded down).
- * We create an ITE that represents an arbitrary block,
- * and then create a sum by mutiplying each block by the
- * appropriate power of two.
- * More formally:
- * Let g denote the granularity.
- * Let k denote the bit width of s and t.
- * Let b denote floor(k/g) if k >= g, or just k otherwise.
- * Tr((bvand s t)) =
- * Sigma_{i=0}^{b-1}(bvand s[(i+1)*g, i*g] t[(i+1)*g, i*g])*2^(i*g)
- *
- * Similar transformations are done for bvor, bvxor, bvxnor, bvnand, bvnor.
- *
- * Tr((bvshl a b)) = ite(Tr(b) >= k, 0, Tr(a)*ITE), where k is the bit width of
- *         a and b, and ITE represents exponentiation up to k, that is:
- * ITE = ite(Tr(b)=0, 1, ite(Tr(b)=1), 2, ite(Tr(b)=2, 4, ...))
- * Similar transformations are done for bvlshr.
- *
- * Tr(a=b) = Tr(a)=Tr(b)
- * Tr((bvult a b)) = Tr(a) < Tr(b)
- * Similar transformations are done for bvule, bvugt, and bvuge.
- *
- * Bit-vector operators that are not listed above are either eliminated using
- * the function eliminationPass, or are not supported.
- *
- */
->>>>>>> b61070cf
 
-#include "cvc5_private.h"
 
-#ifndef __CVC5__PREPROCESSING__PASSES__BV_TO_INT_H
-#define __CVC5__PREPROCESSING__PASSES__BV_TO_INT_H
+#ifndef __cvc5__PREPROCESSING__PASSES__BV_TO_INT_H
+#define __cvc5__PREPROCESSING__PASSES__BV_TO_INT_H
 
 #include "context/cdhashmap.h"
 #include "context/cdo.h"
@@ -112,63 +43,11 @@
   void addSkolemDefinitions(const std::map<Node, Node>& skolems);
   void defineBVUFAsIntUF(Node bvUF, Node intUF);
 
-<<<<<<< HEAD
   IntBlaster d_intBlaster;
-=======
-  /**
-   * @param bvUF is an uninterpreted function symbol from the original formula
-   * @return a fresh uninterpreted function symbol, obtained from bvUF
-     by replacing every argument of type BV to an argument of type Integer,
-     and the return type becomes integer in case it was BV.
-   */
-  Node translateFunctionSymbol(Node bvUF);
-
-  /**
-   * Performs the actual translation to integers for nodes
-   * that have children.
-   */
-  Node translateWithChildren(Node original,
-                             const std::vector<Node>& translated_children);
-
-  /**
-   * Performs the actual translation to integers for nodes
-   * that don't have children (variables, constants, uninterpreted function
-   * symbols).
-   */
-  Node translateNoChildren(Node original);
-
-  /**
-   * Caches for the different functions
-   */
-  CDNodeMap d_binarizeCache;
-  CDNodeMap d_eliminationCache;
-  CDNodeMap d_rebuildCache;
-  CDNodeMap d_bvToIntCache;
-
-  /**
-   * Node manager that is used throughout the pass
-   */
-  NodeManager* d_nm;
-
-  /**
-   * A set of constraints of the form 0 <= x < 2^k
-   * These are added for every new integer variable that we introduce.
-   */
-  context::CDHashSet<Node> d_rangeAssertions;
-
-  /**
-   * Useful constants
-   */
-  Node d_zero;
-  Node d_one;
-  
-  /** helper class for handeling bvand translation */
-  theory::arith::nl::IAndUtils d_iandUtils;
->>>>>>> b61070cf
 };
 
 }  // namespace passes
 }  // namespace preprocessing
 }  // namespace cvc5
 
-#endif /* __CVC5__PREPROCESSING__PASSES__BV_TO_INT_H */+#endif /* __cvc5__PREPROCESSING__PASSES__BV_TO_INT_H */