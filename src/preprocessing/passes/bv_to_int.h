--- conflicted
+++ resolved
@@ -2,9 +2,9 @@
 /*! \file bv_to_int.h
  ** \verbatim
  ** Top contributors (to current version):
- **   Yoni Zohar, Gereon Kremer, Makai Mann
+ **   Yoni Zohar
  ** This file is part of the CVC4 project.
- ** Copyright (c) 2009-2021 by the authors listed in the file AUTHORS
+ ** Copyright (c) 2009-2020 by the authors listed in the file AUTHORS
  ** in the top-level source directory and their institutional affiliations.
  ** All rights reserved.  See the file COPYING in the top-level source
  ** directory for licensing information.\endverbatim
@@ -18,14 +18,11 @@
 #define __CVC4__PREPROCESSING__PASSES__BV_TO_INT_H
 
 #include "context/cdhashmap.h"
-#include "context/cdhashset.h"
+#include "context/cdo.h"
+#include "context/context.h"
 #include "preprocessing/preprocessing_pass.h"
-<<<<<<< HEAD
-#include "theory/arith/nl/iand_utils.h"
-=======
 #include "preprocessing/preprocessing_pass_context.h"
 #include "theory/bv/int_blaster.h"
->>>>>>> 6bc2bebd
 
 namespace CVC4 {
 namespace preprocessing {
@@ -41,202 +38,6 @@
  protected:
   PreprocessingPassResult applyInternal(
       AssertionPipeline* assertionsToPreprocess) override;
-<<<<<<< HEAD
-  /**
-   * A generic function that creates a logical shift node (either left or
-   * right). a << b gets translated to a * 2^b mod 2^k, where k is the bit
-   * width. a >> b gets translated to a div 2^b mod 2^k, where k is the bit
-   * width. The exponentiation operation is translated to an ite for possible
-   * values of the exponent, from 0 to k-1.
-   * If the right operand of the shift is greater than k-1,
-   * the result is 0.
-   * @param children the two operands for the shift
-   * @param bvsize the original bit widths of the operands
-   *                (before translation to integers)
-   * @param  isLeftShift true iff the desired operation is a left shift.
-   * @return a node representing the shift.
-   *
-   */
-  Node createShiftNode(std::vector<Node> children,
-                       uint64_t bvsize,
-                       bool isLeftShift);
-
-  /**
-   * Returns a node that represents the bitwise negation of n.
-   */
-  Node createBVNotNode(Node n, uint64_t bvsize);
-
-  /**
-   * The result is an integer term and is computed
-   * according to the translation specified above.
-   * @param n is a bit-vector term or formula to be translated.
-   * @return integer node that corresponds to n.
-   */
-  Node bvToInt(Node n);
-
-  /**
-   * Whenever we introduce an integer variable that represents a bit-vector
-   * variable, we need to guard the range of the newly introduced variable.
-   * For bit width k, the constraint is 0 <= newVar < 2^k.
-   * @param newVar the newly introduced integer variable
-   * @param k the bit width of the original bit-vector variable.
-   * @return a node representing the range constraint.
-   */
-  Node mkRangeConstraint(Node newVar, uint64_t k);
-
-  /**
-   * In the translation to integers, it is convenient to assume that certain
-   * bit-vector operators do not occur in the original formula (e.g., repeat).
-   * This function eliminates all these operators.
-   */
-  Node eliminationPass(Node n);
-
-  /**
-   * Some bit-vector operators (e.g., bvadd, bvand) are binary, but allow more
-   * than two arguments as a syntactic sugar.
-   * For example, we can have a node for (bvand x y z), 
-   * that represents (bvand (x (bvand y z))).
-   * This function makes all such operators strictly binary.
-   */
-  Node makeBinary(Node n);
-
-  /**
-   * @param k A non-negative integer
-   * @return A node that represents the constant 2^k
-   */
-  Node pow2(uint64_t k);
-
-  /**
-   * @param k A positive integer k
-   * @return A node that represent the constant 2^k-1
-   * For example, if k is 4, the result is a node representing the
-   * constant 15.
-   */
-  Node maxInt(uint64_t k);
-
-  /**
-   * @param n A node representing an integer term
-   * @param exponent A non-negative integer
-   * @return A node representing (n mod (2^exponent))
-   */
-  Node modpow2(Node n, uint64_t exponent);
-
-  bool childrenTypesChanged(Node n);
-
-  /**
-   * Add the range assertions collected in d_rangeAssertions
-   * (using mkRangeConstraint) to the assertion pipeline.
-   * If there are no range constraints, do nothing.
-   * If there is a single range constraint, add it to the pipeline.
-   * Otherwise, add all of them as a single conjunction
-   */
-  void addFinalizeRangeAssertions(AssertionPipeline* assertionsToPreprocess);
-
-  /**
-   * @param quantifiedNode a node whose main operator is forall/exists.
-   * @return a node opbtained from quantifiedNode by:
-   * 1. Replacing all bound BV variables by new bound integer variables.
-   * 2. Add range constraints for the new variables, induced by the original
-   * bit-width. These range constraints are added with "AND" in case of exists
-   * and with "IMPLIES" in case of forall.
-   */
-  Node translateQuantifiedFormula(Node quantifiedNode);
-
-  /**
-   * Reconstructs a node whose main operator cannot be
-   * translated to integers.
-   * Reconstruction is done by casting to integers/bit-vectors
-   * as needed.
-   * For example, if node is (select A x) where A
-   * is a bit-vector array, we do not change A to be
-   * an integer array, even though x was translated
-   * to integers.
-   * In this case we cast x to (bv2nat x) during
-   * the reconstruction.
-   *
-   * @param originalNode the node that we are reconstructing
-   * @param resultType the desired type for the reconstruction
-   * @param translated_children the children of originalNode
-   *        after their translation to integers.
-   * @return A node with originalNode's operator that has type resultType.
-   */
-  Node reconstructNode(Node originalNode,
-                       TypeNode resultType,
-                       const std::vector<Node>& translated_children);
-
-  /**
-   * A useful utility function.
-   * if n is an integer and tn is bit-vector,
-   * applies the IntToBitVector operator on n.
-   * if n is a vit-vector and tn is integer,
-   * applies BitVector_TO_NAT operator.
-   * Otherwise, keeps n intact.
-   */
-  Node castToType(Node n, TypeNode tn);
-
-  /**
-   * When a UF f is translated to a UF g,
-   * we add a define-fun command to the smt-engine
-   * to relate between f and g.
-   * We do the same when f and g are just variables.
-   * This is useful, for example, when asking
-   * for a model-value of a term that includes the
-   * original UF f.
-   * @param bvUF the original function or variable
-   * @param intUF the translated function or variable
-   */
-  void defineBVUFAsIntUF(Node bvUF, Node intUF);
-
-  /**
-   * @param bvUF is an uninterpreted function symbol from the original formula
-   * @return a fresh uninterpreted function symbol, obtained from bvUF
-     by replacing every argument of type BV to an argument of type Integer,
-     and the return type becomes integer in case it was BV.
-   */
-  Node translateFunctionSymbol(Node bvUF);
-
-  /**
-   * Performs the actual translation to integers for nodes
-   * that have children.
-   */
-  Node translateWithChildren(Node original,
-                             const std::vector<Node>& translated_children);
-
-  /**
-   * Performs the actual translation to integers for nodes
-   * that don't have children (variables, constants, uninterpreted function
-   * symbols).
-   */
-  Node translateNoChildren(Node original);
-
-  /**
-   * Caches for the different functions
-   */
-  CDNodeMap d_binarizeCache;
-  CDNodeMap d_eliminationCache;
-  CDNodeMap d_rebuildCache;
-  CDNodeMap d_bvToIntCache;
-
-  /**
-   * Node manager that is used throughout the pass
-   */
-  NodeManager* d_nm;
-
-  /**
-   * A set of constraints of the form 0 <= x < 2^k
-   * These are added for every new integer variable that we introduce.
-   */
-  context::CDHashSet<Node, NodeHashFunction> d_rangeAssertions;
-
-  /**
-   * Useful constants
-   */
-  Node d_zero;
-  Node d_one;
-  
-  /** helper class for handeling bvand translation */
-  theory::arith::nl::IAndUtils d_iandUtils;
-=======
 
   void addFinalizeAssertions(AssertionPipeline* assertionsToPreprocess,
                              const std::vector<Node>& additionalConstraints);
@@ -244,7 +45,6 @@
   void defineBVUFAsIntUF(Node bvUF, Node intUF);
 
   IntBlaster d_intBlaster;
->>>>>>> 6bc2bebd
 };
 
 }  // namespace passes
