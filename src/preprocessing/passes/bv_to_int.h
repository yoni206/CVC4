--- conflicted
+++ resolved
@@ -226,17 +226,10 @@
    * @param bvUF the original function
    * @param intUF the translated function
    */
-<<<<<<< HEAD
-  void defineBVUFAsIntUF(Node bvUF);
-
-  /**
-   * @parm bvUF is an uninterpreted function symbol from the original formula
-=======
   void defineBVUFAsIntUF(Node bvUF, Node intUF);
 
   /**
    * @param bvUF is an uninterpreted function symbol from the original formula
->>>>>>> 3a45b7d9
    * @return a fresh uninterpreted function symbol, obtained from bvUF
      by replacing every argument of type BV to an argument of type Integer,
      and the return type becomes integer in case it was BV.
