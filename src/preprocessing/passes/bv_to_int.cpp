--- conflicted
+++ resolved
@@ -292,13 +292,8 @@
 		Node plus = d_nm->mkNode(kind::PLUS, intized_children);
 		Node multSig = d_nm->mkNode(kind::MULT, sigma, pow2(bvsize));
 		d_bvToIntCache[current] = d_nm->mkNode(kind::MINUS,plus, multSig);
-<<<<<<< HEAD
-		d_rangeAssertions.push_back(mkRangeConstraint(sigma, 0));
-		d_rangeAssertions.push_back(mkRangeConstraint(d_bvToIntCache[current], bvsize));
-=======
 		d_rangeAssertions.insert(mkRangeConstraint(sigma, 0));
 		d_rangeAssertions.insert(mkRangeConstraint(d_bvToIntCache[current], bvsize));
->>>>>>> 6efb2b40
 	      }
               break;
             }
@@ -323,21 +318,12 @@
 		Node sig_lower = d_nm->mkNode(kind::LEQ, d_nm->mkConst<Rational>(0), sigma);
 		if (intized_children[0].isConst()) {
 		  Node sig_upper = d_nm->mkNode(kind::LT, sigma, intized_children[0]);
-<<<<<<< HEAD
-		  d_rangeAssertions.push_back(d_nm->mkNode(kind::AND, sig_lower, sig_upper));
-		} else if (intized_children[1].isConst()) {
-		  Node sig_upper = d_nm->mkNode(kind::LT, sigma, intized_children[1]);
-		  d_rangeAssertions.push_back(d_nm->mkNode(kind::AND, sig_lower, sig_upper));
-		} else {
-		  d_rangeAssertions.push_back(mkRangeConstraint(d_bvToIntCache[current], bvsize));
-=======
 		  d_rangeAssertions.insert(d_nm->mkNode(kind::AND, sig_lower, sig_upper));
 		} else if (intized_children[1].isConst()) {
 		  Node sig_upper = d_nm->mkNode(kind::LT, sigma, intized_children[1]);
 		  d_rangeAssertions.insert(d_nm->mkNode(kind::AND, sig_lower, sig_upper));
 		} else {
 		  d_rangeAssertions.insert(mkRangeConstraint(d_bvToIntCache[current], bvsize));
->>>>>>> 6efb2b40
 		}
 	      }
 	      break;
