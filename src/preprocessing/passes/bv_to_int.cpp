--- conflicted
+++ resolved
@@ -716,16 +716,8 @@
         uint64_t bvsize = original.getType().getBitVectorSize();
         translation = newVar;
         d_rangeAssertions.insert(mkRangeConstraint(newVar, bvsize));
-<<<<<<< HEAD
-        std::vector<Expr> args;
-        Node intToBVOp = d_nm->mkConst<IntToBitVector>(IntToBitVector(bvsize));
-        Node newNode = d_nm->mkNode(intToBVOp, newVar);
-        smt::currentSmtEngine()->defineFunction(
-            original.toExpr(), args, newNode.toExpr(), true);
-      }
-=======
         defineBVUFAsIntUF(original, newVar);
->>>>>>> e61c6ecf
+      }
     }
     else if (original.getType().isFunction())
     {
@@ -790,18 +782,10 @@
 
 void BVToInt::defineBVUFAsIntUF(Node bvUF, Node intUF)
 {
-<<<<<<< HEAD
-  // get domain and range of the original function
-  TypeNode tn = bvUF.getType();
-  vector<TypeNode> bvDomain = tn.getArgTypes();
-  TypeNode bvRange = tn.getRangeType();
-
-=======
   // The resulting term
   Node result;
   // The type of the resulting term
   TypeNode resultType;
->>>>>>> e61c6ecf
   // symbolic arguments of original function
   vector<Expr> args;
   if (!bvUF.getType().isFunction()) {
