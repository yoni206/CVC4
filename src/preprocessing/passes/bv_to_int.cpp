/*********************                                                        */
/*! \file bv_to_int.cpp
 ** \verbatim
 ** Top contributors (to current version):
 **   Yoni Zohar, Ahmed Irfan
 ** This file is part of the CVC4 project.
 ** Copyright (c) 2009-2020 by the authors listed in the file AUTHORS
 ** in the top-level source directory) and their institutional affiliations.
 ** All rights reserved.  See the file COPYING in the top-level source
 ** directory for licensing information.\endverbatim
 **
 ** \brief The BVToInt preprocessing pass
 **
 ** Converts bit-vector operations into integer operations.
 **
 **/

#include "preprocessing/passes/bv_to_int.h"

#include <cmath>
#include <string>
#include <unordered_map>
#include <vector>

#include "expr/node.h"
#include "expr/node_algorithm.h"
#include "options/uf_options.h"
#include "theory/bv/theory_bv_rewrite_rules_operator_elimination.h"
#include "theory/bv/theory_bv_rewrite_rules_simplification.h"
#include "theory/rewriter.h"

namespace CVC4 {
namespace preprocessing {
namespace passes {

using namespace CVC4::theory;
using namespace CVC4::theory::bv;

namespace {

Rational intpow2(uint64_t b)
{
  return Rational(Integer(2).pow(b), Integer(1));
}

/**
 * Helper functions for createBitwiseNode
 */


} //end empty namespace

Node BVToInt::mkRangeConstraint(Node newVar, uint64_t k)
{
  Node lower = d_nm->mkNode(kind::LEQ, d_zero, newVar);
  Node upper = d_nm->mkNode(kind::LT, newVar, pow2(k));
  Node result = d_nm->mkNode(kind::AND, lower, upper);
  return Rewriter::rewrite(result);
}

Node BVToInt::maxInt(uint64_t k)
{
  Assert(k > 0);
  Rational max_value = intpow2(k) - 1;
  return d_nm->mkConst<Rational>(max_value);
}

Node BVToInt::pow2(uint64_t k)
{
  Assert(k >= 0);
  return d_nm->mkConst<Rational>(intpow2(k));
}

Node BVToInt::modpow2(Node n, uint64_t exponent)
{
  Node p2 = d_nm->mkConst<Rational>(intpow2(exponent));
  return d_nm->mkNode(kind::INTS_MODULUS_TOTAL, n, p2);
}

/**
 * Binarizing n via post-order traversal.
 */
Node BVToInt::makeBinary(Node n)
{
  vector<Node> toVisit;
  toVisit.push_back(n);
  while (!toVisit.empty())
  {
    Node current = toVisit.back();
    uint64_t numChildren = current.getNumChildren();
    if (d_binarizeCache.find(current) == d_binarizeCache.end())
    {
      /**
       * We still haven't visited the sub-dag rooted at the current node.
       * In this case, we:
       * mark that we have visited this node by assigning a null node to it in
       * the cache, and add its children to toVisit.
       */
      d_binarizeCache[current] = Node();
      toVisit.insert(toVisit.end(), current.begin(), current.end());
    }
    else if (d_binarizeCache[current].get().isNull())
    {
      /*
       * We already visited the sub-dag rooted at the current node,
       * and binarized all its children.
       * Now we binarize the current node itself.
       */
      toVisit.pop_back();
      kind::Kind_t k = current.getKind();
      if ((numChildren > 2)
          && (k == kind::BITVECTOR_PLUS || k == kind::BITVECTOR_MULT
              || k == kind::BITVECTOR_AND || k == kind::BITVECTOR_OR
              || k == kind::BITVECTOR_XOR || k == kind::BITVECTOR_CONCAT))
      {
        // We only binarize bvadd, bvmul, bvand, bvor, bvxor, bvconcat
        Assert(d_binarizeCache.find(current[0]) != d_binarizeCache.end());
        Node result = d_binarizeCache[current[0]];
        for (uint64_t i = 1; i < numChildren; i++)
        {
          Assert(d_binarizeCache.find(current[i]) != d_binarizeCache.end());
          Node child = d_binarizeCache[current[i]];
          result = d_nm->mkNode(current.getKind(), result, child);
        }
	d_binarizeCache[current] = result;
      }
      else if (numChildren > 0)
      {
        // current has children, but we do not binarize it
        NodeBuilder<> builder(k);
        if (current.getMetaKind() == kind::metakind::PARAMETERIZED)
        {
          builder << current.getOperator();
        }
        for (Node child : current)
        {
          builder << d_binarizeCache[child].get();
        }
        d_binarizeCache[current] = builder.constructNode();
      }
      else
      {
        // current has no children
        d_binarizeCache[current] = current;
      }
    }
    else
    {
      // We already binarized current and it is in the cache.
      toVisit.pop_back();
    }
  }
  return d_binarizeCache[n];
}

/**
 * We traverse n and perform rewrites both on the way down and on the way up.
 * On the way down we rewrite the node but not it's children.
 * On the way up, we update the node's children to the rewritten ones.
 * For each sub-node, we perform rewrites to eliminate operators.
 * Then, the original children are added to toVisit stack so that we rewrite
 * them as well.
 */
Node BVToInt::eliminationPass(Node n)
{
  std::vector<Node> toVisit;
  toVisit.push_back(n);
  Node current;
  while (!toVisit.empty())
  {
    current = toVisit.back();
    //assert that the node is binarized
    kind::Kind_t k = current.getKind();
    uint64_t numChildren = current.getNumChildren();
    Assert((numChildren == 2) || !(k == kind::BITVECTOR_PLUS || k == kind::BITVECTOR_MULT
              || k == kind::BITVECTOR_AND || k == kind::BITVECTOR_OR
              || k == kind::BITVECTOR_XOR || k == kind::BITVECTOR_CONCAT));
    toVisit.pop_back();
    bool inEliminationCache =
        (d_eliminationCache.find(current) != d_eliminationCache.end());
    bool inRebuildCache =
        (d_rebuildCache.find(current) != d_rebuildCache.end());
    if (!inEliminationCache)
    {
      // current is not the elimination of any previously-visited node
      // current hasn't been eliminated yet.
      // eliminate operators from it
      Node currentEliminated =
          FixpointRewriteStrategy<RewriteRule<UdivZero>,
                                  RewriteRule<SdivEliminateFewerBitwiseOps>,
                                  RewriteRule<SremEliminateFewerBitwiseOps>,
                                  RewriteRule<SmodEliminateFewerBitwiseOps>,
                                  RewriteRule<XnorEliminate>,
                                  RewriteRule<NandEliminate>,
                                  RewriteRule<NorEliminate>,
                                  RewriteRule<NegEliminate>,
                                  RewriteRule<XorEliminate>,
                                  RewriteRule<OrEliminate>,
                                  RewriteRule<SubEliminate>,
                                  RewriteRule<RepeatEliminate>,
                                  RewriteRule<RotateRightEliminate>,
                                  RewriteRule<RotateLeftEliminate>,
                                  RewriteRule<CompEliminate>,
                                  RewriteRule<SleEliminate>,
                                  RewriteRule<SltEliminate>,
                                  RewriteRule<SgtEliminate>,
                                  RewriteRule<SgeEliminate>>::apply(current);
      // save in the cache
      d_eliminationCache[current] = currentEliminated;
      // put the eliminated node in the rebuild cache, but mark that it hasn't
      // yet been rebuilt by assigning null.
      d_rebuildCache[currentEliminated] = Node();
      // Push the eliminated node to the stack
      toVisit.push_back(currentEliminated);
      // Add the children to the stack for future processing.
      toVisit.insert(
          toVisit.end(), currentEliminated.begin(), currentEliminated.end());
    }
    if (inRebuildCache)
    {
      // current was already added to the rebuild cache.
      if (d_rebuildCache[current].get().isNull())
      {
        // current wasn't rebuilt yet.
        numChildren = current.getNumChildren();
        if (numChildren == 0)
        {
          // We only eliminate operators that are not nullary.
          d_rebuildCache[current] = current;
        }
        else
        {
          // The main operator is replaced, and the children
          // are replaced with their eliminated counterparts.
          NodeBuilder<> builder(current.getKind());
          if (current.getMetaKind() == kind::metakind::PARAMETERIZED)
          {
            builder << current.getOperator();
          }
          for (Node child : current)
          {
            Assert(d_eliminationCache.find(child) != d_eliminationCache.end());
            Node eliminatedChild = d_eliminationCache[child];
            Assert(d_rebuildCache.find(eliminatedChild) != d_eliminationCache.end());
            Assert(!d_rebuildCache[eliminatedChild].get().isNull());
            builder << d_rebuildCache[eliminatedChild].get();
          }
          d_rebuildCache[current] = builder.constructNode();
        }
      }
    }
  }
  Assert(d_eliminationCache.find(n) != d_eliminationCache.end());
  Node eliminated = d_eliminationCache[n];
  Assert(d_rebuildCache.find(eliminated) != d_rebuildCache.end());
  Assert(!d_rebuildCache[eliminated].get().isNull());
  return d_rebuildCache[eliminated];
}

/**
 * Translate n to Integers via post-order traversal.
 */
Node BVToInt::bvToInt(Node n)
{
  n = makeBinary(n);
  n = eliminationPass(n);
  /**
   *  binarize again, in case the elimination pass introduced
   * non-binary terms (as can happen by RepeatEliminate, for example)
   */
  n = makeBinary(n);
  vector<Node> toVisit;
  toVisit.push_back(n);
  uint64_t granularity = options::BVAndIntegerGranularity();
  Assert(0 <= granularity && granularity <= 8);

  while (!toVisit.empty())
  {
    Node current = toVisit.back();
    uint64_t currentNumChildren = current.getNumChildren();
    if (d_bvToIntCache.find(current) == d_bvToIntCache.end())
    {
      // This is the first time we visit this node and it is not in the cache.
      // We mark this node as visited but not translated by assiging
      // a null node to it.
      d_bvToIntCache[current] = Node();
      // all the node's chidlren are added to the stack to be visited
      // before visigint this node again.
      toVisit.insert(toVisit.end(), current.begin(), current.end());
      // If this is a UF applicatinon, we also add the function to
      // toVisit.
      if (current.getKind() == kind::APPLY_UF)
      {
        toVisit.push_back(current.getOperator());
      }
    }
    else
    {
      // We already visited and translated this node
      if (!d_bvToIntCache[current].get().isNull())
      {
        // We are done computing the translation for current
        toVisit.pop_back();
      }
      else
      {
        // We are now visiting current on the way back up.
        // This is when we do the actual translation.
        if (currentNumChildren == 0)
        {
          Node translation = translateNoChildren(current);
          d_bvToIntCache[current] = translation;
        }
        else
        {
          /**
           * The current node has children.
           * Since we are on the way back up,
           * these children were already translated.
           * We save their translation for easy access.
           * If the node's kind is APPLY_UF,
           * we also need to include the translated uninterpreted function in
           * this list.
           */
          vector<Node> translated_children;
          if (current.getKind() == kind::APPLY_UF)
          {
            translated_children.push_back(
                d_bvToIntCache[current.getOperator()]);
          }
          for (uint64_t i = 0; i < currentNumChildren; i++)
          {
<<<<<<< HEAD
            translated_children.push_back(d_bvToIntCache[current[i]]);
=======
            case kind::BITVECTOR_PLUS:
            {
              uint64_t bvsize = current[0].getType().getBitVectorSize();
              /**
               * we avoid modular arithmetics by the addition of an
               * indicator variable sigma.
               * Tr(a+b) is Tr(a)+Tr(b)-(sigma*2^k),
               * with k being the bit width,
               * and sigma being either 0 or 1.
               */
              Node sigma = d_nm->mkSkolem(
                  "__bvToInt_sigma_var",
                  d_nm->integerType(),
                  "Variable introduced in bvToInt pass to avoid integer mod");
              Node plus = d_nm->mkNode(kind::PLUS, translated_children);
              Node multSig = d_nm->mkNode(kind::MULT, sigma, pow2(bvsize));
              d_bvToIntCache[current] =
                  d_nm->mkNode(kind::MINUS, plus, multSig);
              d_rangeAssertions.insert(d_nm->mkNode(kind::LEQ, d_zero, sigma));
              d_rangeAssertions.insert(d_nm->mkNode(kind::LEQ, sigma, d_one));
              d_rangeAssertions.insert(
                  mkRangeConstraint(d_bvToIntCache[current], bvsize));
              break;
            }
            case kind::BITVECTOR_MULT:
            {
              uint64_t bvsize = current[0].getType().getBitVectorSize();
              /**
               * we use a similar trick to the one used for addition.
               * Tr(a*b) is Tr(a)*Tr(b)-(sigma*2^k),
               * with k being the bit width,
               * and sigma is between [0, 2^k - 1).
               */
              Node sigma = d_nm->mkSkolem(
                  "__bvToInt_sigma_var",
                  d_nm->integerType(),
                  "Variable introduced in bvToInt pass to avoid integer mod");
              Node mult = d_nm->mkNode(kind::MULT, translated_children);
              Node multSig = d_nm->mkNode(kind::MULT, sigma, pow2(bvsize));
              d_bvToIntCache[current] =
                  d_nm->mkNode(kind::MINUS, mult, multSig);
              d_rangeAssertions.insert(
                  mkRangeConstraint(d_bvToIntCache[current], bvsize));
              if (translated_children[0].isConst()
                  || translated_children[1].isConst())
              {
                /*
                 * based on equation (23), section 3.2.3 of:
                 * Bozzano et al.
                 * Encoding RTL Constructs for MathSAT: a Preliminary Report.
                 */
                // this is an optimization when one of the children is constant
                Node c = translated_children[0].isConst()
                             ? translated_children[0]
                             : translated_children[1];
                d_rangeAssertions.insert(
                    d_nm->mkNode(kind::LEQ, d_zero, sigma));
                // the value of sigma is bounded by (c - 1)
                // where c is the constant multiplicand
                d_rangeAssertions.insert(d_nm->mkNode(kind::LT, sigma, c));
              }
              else
              {
                d_rangeAssertions.insert(mkRangeConstraint(sigma, bvsize));
              }
              break;
            }
            case kind::BITVECTOR_UDIV_TOTAL:
            {
              uint64_t bvsize = current[0].getType().getBitVectorSize();
              // we use an ITE for the case where the second operand is 0.
              Node pow2BvSize = pow2(bvsize);
              Node divNode =
                  d_nm->mkNode(kind::INTS_DIVISION_TOTAL, translated_children);
              Node ite = d_nm->mkNode(
                  kind::ITE,
                  d_nm->mkNode(kind::EQUAL, translated_children[1], d_zero),
                  d_nm->mkNode(kind::MINUS, pow2BvSize, d_one),
                  divNode);
              d_bvToIntCache[current] = ite;
              break;
            }
            case kind::BITVECTOR_UREM_TOTAL:
            {
              // we use an ITE for the case where the second operand is 0.
              Node modNode =
                  d_nm->mkNode(kind::INTS_MODULUS_TOTAL, translated_children);
              Node ite = d_nm->mkNode(
                  kind::ITE,
                  d_nm->mkNode(kind::EQUAL, translated_children[1], d_zero),
                  translated_children[0],
                  modNode);
              d_bvToIntCache[current] = ite;
              break;
            }
            case kind::BITVECTOR_NOT:
            {
              uint64_t bvsize = current[0].getType().getBitVectorSize();
              // we use a specified function to generate the node.
              d_bvToIntCache[current] =
                  createBVNotNode(translated_children[0], bvsize);
              break;
            }
            case kind::BITVECTOR_TO_NAT:
            {
              // In this case, we already translated the child to integer.
              // So the result is the translated child.
              d_bvToIntCache[current] = translated_children[0];
              break;
            }
            case kind::BITVECTOR_AND:
            {
              // Construct an ite, based on granularity.
              uint64_t bvsize = current[0].getType().getBitVectorSize();
              Assert(translated_children.size() == 2);
              Node newNode = createBitwiseNode(translated_children[0],
                                               translated_children[1],
                                               bvsize,
                                               granularity,
                                               &oneBitAnd);
              d_bvToIntCache[current] = newNode;
              break;
            }
            case kind::BITVECTOR_SHL:
            {
              /**
               * a << b is a*2^b.
               * The exponentiation is simulated by an ite.
               * Only cases where b <= bit width are considered.
               * Otherwise, the result is 0.
               */
              uint64_t bvsize = current[0].getType().getBitVectorSize();
              Node newNode = createShiftNode(translated_children, bvsize, true);
              d_bvToIntCache[current] = newNode;
              break;
            }
            case kind::BITVECTOR_LSHR:
            {
              /**
               * a >> b is a div 2^b.
               * The exponentiation is simulated by an ite.
               * Only cases where b <= bit width are considered.
               * Otherwise, the result is 0.
               */
              uint64_t bvsize = current[0].getType().getBitVectorSize();
              Node newNode = createShiftNode(translated_children, bvsize, false);
              d_bvToIntCache[current] = newNode;
              break;
            }
            case kind::BITVECTOR_ASHR:
            {
              /*  From SMT-LIB2:
               *  (bvashr s t) abbreviates
               *     (ite (= ((_ extract |m-1| |m-1|) s) #b0)
               *          (bvlshr s t)
               *          (bvnot (bvlshr (bvnot s) t)))
               *
               *  Equivalently:
               *  (bvashr s t) abbreviates
               *      (ite (bvult s 100000...)
               *           (bvlshr s t)
               *           (bvnot (bvlshr (bvnot s) t)))
               *
               */
              uint64_t bvsize = current[0].getType().getBitVectorSize();
              // signed_min is 100000...
              Node signed_min = pow2(bvsize - 1);
              Node condition =
                  d_nm->mkNode(kind::LT, translated_children[0], signed_min);
              Node thenNode = createShiftNode(translated_children, bvsize, false);
              vector<Node> children = {
                  createBVNotNode(translated_children[0], bvsize),
                  translated_children[1]};
              Node elseNode = createBVNotNode(
                  createShiftNode(children, bvsize, false), bvsize);
              Node ite = d_nm->mkNode(kind::ITE, condition, thenNode, elseNode);
              d_bvToIntCache[current] = ite;
              break;
            }
            case kind::BITVECTOR_ITE:
            {
              // Lifted to a boolean ite.
              Node cond = d_nm->mkNode(kind::EQUAL, translated_children[0], d_one);
              Node ite = d_nm->mkNode(
                  kind::ITE, cond, translated_children[1], translated_children[2]);
              d_bvToIntCache[current] = ite;
              break;
            }
            case kind::BITVECTOR_ZERO_EXTEND:
            {
              d_bvToIntCache[current] = translated_children[0];
              break;
            }
            case kind::BITVECTOR_SIGN_EXTEND:
            {
              uint64_t bvsize = current[0].getType().getBitVectorSize();
              Node arg = translated_children[0];
              if (arg.isConst())
              {
                Rational c(arg.getConst<Rational>());
                Rational twoToKMinusOne(intpow2(bvsize - 1));
                uint64_t amount = bv::utils::getSignExtendAmount(current);
                /* if the msb is 0, this is like zero_extend.
                 *  msb is 0 <-> the value is less than 2^{bvsize-1}
                 */
                if (c < twoToKMinusOne || amount == 0)
                {
                  d_bvToIntCache[current] = arg;
                }
                else
                {
                  /* otherwise, we add the integer equivalent of
                   * 11....1 `amount` times
                   */
                  Rational max_of_amount = intpow2(amount) - 1;
                  Rational mul = max_of_amount * intpow2(bvsize);
                  Rational sum = mul + c;
                  Node result = d_nm->mkConst(sum);
                  d_bvToIntCache[current] = result;
                }
              }
              else
              {
                uint64_t amount = bv::utils::getSignExtendAmount(current);
                if (amount == 0)
                {
                  d_bvToIntCache[current] = translated_children[0];
                }
                else
                {
                  Rational twoToKMinusOne(intpow2(bvsize - 1));
                  Node minSigned = d_nm->mkConst(twoToKMinusOne);
                  /* condition checks whether the msb is 1.
                   * This holds when the integer value is smaller than
                   * 100...0, which is 2^{bvsize-1}.
                   */
                  Node condition = d_nm->mkNode(kind::LT, arg, minSigned);
                  Node thenResult = arg;
                  Node left = maxInt(amount);
                  Node mul = d_nm->mkNode(kind::MULT, left, pow2(bvsize));
                  Node sum = d_nm->mkNode(kind::PLUS, mul, arg);
                  Node elseResult = sum;
                  Node ite = d_nm->mkNode(
                      kind::ITE, condition, thenResult, elseResult);
                  d_bvToIntCache[current] = ite;
                }
              }
              break;
            }
            case kind::BITVECTOR_CONCAT:
            {
              // (concat a b) translates to a*2^k+b, k being the bitwidth of b.
              uint64_t bvsizeRight = current[1].getType().getBitVectorSize();
              Node pow2BvSizeRight = pow2(bvsizeRight);
              Node a = d_nm->mkNode(
                  kind::MULT, translated_children[0], pow2BvSizeRight);
              Node b = translated_children[1];
              Node sum = d_nm->mkNode(kind::PLUS, a, b);
              d_bvToIntCache[current] = sum;
              break;
            }
            case kind::BITVECTOR_EXTRACT:
            {
              // ((_ extract i j) a) is a / 2^j mod 2^{i-j+1}
              // current = a[i:j]
              Node a = current[0];
              uint64_t i = bv::utils::getExtractHigh(current);
              uint64_t j = bv::utils::getExtractLow(current);
              Assert(d_bvToIntCache.find(a) != d_bvToIntCache.end());
              Assert(i >= j);
              Node div = d_nm->mkNode(
                  kind::INTS_DIVISION_TOTAL, d_bvToIntCache[a].get(), pow2(j));
              d_bvToIntCache[current] = modpow2(div, i - j + 1);
              break;
            }
            case kind::EQUAL:
            {
              d_bvToIntCache[current] =
                  d_nm->mkNode(kind::EQUAL, translated_children);
              break;
            }
            case kind::BITVECTOR_ULT:
            {
              d_bvToIntCache[current] =
                  d_nm->mkNode(kind::LT, translated_children);
              break;
            }
            case kind::BITVECTOR_ULE:
            {
              d_bvToIntCache[current] =
                  d_nm->mkNode(kind::LEQ, translated_children);
              break;
            }
            case kind::BITVECTOR_UGT:
            {
              d_bvToIntCache[current] =
                  d_nm->mkNode(kind::GT, translated_children);
              break;
            }
            case kind::BITVECTOR_UGE:
            {
              d_bvToIntCache[current] =
                  d_nm->mkNode(kind::GEQ, translated_children);
              break;
            }
            case kind::LT:
            {
              d_bvToIntCache[current] =
                  d_nm->mkNode(kind::LT, translated_children);
              break;
            }
            case kind::LEQ:
            {
              d_bvToIntCache[current] =
                  d_nm->mkNode(kind::LEQ, translated_children);
              break;
            }
            case kind::GT:
            {
              d_bvToIntCache[current] =
                  d_nm->mkNode(kind::GT, translated_children);
              break;
            }
            case kind::GEQ:
            {
              d_bvToIntCache[current] =
                  d_nm->mkNode(kind::GEQ, translated_children);
              break;
            }
            case kind::ITE:
            {
              d_bvToIntCache[current] = d_nm->mkNode(oldKind, translated_children);
              break;
            }
            case kind::APPLY_UF:
            {
              /*
               * We replace all BV-sorts of the domain with INT
               * If the range is a BV sort, we replace it with INT
               */

              // construct the new function symbol.
              Node bvUF = current.getOperator();
              Node intUF;
              TypeNode tn = current.getOperator().getType();
              TypeNode bvRange = tn.getRangeType();
              if (d_bvToIntCache.find(bvUF) != d_bvToIntCache.end())
              {
                intUF = d_bvToIntCache[bvUF];
              }
              else
              {
                // The function symbol has not been converted yet
                vector<TypeNode> bvDomain = tn.getArgTypes();
                vector<TypeNode> intDomain;
                /**
                 * if the original range is a bit-vector sort,
                 * the new range should be an integer sort.
                 * Otherwise, we keep the original range.
                 * Similarly for the domains.
                 */
                TypeNode intRange =
                    bvRange.isBitVector() ? d_nm->integerType() : bvRange;
                for (TypeNode d : bvDomain)
                {
                  intDomain.push_back(d.isBitVector() ? d_nm->integerType()
                                                      : d);
                }
                ostringstream os;
                os << "__bvToInt_fun_" << bvUF << "_int";
                intUF =
                    d_nm->mkSkolem(os.str(),
                                   d_nm->mkFunctionType(intDomain, intRange),
                                   "bv2int function");
                // Insert the function symbol itself to the cache
                d_bvToIntCache[bvUF] = intUF;

                // introduce a `define-fun` in the smt-engine to keep
                // the correspondence between the original
                // function symbol and the new one.
                defineBVUFAsIntUF(bvUF);
              }
              /**
               * higher order logic allows comparing between functions
               * The current translation does not support this,
               * as the translated functions may be different outside
               * of the bounds that were relevant for the original
               * bit-vectors.
               */
              if (childrenTypesChanged(current) && options::ufHo())
              {
                throw TypeCheckingException(
                    current.toExpr(),
                    string("Cannot translate to Int: ") + current.toString());
              }

              // Now that the translated function symbol was
              // created, we translate the applicatio and add to the cache.
              // Additionally, we add
              // range constraints induced by the original BV width of the
              // the functions range (codomain)..
              translated_children.insert(translated_children.begin(), intUF);
              // Insert the translated application term to the cache
              d_bvToIntCache[current] =
                  d_nm->mkNode(kind::APPLY_UF, translated_children);
              // Add range constraints if necessary.
              // If the original range was a BV sort, the current application of
              // the function Must be within the range determined by the
              // bitwidth.
              if (bvRange.isBitVector())
              {
                Node m = d_bvToIntCache[current];
                d_rangeAssertions.insert(
                    mkRangeConstraint(d_bvToIntCache[current],
                                      current.getType().getBitVectorSize()));
              }
              break;
            }
            default:
            {
              // In the default case, we have reached an operator that we do not
              // translate directly to integers. The children whose types have
              // changed from bv to int should be adjusted back to bv and then
              // this term is reconstructed.
              TypeNode resultingType;
              if (current.getType().isBitVector())
              {
                resultingType = d_nm->integerType();
              }
              else
              {
                resultingType = current.getType();
              }
              Node reconstruction =
                  reconstructNode(current, resultingType, translated_children);
              d_bvToIntCache[current] = reconstruction;
              break;
            }
>>>>>>> 98f808f0
          }
          Node translation =
              translateWithChildren(current, translated_children);
          d_bvToIntCache[current] = translation;
        }
        toVisit.pop_back();
      }
    }
  }
  return d_bvToIntCache[n].get();
}

<<<<<<< HEAD
Node BVToInt::translateNoChildren(Node original)
{
  Node translation;
  Assert(original.isVar() || original.isConst());
  if (original.isVar())
  {
    if (original.getType().isBitVector())
    {
      // For bit-vector variables, we create integer variables and add a
      // range constraint.
      if (original.getKind() == kind::BOUND_VARIABLE)
      {
        std::stringstream ss;
        ss << original;
        translation = d_nm->mkBoundVar(ss.str() + "_int", d_nm->integerType());
      }
      else
      {
        Node newVar = d_nm->mkSkolem("__bvToInt_var",
                                     d_nm->integerType(),
                                     "Variable introduced in bvToInt "
                                     "pass instead of original variable "
                                         + original.toString());
        uint64_t bvsize = original.getType().getBitVectorSize();
        translation = newVar;
        d_rangeAssertions.insert(mkRangeConstraint(newVar, bvsize));
        std::vector<Expr> args;
        Node intToBVOp = d_nm->mkConst<IntToBitVector>(IntToBitVector(bvsize));
        Node newNode = d_nm->mkNode(intToBVOp, newVar);
        smt::currentSmtEngine()->defineFunction(
            original.toExpr(), args, newNode.toExpr(), true);
      }
    }
    else if (original.getType().isFunction())
    {
      translation = translateFunctionSymbol(original);
    }
    else
    {
      // variables other than bit-vector variables and function symbols
      // are left intact
      translation = original;
    }
  }
  else
  {
    // original is a const
    if (original.getKind() == kind::CONST_BITVECTOR)
    {
      // Bit-vector constants are transformed into their integer value.
      BitVector constant(original.getConst<BitVector>());
      Integer c = constant.toInteger();
      translation = d_nm->mkConst<Rational>(c);
    }
    else
    {
      // Other constants stay the same.
      translation = original;
    }
  }
  return translation;
}

Node BVToInt::translateWithChildren(Node original,
                                    const vector<Node>& translated_children)
{
  // The translation of the original node is determined by the kind of
  // the node.
  kind::Kind_t oldKind = original.getKind();
  // ultbv and sltbv were supposed to be eliminated before this point.
  Assert(oldKind != kind::BITVECTOR_ULTBV);
  Assert(oldKind != kind::BITVECTOR_SLTBV);
  uint64_t originalNumChildren = original.getNumChildren();
  Node returnNode;
  switch (oldKind)
  {
    case kind::BITVECTOR_PLUS:
    {
      Assert(originalNumChildren == 2);
      uint64_t bvsize = original[0].getType().getBitVectorSize();
      Node plus = d_nm->mkNode(kind::PLUS, translated_children);
      Node p2 = pow2(bvsize);
      returnNode = d_nm->mkNode(kind::INTS_MODULUS_TOTAL, plus, p2);
      break;
    }
    case kind::BITVECTOR_MULT:
    {
      Assert(originalNumChildren == 2);
      uint64_t bvsize = original[0].getType().getBitVectorSize();
      Node mult = d_nm->mkNode(kind::MULT, translated_children);
      Node p2 = pow2(bvsize);
      returnNode = d_nm->mkNode(kind::INTS_MODULUS_TOTAL, mult, p2);
      break;
    }
    case kind::BITVECTOR_UDIV_TOTAL:
    {
      uint64_t bvsize = original[0].getType().getBitVectorSize();
      // we use an ITE for the case where the second operand is 0.
      Node pow2BvSize = pow2(bvsize);
      Node divNode =
          d_nm->mkNode(kind::INTS_DIVISION_TOTAL, translated_children);
      returnNode = d_nm->mkNode(
          kind::ITE,
          d_nm->mkNode(kind::EQUAL, translated_children[1], d_zero),
          d_nm->mkNode(kind::MINUS, pow2BvSize, d_one),
          divNode);
      break;
    }
    case kind::BITVECTOR_UREM_TOTAL:
    {
      // we use an ITE for the case where the second operand is 0.
      Node modNode =
          d_nm->mkNode(kind::INTS_MODULUS_TOTAL, translated_children);
      returnNode = d_nm->mkNode(
          kind::ITE,
          d_nm->mkNode(kind::EQUAL, translated_children[1], d_zero),
          translated_children[0],
          modNode);
      break;
    }
    case kind::BITVECTOR_NOT:
    {
      uint64_t bvsize = original[0].getType().getBitVectorSize();
      // we use a specified function to generate the node.
      returnNode = createBVNotNode(translated_children[0], bvsize);
      break;
    }
    case kind::BITVECTOR_TO_NAT:
    {
      // In this case, we already translated the child to integer.
      // So the result is the translated child.
      returnNode = translated_children[0];
      break;
    }
    case kind::BITVECTOR_AND:
    {
      uint64_t bvsize = original[0].getType().getBitVectorSize();
      if (options::solveBVAsInt() == options::SolveBVAsIntMode::IAND)
      {
        Node iAndOp = d_nm->mkConst(IntAnd(bvsize));
        returnNode = d_nm->mkNode(
            kind::IAND, iAndOp, translated_children[0], translated_children[1]);
      }
      else if (options::solveBVAsInt() == options::SolveBVAsIntMode::BV)
      {
        Node intToBVOp = d_nm->mkConst<IntToBitVector>(IntToBitVector(bvsize));
        Node x = translated_children[0];
        Node y = translated_children[1];
        Node bvx = d_nm->mkNode(intToBVOp, x);
        Node bvy = d_nm->mkNode(intToBVOp, y);
        Node bvand = d_nm->mkNode(kind::BITVECTOR_AND, bvx, bvy);
        returnNode = d_nm->mkNode(kind::BITVECTOR_TO_NAT, bvand);
      }
      else
      {
        Assert(options::solveBVAsInt() == options::SolveBVAsIntMode::SUM);
        // Construct an ite, based on granularity.
        Assert(translated_children.size() == 2);
        returnNode =
            d_iandHelper.createBitwiseNode(translated_children[0],
                                           translated_children[1],
                                           bvsize,
                                           options::BVAndIntegerGranularity());
      }
      break;
    }
    case kind::BITVECTOR_SHL:
    {
      /**
       * a << b is a*2^b.
       * The exponentiation is simulated by an ite.
       * Only cases where b <= bit width are considered.
       * Otherwise, the result is 0.
       */
      uint64_t bvsize = original[0].getType().getBitVectorSize();
      returnNode = createShiftNode(translated_children, bvsize, true);
      break;
    }
    case kind::BITVECTOR_LSHR:
    {
      /**
       * a >> b is a div 2^b.
       * The exponentiation is simulated by an ite.
       * Only cases where b <= bit width are considered.
       * Otherwise, the result is 0.
       */
      uint64_t bvsize = original[0].getType().getBitVectorSize();
      returnNode = createShiftNode(translated_children, bvsize, false);
      break;
    }
    case kind::BITVECTOR_ASHR:
    {
      /*  From SMT-LIB2:
       *  (bvashr s t) abbreviates
       *     (ite (= ((_ extract |m-1| |m-1|) s) #b0)
       *          (bvlshr s t)
       *          (bvnot (bvlshr (bvnot s) t)))
       *
       *  Equivalently:
       *  (bvashr s t) abbreviates
       *      (ite (bvult s 100000...)
       *           (bvlshr s t)
       *           (bvnot (bvlshr (bvnot s) t)))
       *
       */
      uint64_t bvsize = original[0].getType().getBitVectorSize();
      // signed_min is 100000...
      Node signed_min = pow2(bvsize - 1);
      Node condition =
          d_nm->mkNode(kind::LT, translated_children[0], signed_min);
      Node thenNode = createShiftNode(translated_children, bvsize, false);
      vector<Node> children = {createBVNotNode(translated_children[0], bvsize),
                               translated_children[1]};
      Node elseNode =
          createBVNotNode(createShiftNode(children, bvsize, false), bvsize);
      returnNode = d_nm->mkNode(kind::ITE, condition, thenNode, elseNode);
      break;
    }
    case kind::BITVECTOR_ITE:
    {
      // Lifted to a boolean ite.
      Node cond = d_nm->mkNode(kind::EQUAL, translated_children[0], d_one);
      returnNode = d_nm->mkNode(
          kind::ITE, cond, translated_children[1], translated_children[2]);
      break;
    }
    case kind::BITVECTOR_ZERO_EXTEND:
    {
      returnNode = translated_children[0];
      break;
    }
    case kind::BITVECTOR_SIGN_EXTEND:
    {
      uint64_t bvsize = original[0].getType().getBitVectorSize();
      Node arg = translated_children[0];
      if (arg.isConst())
      {
        Rational c(arg.getConst<Rational>());
        Rational twoToKMinusOne(intpow2(bvsize - 1));
        uint64_t amount = bv::utils::getSignExtendAmount(original);
        /* if the msb is 0, this is like zero_extend.
         *  msb is 0 <-> the value is less than 2^{bvsize-1}
         */
        if (c < twoToKMinusOne || amount == 0)
        {
          returnNode = arg;
        }
        else
        {
          /* otherwise, we add the integer equivalent of
           * 11....1 `amount` times
           */
          Rational max_of_amount = intpow2(amount) - 1;
          Rational mul = max_of_amount * intpow2(bvsize);
          Rational sum = mul + c;
          returnNode = d_nm->mkConst(sum);
        }
      }
      else
      {
        uint64_t amount = bv::utils::getSignExtendAmount(original);
        if (amount == 0)
        {
          returnNode = translated_children[0];
        }
        else
        {
          Rational twoToKMinusOne(intpow2(bvsize - 1));
          Node minSigned = d_nm->mkConst(twoToKMinusOne);
          /* condition checks whether the msb is 1.
           * This holds when the integer value is smaller than
           * 100...0, which is 2^{bvsize-1}.
           */
          Node condition = d_nm->mkNode(kind::LT, arg, minSigned);
          Node thenResult = arg;
          Node left = maxInt(amount);
          Node mul = d_nm->mkNode(kind::MULT, left, pow2(bvsize));
          Node sum = d_nm->mkNode(kind::PLUS, mul, arg);
          Node elseResult = sum;
          Node ite = d_nm->mkNode(kind::ITE, condition, thenResult, elseResult);
          returnNode = ite;
        }
      }
      break;
    }
    case kind::BITVECTOR_CONCAT:
    {
      // (concat a b) translates to a*2^k+b, k being the bitwidth of b.
      uint64_t bvsizeRight = original[1].getType().getBitVectorSize();
      Node pow2BvSizeRight = pow2(bvsizeRight);
      Node a =
          d_nm->mkNode(kind::MULT, translated_children[0], pow2BvSizeRight);
      Node b = translated_children[1];
      returnNode = d_nm->mkNode(kind::PLUS, a, b);
      break;
    }
    case kind::BITVECTOR_EXTRACT:
    {
      // ((_ extract i j) a) is a / 2^j mod 2^{i-j+1}
      // original = a[i:j]
      Node a = original[0];
      uint64_t i = bv::utils::getExtractHigh(original);
      uint64_t j = bv::utils::getExtractLow(original);
      Assert(i >= j);
      Node div = d_nm->mkNode(
          kind::INTS_DIVISION_TOTAL, translated_children[0], pow2(j));
      returnNode = modpow2(div, i - j + 1);
      break;
    }
    case kind::EQUAL:
    {
      returnNode = d_nm->mkNode(kind::EQUAL, translated_children);
      break;
    }
    case kind::BITVECTOR_ULT:
    {
      returnNode = d_nm->mkNode(kind::LT, translated_children);
      break;
    }
    case kind::BITVECTOR_ULE:
    {
      returnNode = d_nm->mkNode(kind::LEQ, translated_children);
      break;
    }
    case kind::BITVECTOR_UGT:
    {
      returnNode = d_nm->mkNode(kind::GT, translated_children);
      break;
    }
    case kind::BITVECTOR_UGE:
    {
      returnNode = d_nm->mkNode(kind::GEQ, translated_children);
      break;
    }
    case kind::LT:
    {
      returnNode = d_nm->mkNode(kind::LT, translated_children);
      break;
    }
    case kind::LEQ:
    {
      returnNode = d_nm->mkNode(kind::LEQ, translated_children);
      break;
    }
    case kind::GT:
    {
      returnNode = d_nm->mkNode(kind::GT, translated_children);
      break;
    }
    case kind::GEQ:
    {
      returnNode = d_nm->mkNode(kind::GEQ, translated_children);
      break;
    }
    case kind::ITE:
    {
      returnNode = d_nm->mkNode(oldKind, translated_children);
      break;
    }
    case kind::APPLY_UF:
    {
      /**
       * higher order logic allows comparing between functions
       * The original translation does not support this,
       * as the translated functions may be different outside
       * of the bounds that were relevant for the original
       * bit-vectors.
       */
      if (childrenTypesChanged(original) && options::ufHo())
      {
        throw TypeCheckingException(
            original.toExpr(),
            string("Cannot translate to Int: ") + original.toString());
      }
      // Now that the translated function symbol was
      // created, we translate the applicatio and add to the cache.
      // Additionally, we add
      // range constraints induced by the original BV width of the
      // the functions range (codomain)..
      // Insert the translated application term to the cache
      returnNode = d_nm->mkNode(kind::APPLY_UF, translated_children);
      // Add range constraints if necessary.
      // If the original range was a BV sort, the original application of
      // the function Must be within the range determined by the
      // bitwidth.
      if (original.getType().isBitVector())
      {
        d_rangeAssertions.insert(mkRangeConstraint(
            returnNode, original.getType().getBitVectorSize()));
      }
      break;
    }
    case kind::BOUND_VAR_LIST:
    {
      returnNode = d_nm->mkNode(kind::BOUND_VAR_LIST, translated_children);
      break;
    }
    case kind::FORALL:
    {
      returnNode = translateQuantifiedFormula(original, oldKind);
      break;
    }
    case kind::EXISTS:
    {
      returnNode = translateQuantifiedFormula(original, oldKind);
      break;
    }
    default:
    {
      // In the default case, we have reached an operator that we do not
      // translate directly to integers. The children whose types have
      // changed from bv to int should be adjusted back to bv and then
      // this term is reconstructed.
      TypeNode resultingType;
      if (original.getType().isBitVector())
      {
        resultingType = d_nm->integerType();
      }
      else
      {
        resultingType = original.getType();
      }
      Node reconstruction =
          reconstructNode(original, resultingType, translated_children);
      returnNode = reconstruction;
      break;
    }
  }
  Trace("bv-to-int-debug") << "original: " << original << endl;
  Trace("bv-to-int-debug") << "returnNode: " << returnNode << endl;
  return returnNode;
}

Node BVToInt::translateFunctionSymbol(Node bvUF)
{
  // construct the new function symbol.
  Node intUF;
  TypeNode tn = bvUF.getType();
  TypeNode bvRange = tn.getRangeType();
  // The function symbol has not been converted yet
  vector<TypeNode> bvDomain = tn.getArgTypes();
  vector<TypeNode> intDomain;
  /**
   * if the original range is a bit-vector sort,
   * the new range should be an integer sort.
   * Otherwise, we keep the original range.
   * Similarly for the domains.
   */
  TypeNode intRange = bvRange.isBitVector() ? d_nm->integerType() : bvRange;
  for (TypeNode d : bvDomain)
  {
    intDomain.push_back(d.isBitVector() ? d_nm->integerType() : d);
  }
  ostringstream os;
  os << "__bvToInt_fun_" << bvUF << "_int";
  intUF = d_nm->mkSkolem(
      os.str(), d_nm->mkFunctionType(intDomain, intRange), "bv2int function");
  // Insert the function symbol itself to the cache
  d_bvToIntCache[bvUF] = intUF;
  // introduce a `define-fun` in the smt-engine to keep
  // the correspondence between the original
  // function symbol and the new one.
  defineBVUFAsIntUF(bvUF);
  return intUF;
}

=======
>>>>>>> 98f808f0
void BVToInt::defineBVUFAsIntUF(Node bvUF)
{
  // This function should only be called after translating
  // the function symbol to a new function symbol
  // with the right domain and range.
  Assert(d_bvToIntCache.find(bvUF) != d_bvToIntCache.end());

  // get domain and range of the original function
  TypeNode tn = bvUF.getType();
  vector<TypeNode> bvDomain = tn.getArgTypes();
  TypeNode bvRange = tn.getRangeType();

  // get the translated function symbol
  Node intUF = d_bvToIntCache[bvUF];

  // create a symbolic  application to be used in define-fun

  // symbolic arguments of original function
  vector<Expr> args;
  // children of the new symbolic application
  vector<Node> achildren;
  achildren.push_back(intUF);
  int i = 0;
  for (TypeNode d : bvDomain)
  {
    // Each bit-vector argument is casted to a natural number
    // Other arguments are left intact.
    Node fresh_bound_var = d_nm->mkBoundVar(d);
    args.push_back(fresh_bound_var.toExpr());
    Node castedArg = args[i];
    if (d.isBitVector())
    {
      castedArg = castToType(castedArg, d_nm->integerType());
    }
    achildren.push_back(castedArg);
    i++;
  }
  Node intApplication = d_nm->mkNode(kind::APPLY_UF, achildren);
  // If the range is BV, the application needs to be casted back.
  intApplication = castToType(intApplication, bvRange);
  // add the function definition to the smt engine.
  smt::currentSmtEngine()->defineFunction(
      bvUF.toExpr(), args, intApplication.toExpr(), true);
}

bool BVToInt::childrenTypesChanged(Node n)
{
  bool result = false;
  for (const Node& child : n)
  {
    TypeNode originalType = child.getType();
    TypeNode newType = d_bvToIntCache[child].get().getType();
    if (!newType.isSubtypeOf(originalType))
    {
      result = true;
      break;
    }
  }
  return result;
}

Node BVToInt::castToType(Node n, TypeNode tn)
{
  // If there is no reason to cast, return the
  // original node.
  if (n.getType().isSubtypeOf(tn))
  {
    return n;
  }
  // We only case int to bv or vice verse.
  Assert((n.getType().isBitVector() && tn.isInteger())
         || (n.getType().isInteger() && tn.isBitVector()));
  if (n.getType().isInteger())
  {
    Assert(tn.isBitVector());
    unsigned bvsize = tn.getBitVectorSize();
    Node intToBVOp = d_nm->mkConst<IntToBitVector>(IntToBitVector(bvsize));
    return d_nm->mkNode(intToBVOp, n);
  }
  Assert(n.getType().isBitVector());
  Assert(tn.isInteger());
  return d_nm->mkNode(kind::BITVECTOR_TO_NAT, n);
}

Node BVToInt::reconstructNode(Node originalNode,
                              TypeNode resultType,
                              const vector<Node>& translated_children)
{
  // first, we adjust the children of the node as needed.
  // re-construct the term with the adjusted children.
  kind::Kind_t oldKind = originalNode.getKind();
  NodeBuilder<> builder(oldKind);
  if (originalNode.getMetaKind() == kind::metakind::PARAMETERIZED)
  {
    builder << originalNode.getOperator();
  }
  for (uint i = 0; i < originalNode.getNumChildren(); i++)
  {
    Node originalChild = originalNode[i];
    Node translatedChild = translated_children[i];
    Node adjustedChild = castToType(translatedChild, originalChild.getType());
    builder << adjustedChild;
  }
  Node reconstruction = builder.constructNode();
  // cast to tn in case the reconstruction is a bit-vector.
  reconstruction = castToType(reconstruction, resultType);
  return reconstruction;
}

BVToInt::BVToInt(PreprocessingPassContext* preprocContext)
    : PreprocessingPass(preprocContext, "bv-to-int"),
      d_binarizeCache(preprocContext->getUserContext()),
      d_eliminationCache(preprocContext->getUserContext()),
      d_rebuildCache(preprocContext->getUserContext()),
      d_bvToIntCache(preprocContext->getUserContext()),
      d_rangeAssertions(preprocContext->getUserContext())
{
  d_nm = NodeManager::currentNM();
  d_zero = d_nm->mkConst<Rational>(0);
  d_one = d_nm->mkConst<Rational>(1);
};

PreprocessingPassResult BVToInt::applyInternal(
    AssertionPipeline* assertionsToPreprocess)
{
  for (uint64_t i = 0; i < assertionsToPreprocess->size(); ++i)
  {
    Node bvNode = (*assertionsToPreprocess)[i];
    Node intNode = bvToInt(bvNode);
    Node rwNode = Rewriter::rewrite(intNode);
    Trace("bv-to-int-debug") << "bv node: " << bvNode << std::endl;
    Trace("bv-to-int-debug") << "int node: " << intNode << std::endl;
    Trace("bv-to-int-debug") << "rw node: " << rwNode << std::endl;
    assertionsToPreprocess->replace(i, rwNode);
  }
  addFinalizeRangeAssertions(assertionsToPreprocess);
  return PreprocessingPassResult::NO_CONFLICT;
}

void BVToInt::addFinalizeRangeAssertions(
    AssertionPipeline* assertionsToPreprocess)
{
  int indexOfLastAssertion = assertionsToPreprocess->size() - 1;
  Node lastAssertion = (*assertionsToPreprocess)[indexOfLastAssertion];
  Node rangeAssertions;
  vector<Node> vec_range;
  vec_range.assign(d_rangeAssertions.key_begin(), d_rangeAssertions.key_end());
  if (vec_range.size() == 0)
  {
    return;
  }
  if (vec_range.size() == 1)
  {
    rangeAssertions = vec_range[0];
  }
  else if (vec_range.size() >= 2)
  {
    rangeAssertions = Rewriter::rewrite(d_nm->mkNode(kind::AND, vec_range));
  }
  Trace("bv-to-int-debug") << "range constraints: "
                           << rangeAssertions.toString() << std::endl;

  Node newLastAssertion =
      d_nm->mkNode(kind::AND, lastAssertion, rangeAssertions);
  newLastAssertion = Rewriter::rewrite(newLastAssertion);
  assertionsToPreprocess->replace(indexOfLastAssertion, newLastAssertion);
}

Node BVToInt::createShiftNode(vector<Node> children,
                              uint64_t bvsize,
                              bool isLeftShift)
{
  /**
   * from SMT-LIB:
   * [[(bvshl s t)]] := nat2bv[m](bv2nat([[s]]) * 2^(bv2nat([[t]])))
   * [[(bvlshr s t)]] := nat2bv[m](bv2nat([[s]]) div 2^(bv2nat([[t]])))
   * Since we don't have exponentiation, we use an ite.
   * Important note: below we use INTS_DIVISION_TOTAL, which is safe here
   * because we divide by 2^... which is never 0.
   */
  Node x = children[0];
  Node y = children[1];
  // shifting by const is eliminated by the theory rewriter
  Assert(!y.isConst());
  Node ite = d_zero;
  Node body;
  for (uint64_t i = 0; i < bvsize; i++)
  {
    if (isLeftShift)
    {
      body = d_nm->mkNode(kind::INTS_MODULUS_TOTAL,
                          d_nm->mkNode(kind::MULT, x, pow2(i)),
                          pow2(bvsize));
    }
    else
    {
      body = d_nm->mkNode(kind::INTS_DIVISION_TOTAL, x, pow2(i));
    }
    ite = d_nm->mkNode(kind::ITE,
                       d_nm->mkNode(kind::EQUAL, y, d_nm->mkConst<Rational>(i)),
                       body,
                       ite);
  }
  return ite;
}

Node BVToInt::translateQuantifiedFormula(Node current, kind::Kind_t k)
{
              Node boundVarList = current[0];
              Assert(boundVarList.getKind() == kind::BOUND_VAR_LIST);
              vector<Node> oldBoundVars;
              vector<Node> newBoundVars;
              vector<Node> rangeConstraints;
              for (Node bv : current[0]) {
                oldBoundVars.push_back(bv);
                if (bv.getType().isBitVector()) {
                  Node newBoundVar = d_bvToIntCache[bv];
                  newBoundVars.push_back(newBoundVar);
                  rangeConstraints.push_back(mkRangeConstraint(newBoundVar, bv.getType().getBitVectorSize()));
                } else {
                  newBoundVars.push_back(bv);
                }
              }
              Node ranges;
              Node matrix = d_bvToIntCache[current[1]];
              matrix = matrix.substitute(oldBoundVars.begin(), oldBoundVars.end(), newBoundVars.begin(), newBoundVars.end());
              if (rangeConstraints.size() > 0) {
                if (rangeConstraints.size() == 1) {
                  ranges = rangeConstraints[0];
                } else {
                  ranges = d_nm->mkNode(kind::AND, rangeConstraints);
                }
                matrix = d_nm->mkNode(k == kind::FORALL ? kind::IMPLIES : kind::AND, ranges, matrix);
                
              }
              Node newBoundVarsList = d_nm->mkNode(kind::BOUND_VAR_LIST, newBoundVars);
              Node result = d_nm->mkNode(kind::FORALL, newBoundVarsList, matrix);
              return result;
}

Node BVToInt::createBVNotNode(Node n, uint64_t bvsize)
{
  return d_nm->mkNode(kind::MINUS, maxInt(bvsize), n);
}

}  // namespace passes
}  // namespace preprocessing
}  // namespace CVC4<|MERGE_RESOLUTION|>--- conflicted
+++ resolved
@@ -330,448 +330,7 @@
           }
           for (uint64_t i = 0; i < currentNumChildren; i++)
           {
-<<<<<<< HEAD
             translated_children.push_back(d_bvToIntCache[current[i]]);
-=======
-            case kind::BITVECTOR_PLUS:
-            {
-              uint64_t bvsize = current[0].getType().getBitVectorSize();
-              /**
-               * we avoid modular arithmetics by the addition of an
-               * indicator variable sigma.
-               * Tr(a+b) is Tr(a)+Tr(b)-(sigma*2^k),
-               * with k being the bit width,
-               * and sigma being either 0 or 1.
-               */
-              Node sigma = d_nm->mkSkolem(
-                  "__bvToInt_sigma_var",
-                  d_nm->integerType(),
-                  "Variable introduced in bvToInt pass to avoid integer mod");
-              Node plus = d_nm->mkNode(kind::PLUS, translated_children);
-              Node multSig = d_nm->mkNode(kind::MULT, sigma, pow2(bvsize));
-              d_bvToIntCache[current] =
-                  d_nm->mkNode(kind::MINUS, plus, multSig);
-              d_rangeAssertions.insert(d_nm->mkNode(kind::LEQ, d_zero, sigma));
-              d_rangeAssertions.insert(d_nm->mkNode(kind::LEQ, sigma, d_one));
-              d_rangeAssertions.insert(
-                  mkRangeConstraint(d_bvToIntCache[current], bvsize));
-              break;
-            }
-            case kind::BITVECTOR_MULT:
-            {
-              uint64_t bvsize = current[0].getType().getBitVectorSize();
-              /**
-               * we use a similar trick to the one used for addition.
-               * Tr(a*b) is Tr(a)*Tr(b)-(sigma*2^k),
-               * with k being the bit width,
-               * and sigma is between [0, 2^k - 1).
-               */
-              Node sigma = d_nm->mkSkolem(
-                  "__bvToInt_sigma_var",
-                  d_nm->integerType(),
-                  "Variable introduced in bvToInt pass to avoid integer mod");
-              Node mult = d_nm->mkNode(kind::MULT, translated_children);
-              Node multSig = d_nm->mkNode(kind::MULT, sigma, pow2(bvsize));
-              d_bvToIntCache[current] =
-                  d_nm->mkNode(kind::MINUS, mult, multSig);
-              d_rangeAssertions.insert(
-                  mkRangeConstraint(d_bvToIntCache[current], bvsize));
-              if (translated_children[0].isConst()
-                  || translated_children[1].isConst())
-              {
-                /*
-                 * based on equation (23), section 3.2.3 of:
-                 * Bozzano et al.
-                 * Encoding RTL Constructs for MathSAT: a Preliminary Report.
-                 */
-                // this is an optimization when one of the children is constant
-                Node c = translated_children[0].isConst()
-                             ? translated_children[0]
-                             : translated_children[1];
-                d_rangeAssertions.insert(
-                    d_nm->mkNode(kind::LEQ, d_zero, sigma));
-                // the value of sigma is bounded by (c - 1)
-                // where c is the constant multiplicand
-                d_rangeAssertions.insert(d_nm->mkNode(kind::LT, sigma, c));
-              }
-              else
-              {
-                d_rangeAssertions.insert(mkRangeConstraint(sigma, bvsize));
-              }
-              break;
-            }
-            case kind::BITVECTOR_UDIV_TOTAL:
-            {
-              uint64_t bvsize = current[0].getType().getBitVectorSize();
-              // we use an ITE for the case where the second operand is 0.
-              Node pow2BvSize = pow2(bvsize);
-              Node divNode =
-                  d_nm->mkNode(kind::INTS_DIVISION_TOTAL, translated_children);
-              Node ite = d_nm->mkNode(
-                  kind::ITE,
-                  d_nm->mkNode(kind::EQUAL, translated_children[1], d_zero),
-                  d_nm->mkNode(kind::MINUS, pow2BvSize, d_one),
-                  divNode);
-              d_bvToIntCache[current] = ite;
-              break;
-            }
-            case kind::BITVECTOR_UREM_TOTAL:
-            {
-              // we use an ITE for the case where the second operand is 0.
-              Node modNode =
-                  d_nm->mkNode(kind::INTS_MODULUS_TOTAL, translated_children);
-              Node ite = d_nm->mkNode(
-                  kind::ITE,
-                  d_nm->mkNode(kind::EQUAL, translated_children[1], d_zero),
-                  translated_children[0],
-                  modNode);
-              d_bvToIntCache[current] = ite;
-              break;
-            }
-            case kind::BITVECTOR_NOT:
-            {
-              uint64_t bvsize = current[0].getType().getBitVectorSize();
-              // we use a specified function to generate the node.
-              d_bvToIntCache[current] =
-                  createBVNotNode(translated_children[0], bvsize);
-              break;
-            }
-            case kind::BITVECTOR_TO_NAT:
-            {
-              // In this case, we already translated the child to integer.
-              // So the result is the translated child.
-              d_bvToIntCache[current] = translated_children[0];
-              break;
-            }
-            case kind::BITVECTOR_AND:
-            {
-              // Construct an ite, based on granularity.
-              uint64_t bvsize = current[0].getType().getBitVectorSize();
-              Assert(translated_children.size() == 2);
-              Node newNode = createBitwiseNode(translated_children[0],
-                                               translated_children[1],
-                                               bvsize,
-                                               granularity,
-                                               &oneBitAnd);
-              d_bvToIntCache[current] = newNode;
-              break;
-            }
-            case kind::BITVECTOR_SHL:
-            {
-              /**
-               * a << b is a*2^b.
-               * The exponentiation is simulated by an ite.
-               * Only cases where b <= bit width are considered.
-               * Otherwise, the result is 0.
-               */
-              uint64_t bvsize = current[0].getType().getBitVectorSize();
-              Node newNode = createShiftNode(translated_children, bvsize, true);
-              d_bvToIntCache[current] = newNode;
-              break;
-            }
-            case kind::BITVECTOR_LSHR:
-            {
-              /**
-               * a >> b is a div 2^b.
-               * The exponentiation is simulated by an ite.
-               * Only cases where b <= bit width are considered.
-               * Otherwise, the result is 0.
-               */
-              uint64_t bvsize = current[0].getType().getBitVectorSize();
-              Node newNode = createShiftNode(translated_children, bvsize, false);
-              d_bvToIntCache[current] = newNode;
-              break;
-            }
-            case kind::BITVECTOR_ASHR:
-            {
-              /*  From SMT-LIB2:
-               *  (bvashr s t) abbreviates
-               *     (ite (= ((_ extract |m-1| |m-1|) s) #b0)
-               *          (bvlshr s t)
-               *          (bvnot (bvlshr (bvnot s) t)))
-               *
-               *  Equivalently:
-               *  (bvashr s t) abbreviates
-               *      (ite (bvult s 100000...)
-               *           (bvlshr s t)
-               *           (bvnot (bvlshr (bvnot s) t)))
-               *
-               */
-              uint64_t bvsize = current[0].getType().getBitVectorSize();
-              // signed_min is 100000...
-              Node signed_min = pow2(bvsize - 1);
-              Node condition =
-                  d_nm->mkNode(kind::LT, translated_children[0], signed_min);
-              Node thenNode = createShiftNode(translated_children, bvsize, false);
-              vector<Node> children = {
-                  createBVNotNode(translated_children[0], bvsize),
-                  translated_children[1]};
-              Node elseNode = createBVNotNode(
-                  createShiftNode(children, bvsize, false), bvsize);
-              Node ite = d_nm->mkNode(kind::ITE, condition, thenNode, elseNode);
-              d_bvToIntCache[current] = ite;
-              break;
-            }
-            case kind::BITVECTOR_ITE:
-            {
-              // Lifted to a boolean ite.
-              Node cond = d_nm->mkNode(kind::EQUAL, translated_children[0], d_one);
-              Node ite = d_nm->mkNode(
-                  kind::ITE, cond, translated_children[1], translated_children[2]);
-              d_bvToIntCache[current] = ite;
-              break;
-            }
-            case kind::BITVECTOR_ZERO_EXTEND:
-            {
-              d_bvToIntCache[current] = translated_children[0];
-              break;
-            }
-            case kind::BITVECTOR_SIGN_EXTEND:
-            {
-              uint64_t bvsize = current[0].getType().getBitVectorSize();
-              Node arg = translated_children[0];
-              if (arg.isConst())
-              {
-                Rational c(arg.getConst<Rational>());
-                Rational twoToKMinusOne(intpow2(bvsize - 1));
-                uint64_t amount = bv::utils::getSignExtendAmount(current);
-                /* if the msb is 0, this is like zero_extend.
-                 *  msb is 0 <-> the value is less than 2^{bvsize-1}
-                 */
-                if (c < twoToKMinusOne || amount == 0)
-                {
-                  d_bvToIntCache[current] = arg;
-                }
-                else
-                {
-                  /* otherwise, we add the integer equivalent of
-                   * 11....1 `amount` times
-                   */
-                  Rational max_of_amount = intpow2(amount) - 1;
-                  Rational mul = max_of_amount * intpow2(bvsize);
-                  Rational sum = mul + c;
-                  Node result = d_nm->mkConst(sum);
-                  d_bvToIntCache[current] = result;
-                }
-              }
-              else
-              {
-                uint64_t amount = bv::utils::getSignExtendAmount(current);
-                if (amount == 0)
-                {
-                  d_bvToIntCache[current] = translated_children[0];
-                }
-                else
-                {
-                  Rational twoToKMinusOne(intpow2(bvsize - 1));
-                  Node minSigned = d_nm->mkConst(twoToKMinusOne);
-                  /* condition checks whether the msb is 1.
-                   * This holds when the integer value is smaller than
-                   * 100...0, which is 2^{bvsize-1}.
-                   */
-                  Node condition = d_nm->mkNode(kind::LT, arg, minSigned);
-                  Node thenResult = arg;
-                  Node left = maxInt(amount);
-                  Node mul = d_nm->mkNode(kind::MULT, left, pow2(bvsize));
-                  Node sum = d_nm->mkNode(kind::PLUS, mul, arg);
-                  Node elseResult = sum;
-                  Node ite = d_nm->mkNode(
-                      kind::ITE, condition, thenResult, elseResult);
-                  d_bvToIntCache[current] = ite;
-                }
-              }
-              break;
-            }
-            case kind::BITVECTOR_CONCAT:
-            {
-              // (concat a b) translates to a*2^k+b, k being the bitwidth of b.
-              uint64_t bvsizeRight = current[1].getType().getBitVectorSize();
-              Node pow2BvSizeRight = pow2(bvsizeRight);
-              Node a = d_nm->mkNode(
-                  kind::MULT, translated_children[0], pow2BvSizeRight);
-              Node b = translated_children[1];
-              Node sum = d_nm->mkNode(kind::PLUS, a, b);
-              d_bvToIntCache[current] = sum;
-              break;
-            }
-            case kind::BITVECTOR_EXTRACT:
-            {
-              // ((_ extract i j) a) is a / 2^j mod 2^{i-j+1}
-              // current = a[i:j]
-              Node a = current[0];
-              uint64_t i = bv::utils::getExtractHigh(current);
-              uint64_t j = bv::utils::getExtractLow(current);
-              Assert(d_bvToIntCache.find(a) != d_bvToIntCache.end());
-              Assert(i >= j);
-              Node div = d_nm->mkNode(
-                  kind::INTS_DIVISION_TOTAL, d_bvToIntCache[a].get(), pow2(j));
-              d_bvToIntCache[current] = modpow2(div, i - j + 1);
-              break;
-            }
-            case kind::EQUAL:
-            {
-              d_bvToIntCache[current] =
-                  d_nm->mkNode(kind::EQUAL, translated_children);
-              break;
-            }
-            case kind::BITVECTOR_ULT:
-            {
-              d_bvToIntCache[current] =
-                  d_nm->mkNode(kind::LT, translated_children);
-              break;
-            }
-            case kind::BITVECTOR_ULE:
-            {
-              d_bvToIntCache[current] =
-                  d_nm->mkNode(kind::LEQ, translated_children);
-              break;
-            }
-            case kind::BITVECTOR_UGT:
-            {
-              d_bvToIntCache[current] =
-                  d_nm->mkNode(kind::GT, translated_children);
-              break;
-            }
-            case kind::BITVECTOR_UGE:
-            {
-              d_bvToIntCache[current] =
-                  d_nm->mkNode(kind::GEQ, translated_children);
-              break;
-            }
-            case kind::LT:
-            {
-              d_bvToIntCache[current] =
-                  d_nm->mkNode(kind::LT, translated_children);
-              break;
-            }
-            case kind::LEQ:
-            {
-              d_bvToIntCache[current] =
-                  d_nm->mkNode(kind::LEQ, translated_children);
-              break;
-            }
-            case kind::GT:
-            {
-              d_bvToIntCache[current] =
-                  d_nm->mkNode(kind::GT, translated_children);
-              break;
-            }
-            case kind::GEQ:
-            {
-              d_bvToIntCache[current] =
-                  d_nm->mkNode(kind::GEQ, translated_children);
-              break;
-            }
-            case kind::ITE:
-            {
-              d_bvToIntCache[current] = d_nm->mkNode(oldKind, translated_children);
-              break;
-            }
-            case kind::APPLY_UF:
-            {
-              /*
-               * We replace all BV-sorts of the domain with INT
-               * If the range is a BV sort, we replace it with INT
-               */
-
-              // construct the new function symbol.
-              Node bvUF = current.getOperator();
-              Node intUF;
-              TypeNode tn = current.getOperator().getType();
-              TypeNode bvRange = tn.getRangeType();
-              if (d_bvToIntCache.find(bvUF) != d_bvToIntCache.end())
-              {
-                intUF = d_bvToIntCache[bvUF];
-              }
-              else
-              {
-                // The function symbol has not been converted yet
-                vector<TypeNode> bvDomain = tn.getArgTypes();
-                vector<TypeNode> intDomain;
-                /**
-                 * if the original range is a bit-vector sort,
-                 * the new range should be an integer sort.
-                 * Otherwise, we keep the original range.
-                 * Similarly for the domains.
-                 */
-                TypeNode intRange =
-                    bvRange.isBitVector() ? d_nm->integerType() : bvRange;
-                for (TypeNode d : bvDomain)
-                {
-                  intDomain.push_back(d.isBitVector() ? d_nm->integerType()
-                                                      : d);
-                }
-                ostringstream os;
-                os << "__bvToInt_fun_" << bvUF << "_int";
-                intUF =
-                    d_nm->mkSkolem(os.str(),
-                                   d_nm->mkFunctionType(intDomain, intRange),
-                                   "bv2int function");
-                // Insert the function symbol itself to the cache
-                d_bvToIntCache[bvUF] = intUF;
-
-                // introduce a `define-fun` in the smt-engine to keep
-                // the correspondence between the original
-                // function symbol and the new one.
-                defineBVUFAsIntUF(bvUF);
-              }
-              /**
-               * higher order logic allows comparing between functions
-               * The current translation does not support this,
-               * as the translated functions may be different outside
-               * of the bounds that were relevant for the original
-               * bit-vectors.
-               */
-              if (childrenTypesChanged(current) && options::ufHo())
-              {
-                throw TypeCheckingException(
-                    current.toExpr(),
-                    string("Cannot translate to Int: ") + current.toString());
-              }
-
-              // Now that the translated function symbol was
-              // created, we translate the applicatio and add to the cache.
-              // Additionally, we add
-              // range constraints induced by the original BV width of the
-              // the functions range (codomain)..
-              translated_children.insert(translated_children.begin(), intUF);
-              // Insert the translated application term to the cache
-              d_bvToIntCache[current] =
-                  d_nm->mkNode(kind::APPLY_UF, translated_children);
-              // Add range constraints if necessary.
-              // If the original range was a BV sort, the current application of
-              // the function Must be within the range determined by the
-              // bitwidth.
-              if (bvRange.isBitVector())
-              {
-                Node m = d_bvToIntCache[current];
-                d_rangeAssertions.insert(
-                    mkRangeConstraint(d_bvToIntCache[current],
-                                      current.getType().getBitVectorSize()));
-              }
-              break;
-            }
-            default:
-            {
-              // In the default case, we have reached an operator that we do not
-              // translate directly to integers. The children whose types have
-              // changed from bv to int should be adjusted back to bv and then
-              // this term is reconstructed.
-              TypeNode resultingType;
-              if (current.getType().isBitVector())
-              {
-                resultingType = d_nm->integerType();
-              }
-              else
-              {
-                resultingType = current.getType();
-              }
-              Node reconstruction =
-                  reconstructNode(current, resultingType, translated_children);
-              d_bvToIntCache[current] = reconstruction;
-              break;
-            }
->>>>>>> 98f808f0
           }
           Node translation =
               translateWithChildren(current, translated_children);
@@ -782,70 +341,6 @@
     }
   }
   return d_bvToIntCache[n].get();
-}
-
-<<<<<<< HEAD
-Node BVToInt::translateNoChildren(Node original)
-{
-  Node translation;
-  Assert(original.isVar() || original.isConst());
-  if (original.isVar())
-  {
-    if (original.getType().isBitVector())
-    {
-      // For bit-vector variables, we create integer variables and add a
-      // range constraint.
-      if (original.getKind() == kind::BOUND_VARIABLE)
-      {
-        std::stringstream ss;
-        ss << original;
-        translation = d_nm->mkBoundVar(ss.str() + "_int", d_nm->integerType());
-      }
-      else
-      {
-        Node newVar = d_nm->mkSkolem("__bvToInt_var",
-                                     d_nm->integerType(),
-                                     "Variable introduced in bvToInt "
-                                     "pass instead of original variable "
-                                         + original.toString());
-        uint64_t bvsize = original.getType().getBitVectorSize();
-        translation = newVar;
-        d_rangeAssertions.insert(mkRangeConstraint(newVar, bvsize));
-        std::vector<Expr> args;
-        Node intToBVOp = d_nm->mkConst<IntToBitVector>(IntToBitVector(bvsize));
-        Node newNode = d_nm->mkNode(intToBVOp, newVar);
-        smt::currentSmtEngine()->defineFunction(
-            original.toExpr(), args, newNode.toExpr(), true);
-      }
-    }
-    else if (original.getType().isFunction())
-    {
-      translation = translateFunctionSymbol(original);
-    }
-    else
-    {
-      // variables other than bit-vector variables and function symbols
-      // are left intact
-      translation = original;
-    }
-  }
-  else
-  {
-    // original is a const
-    if (original.getKind() == kind::CONST_BITVECTOR)
-    {
-      // Bit-vector constants are transformed into their integer value.
-      BitVector constant(original.getConst<BitVector>());
-      Integer c = constant.toInteger();
-      translation = d_nm->mkConst<Rational>(c);
-    }
-    else
-    {
-      // Other constants stay the same.
-      translation = original;
-    }
-  }
-  return translation;
 }
 
 Node BVToInt::translateWithChildren(Node original,
@@ -1218,6 +713,69 @@
   return returnNode;
 }
 
+Node BVToInt::translateNoChildren(Node original)
+{
+  Node translation;
+  Assert(original.isVar() || original.isConst());
+  if (original.isVar())
+  {
+    if (original.getType().isBitVector())
+    {
+      // For bit-vector variables, we create integer variables and add a
+      // range constraint.
+      if (original.getKind() == kind::BOUND_VARIABLE)
+      {
+        std::stringstream ss;
+        ss << original;
+        translation = d_nm->mkBoundVar(ss.str() + "_int", d_nm->integerType());
+      }
+      else
+      {
+        Node newVar = d_nm->mkSkolem("__bvToInt_var",
+                                     d_nm->integerType(),
+                                     "Variable introduced in bvToInt "
+                                     "pass instead of original variable "
+                                         + original.toString());
+        uint64_t bvsize = original.getType().getBitVectorSize();
+        translation = newVar;
+        d_rangeAssertions.insert(mkRangeConstraint(newVar, bvsize));
+        std::vector<Expr> args;
+        Node intToBVOp = d_nm->mkConst<IntToBitVector>(IntToBitVector(bvsize));
+        Node newNode = d_nm->mkNode(intToBVOp, newVar);
+        smt::currentSmtEngine()->defineFunction(
+            original.toExpr(), args, newNode.toExpr(), true);
+      }
+    }
+    else if (original.getType().isFunction())
+    {
+      translation = translateFunctionSymbol(original);
+    }
+    else
+    {
+      // variables other than bit-vector variables and function symbols
+      // are left intact
+      translation = original;
+    }
+  }
+  else
+  {
+    // original is a const
+    if (original.getKind() == kind::CONST_BITVECTOR)
+    {
+      // Bit-vector constants are transformed into their integer value.
+      BitVector constant(original.getConst<BitVector>());
+      Integer c = constant.toInteger();
+      translation = d_nm->mkConst<Rational>(c);
+    }
+    else
+    {
+      // Other constants stay the same.
+      translation = original;
+    }
+  }
+  return translation;
+}
+
 Node BVToInt::translateFunctionSymbol(Node bvUF)
 {
   // construct the new function symbol.
@@ -1251,8 +809,6 @@
   return intUF;
 }
 
-=======
->>>>>>> 98f808f0
 void BVToInt::defineBVUFAsIntUF(Node bvUF)
 {
   // This function should only be called after translating
