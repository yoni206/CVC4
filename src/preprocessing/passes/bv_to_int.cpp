--- conflicted
+++ resolved
@@ -438,7 +438,6 @@
             case kind::BITVECTOR_AND:
             {
               uint64_t bvsize = current[0].getType().getBitVectorSize();
-<<<<<<< HEAD
               if (options::solveBVAsInt() == options::SolveBVAsIntMode::IAND)
               {
                 Node iAndOp = d_nm->mkConst(IntAnd(bvsize));
@@ -468,15 +467,6 @@
 							      granularity);
                 d_bvToIntCache[current] = newNode;
               }
-=======
-              Assert(translated_children.size() == 2);
-              Node newNode = createBitwiseNode(translated_children[0],
-                                               translated_children[1],
-                                               bvsize,
-                                               granularity,
-                                               &oneBitAnd);
-              d_bvToIntCache[current] = newNode;
->>>>>>> c9e23f66
               break;
             }
             case kind::BITVECTOR_SHL:
@@ -544,49 +534,6 @@
               d_bvToIntCache[current] = ite;
               break;
             }
-<<<<<<< HEAD
-	    case kind::BITVECTOR_ZERO_EXTEND:
-	    {
-	      d_bvToIntCache[current] = translated_children[0];
-	      break;
-	    }
-	    case kind::BITVECTOR_SIGN_EXTEND:
-	    {
-              uint64_t bvsize = current[0].getType().getBitVectorSize();
-	      Node arg = translated_children[0];
-	      if (arg.isConst()) {
-		  Rational c(arg.getConst<Rational>());
-		  Rational twoToKMinusOne(intpow2(bvsize - 1));
-		  uint64_t amount = bv::utils::getSignExtendAmount(current);		  
-		  if (c < twoToKMinusOne || amount == 0) {
-		    d_bvToIntCache[current] = arg;
-		  } else {
-		    Rational max_of_amount = intpow2(amount) - 1;
-		    Rational mul = max_of_amount * intpow2(bvsize);
-		    Rational sum = mul + c;
-		    Node result = d_nm->mkConst(sum);
-		    d_bvToIntCache[current] = result;
-		  }
-	      } else {
-		uint64_t amount = bv::utils::getSignExtendAmount(current);
-		if (amount == 0) {
-		  d_bvToIntCache[current] = translated_children[0];
-		} else {
-		  Rational twoToKMinusOne(intpow2(bvsize - 1));
-		  Node minSigned = d_nm->mkConst(twoToKMinusOne);
-		  Node condition = d_nm->mkNode(kind::LT, arg, minSigned);
-		  Node thenResult = arg;
-		  Node left = maxInt(amount);
-		  Node mul = d_nm->mkNode(kind::MULT, left, pow2(bvsize));
-		  Node sum = d_nm->mkNode(kind::PLUS, mul, arg);
-		  Node elseResult = sum;
-		  Node ite = d_nm->mkNode(kind::ITE, condition, thenResult, elseResult);
-		  d_bvToIntCache[current] = ite;
-		}
-	      }
-	      break;
-	    }
-=======
             case kind::BITVECTOR_ZERO_EXTEND:
             {
               d_bvToIntCache[current] = translated_children[0];
@@ -648,7 +595,6 @@
               }
               break;
             }
->>>>>>> c9e23f66
             case kind::BITVECTOR_CONCAT:
             {
               // (concat a b) translates to a*2^k+b, k being the bitwidth of b.
@@ -994,39 +940,22 @@
                               uint64_t bvsize,
                               bool isLeftShift)
 {
-<<<<<<< HEAD
-    /**
-=======
   /**
->>>>>>> c9e23f66
    * from SMT-LIB:
    * [[(bvshl s t)]] := nat2bv[m](bv2nat([[s]]) * 2^(bv2nat([[t]])))
    * [[(bvlshr s t)]] := nat2bv[m](bv2nat([[s]]) div 2^(bv2nat([[t]])))
    * Since we don't have exponentiation, we use an ite.
-<<<<<<< HEAD
-   * Important note: below we use INTS_DIVISION_TOTAL, which is safe here because we divide by 2^... which is never 0.
-   */
-  Node x = children[0];
-  Node y = children[1];
-  //shifting by const is eliminated by the theory rewriter
-=======
    * Important note: below we use INTS_DIVISION_TOTAL, which is safe here
    * because we divide by 2^... which is never 0.
    */
   Node x = children[0];
   Node y = children[1];
   // shifting by const is eliminated by the theory rewriter
->>>>>>> c9e23f66
   Assert(!y.isConst());
   Node ite = d_zero;
   Node body;
   for (uint64_t i = 0; i < bvsize; i++)
   {
-<<<<<<< HEAD
-    if (isLeftShift) {
-      body = d_nm->mkNode(kind::INTS_MODULUS_TOTAL, d_nm->mkNode(kind::MULT, x, pow2(i)), pow2(bvsize));
-    } else {
-=======
     if (isLeftShift)
     {
       body = d_nm->mkNode(kind::INTS_MODULUS_TOTAL,
@@ -1035,7 +964,6 @@
     }
     else
     {
->>>>>>> c9e23f66
       body = d_nm->mkNode(kind::INTS_DIVISION_TOTAL, x, pow2(i));
     }
     ite = d_nm->mkNode(kind::ITE,
@@ -1043,46 +971,8 @@
                        body,
                        ite);
   }
-<<<<<<< HEAD
-=======
   return ite;
 }
-
-Node BVToInt::createITEFromTable(
-    Node x,
-    Node y,
-    uint64_t granularity,
-    std::map<std::pair<uint64_t, uint64_t>, uint64_t> table)
-{
-  Assert(granularity <= 8);
-  uint64_t max_value = ((uint64_t)pow(2, granularity));
-  // The table represents a function from pairs of integers to integers, where
-  // all integers are between 0 (inclusive) and max_value (exclusive).
-  Assert(table.size() == max_value * max_value);
-  Node ite = d_nm->mkConst<Rational>(table[std::make_pair(0, 0)]);
-  for (uint64_t i = 0; i < max_value; i++)
-  {
-    for (uint64_t j = 0; j < max_value; j++)
-    {
-      if ((i == 0) && (j == 0))
-      {
-        continue;
-      }
-      ite = d_nm->mkNode(
-          kind::ITE,
-          d_nm->mkNode(
-              kind::AND,
-              d_nm->mkNode(kind::EQUAL, x, d_nm->mkConst<Rational>(i)),
-              d_nm->mkNode(kind::EQUAL, y, d_nm->mkConst<Rational>(j))),
-          d_nm->mkConst<Rational>(table[std::make_pair(i, j)]),
-          ite);
-    }
-  }
->>>>>>> c9e23f66
-  return ite;
-}
-
-
 
 Node BVToInt::translateQuantifiedFormula(Node current, kind::Kind_t k)
 {
