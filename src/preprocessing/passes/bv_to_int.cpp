/*********************                                                        */
/*! \file bv_to_int.cpp
 ** \verbatim
 ** Top contributors (to current version):
 **   Yoni Zohar, Ahmed Irfan
 ** This file is part of the CVC4 project.
 ** Copyright (c) 2009-2020 by the authors listed in the file AUTHORS
 ** in the top-level source directory) and their institutional affiliations.
 ** All rights reserved.  See the file COPYING in the top-level source
 ** directory for licensing information.\endverbatim
 **
 ** \brief The BVToInt preprocessing pass
 **
 ** Converts bit-vector operations into integer operations.
 **
 **/

#include "preprocessing/passes/bv_to_int.h"

#include <cmath>
#include <string>
#include <unordered_map>
#include <vector>

#include "expr/node.h"
#include "expr/node_algorithm.h"
#include "options/uf_options.h"
#include "theory/bv/theory_bv_rewrite_rules_operator_elimination.h"
#include "theory/bv/theory_bv_rewrite_rules_simplification.h"
#include "theory/rewriter.h"

namespace CVC4 {
namespace preprocessing {
namespace passes {

using namespace CVC4::theory;
using namespace CVC4::theory::bv;

namespace {

Rational intpow2(uint64_t b)
{
  return Rational(Integer(2).pow(b), Integer(1));
}

/**
 * Helper functions for createBitwiseNode
 */


} //end empty namespace

Node BVToInt::mkRangeConstraint(Node newVar, uint64_t k)
{
  Node lower = d_nm->mkNode(kind::LEQ, d_zero, newVar);
  Node upper = d_nm->mkNode(kind::LT, newVar, pow2(k));
  Node result = d_nm->mkNode(kind::AND, lower, upper);
  return Rewriter::rewrite(result);
}

Node BVToInt::maxInt(uint64_t k)
{
  Assert(k > 0);
  Rational max_value = intpow2(k) - 1;
  return d_nm->mkConst<Rational>(max_value);
}

Node BVToInt::pow2(uint64_t k)
{
  Assert(k >= 0);
  return d_nm->mkConst<Rational>(intpow2(k));
}

Node BVToInt::modpow2(Node n, uint64_t exponent)
{
  Node p2 = d_nm->mkConst<Rational>(intpow2(exponent));
  return d_nm->mkNode(kind::INTS_MODULUS_TOTAL, n, p2);
}

/**
 * Binarizing n via post-order traversal.
 */
Node BVToInt::makeBinary(Node n)
{
  vector<Node> toVisit;
  toVisit.push_back(n);
  while (!toVisit.empty())
  {
    Node current = toVisit.back();
    uint64_t numChildren = current.getNumChildren();
    if (d_binarizeCache.find(current) == d_binarizeCache.end())
    {
      /**
       * We still haven't visited the sub-dag rooted at the current node.
       * In this case, we:
       * mark that we have visited this node by assigning a null node to it in
       * the cache, and add its children to toVisit.
       */
      d_binarizeCache[current] = Node();
      toVisit.insert(toVisit.end(), current.begin(), current.end());
    }
    else if (d_binarizeCache[current].get().isNull())
    {
      /*
       * We already visited the sub-dag rooted at the current node,
       * and binarized all its children.
       * Now we binarize the current node itself.
       */
      toVisit.pop_back();
      kind::Kind_t k = current.getKind();
      if ((numChildren > 2)
          && (k == kind::BITVECTOR_PLUS || k == kind::BITVECTOR_MULT
              || k == kind::BITVECTOR_AND || k == kind::BITVECTOR_OR
              || k == kind::BITVECTOR_XOR || k == kind::BITVECTOR_CONCAT))
      {
        // We only binarize bvadd, bvmul, bvand, bvor, bvxor, bvconcat
        Assert(d_binarizeCache.find(current[0]) != d_binarizeCache.end());
        Node result = d_binarizeCache[current[0]];
        for (uint64_t i = 1; i < numChildren; i++)
        {
          Assert(d_binarizeCache.find(current[i]) != d_binarizeCache.end());
          Node child = d_binarizeCache[current[i]];
          result = d_nm->mkNode(current.getKind(), result, child);
        }
	d_binarizeCache[current] = result;
      }
      else if (numChildren > 0)
      {
        // current has children, but we do not binarize it
        NodeBuilder<> builder(k);
        if (current.getMetaKind() == kind::metakind::PARAMETERIZED)
        {
          builder << current.getOperator();
        }
        for (Node child : current)
        {
          builder << d_binarizeCache[child].get();
        }
        d_binarizeCache[current] = builder.constructNode();
      }
      else
      {
        // current has no children
        d_binarizeCache[current] = current;
      }
    }
    else
    {
      // We already binarized current and it is in the cache.
      toVisit.pop_back();
    }
  }
  return d_binarizeCache[n];
}

/**
 * We traverse n and perform rewrites both on the way down and on the way up.
 * On the way down we rewrite the node but not it's children.
 * On the way up, we update the node's children to the rewritten ones.
 * For each sub-node, we perform rewrites to eliminate operators.
 * Then, the original children are added to toVisit stack so that we rewrite
 * them as well.
 */
Node BVToInt::eliminationPass(Node n)
{
  std::vector<Node> toVisit;
  toVisit.push_back(n);
  Node current;
  while (!toVisit.empty())
  {
    current = toVisit.back();
    // assert that the node is binarized
    kind::Kind_t k = current.getKind();
    uint64_t numChildren = current.getNumChildren();
    Assert((numChildren == 2)
           || !(k == kind::BITVECTOR_PLUS || k == kind::BITVECTOR_MULT
                || k == kind::BITVECTOR_AND || k == kind::BITVECTOR_OR
                || k == kind::BITVECTOR_XOR || k == kind::BITVECTOR_CONCAT));
    toVisit.pop_back();
    bool inEliminationCache =
        (d_eliminationCache.find(current) != d_eliminationCache.end());
    bool inRebuildCache =
        (d_rebuildCache.find(current) != d_rebuildCache.end());
    if (!inEliminationCache)
    {
      // current is not the elimination of any previously-visited node
      // current hasn't been eliminated yet.
      // eliminate operators from it
      Node currentEliminated =
          FixpointRewriteStrategy<RewriteRule<UdivZero>,
                                  RewriteRule<SdivEliminateFewerBitwiseOps>,
                                  RewriteRule<SremEliminateFewerBitwiseOps>,
                                  RewriteRule<SmodEliminateFewerBitwiseOps>,
                                  RewriteRule<XnorEliminate>,
                                  RewriteRule<NandEliminate>,
                                  RewriteRule<NorEliminate>,
                                  RewriteRule<NegEliminate>,
                                  RewriteRule<XorEliminate>,
                                  RewriteRule<OrEliminate>,
                                  RewriteRule<SubEliminate>,
                                  RewriteRule<RepeatEliminate>,
                                  RewriteRule<RotateRightEliminate>,
                                  RewriteRule<RotateLeftEliminate>,
                                  RewriteRule<CompEliminate>,
                                  RewriteRule<SleEliminate>,
                                  RewriteRule<SltEliminate>,
                                  RewriteRule<SgtEliminate>,
                                  RewriteRule<SgeEliminate>>::apply(current);
      // save in the cache
      d_eliminationCache[current] = currentEliminated;
      // also assign the eliminated now to itself to avoid revisiting.
      d_eliminationCache[currentEliminated] = currentEliminated;
      // put the eliminated node in the rebuild cache, but mark that it hasn't
      // yet been rebuilt by assigning null.
      d_rebuildCache[currentEliminated] = Node();
      // Push the eliminated node to the stack
      toVisit.push_back(currentEliminated);
      // Add the children to the stack for future processing.
      toVisit.insert(
          toVisit.end(), currentEliminated.begin(), currentEliminated.end());
    }
    if (inRebuildCache)
    {
      // current was already added to the rebuild cache.
      if (d_rebuildCache[current].get().isNull())
      {
        // current wasn't rebuilt yet.
        numChildren = current.getNumChildren();
        if (numChildren == 0)
        {
          // We only eliminate operators that are not nullary.
          d_rebuildCache[current] = current;
        }
        else
        {
          // The main operator is replaced, and the children
          // are replaced with their eliminated counterparts.
          NodeBuilder<> builder(current.getKind());
          if (current.getMetaKind() == kind::metakind::PARAMETERIZED)
          {
            builder << current.getOperator();
          }
          for (Node child : current)
          {
            Assert(d_eliminationCache.find(child) != d_eliminationCache.end());
            Node eliminatedChild = d_eliminationCache[child];
            Assert(d_rebuildCache.find(eliminatedChild) != d_eliminationCache.end());
            Assert(!d_rebuildCache[eliminatedChild].get().isNull());
            builder << d_rebuildCache[eliminatedChild].get();
          }
          d_rebuildCache[current] = builder.constructNode();
        }
      }
    }
  }
  Assert(d_eliminationCache.find(n) != d_eliminationCache.end());
  Node eliminated = d_eliminationCache[n];
  Assert(d_rebuildCache.find(eliminated) != d_rebuildCache.end());
  Assert(!d_rebuildCache[eliminated].get().isNull());
  return d_rebuildCache[eliminated];
}

/**
 * Translate n to Integers via post-order traversal.
 */
Node BVToInt::bvToInt(Node n)
{
  n = makeBinary(n);
  n = eliminationPass(n);
  // binarize again, in case the elimination pass introduced
  // non-binary terms (as can happen by RepeatEliminate, for example).
  n = makeBinary(n);
  vector<Node> toVisit;
  toVisit.push_back(n);

  while (!toVisit.empty())
  {
    Node current = toVisit.back();
    uint64_t currentNumChildren = current.getNumChildren();
    if (d_bvToIntCache.find(current) == d_bvToIntCache.end())
    {
      // This is the first time we visit this node and it is not in the cache.
      // We mark this node as visited but not translated by assiging
      // a null node to it.
      d_bvToIntCache[current] = Node();
      // all the node's children are added to the stack to be visited
      // before visiting this node again.
      toVisit.insert(toVisit.end(), current.begin(), current.end());
      // If this is a UF applicatinon, we also add the function to
      // toVisit.
      if (current.getKind() == kind::APPLY_UF)
      {
        toVisit.push_back(current.getOperator());
      }
    }
    else
    {
      // We already visited and translated this node
      if (!d_bvToIntCache[current].get().isNull())
      {
        // We are done computing the translation for current
        toVisit.pop_back();
      }
      else
      {
        // We are now visiting current on the way back up.
        // This is when we do the actual translation.
        if (currentNumChildren == 0)
        {
          Node translation = translateNoChildren(current);
          d_bvToIntCache[current] = translation;
        }
        else
        {
          /**
           * The current node has children.
           * Since we are on the way back up,
           * these children were already translated.
           * We save their translation for easy access.
           * If the node's kind is APPLY_UF,
           * we also need to include the translated uninterpreted function in
           * this list.
           */
          vector<Node> translated_children;
          if (current.getKind() == kind::APPLY_UF)
          {
            translated_children.push_back(
                d_bvToIntCache[current.getOperator()]);
          }
          for (uint64_t i = 0; i < currentNumChildren; i++)
          {
            translated_children.push_back(d_bvToIntCache[current[i]]);
          }
          Node translation =
              translateWithChildren(current, translated_children);
          d_bvToIntCache[current] = translation;
        }
        toVisit.pop_back();
      }
    }
  }
  return d_bvToIntCache[n].get();
}

Node BVToInt::translateWithChildren(Node original,
                                    const vector<Node>& translated_children)
{
  // The translation of the original node is determined by the kind of
  // the node.
  kind::Kind_t oldKind = original.getKind();
  // ultbv and sltbv were supposed to be eliminated before this point.
  Assert(oldKind != kind::BITVECTOR_ULTBV);
  Assert(oldKind != kind::BITVECTOR_SLTBV);
  uint64_t originalNumChildren = original.getNumChildren();
  Node returnNode;
  switch (oldKind)
  {
    case kind::BITVECTOR_PLUS:
    {
      Assert(originalNumChildren == 2);
      uint64_t bvsize = original[0].getType().getBitVectorSize();
      Node plus = d_nm->mkNode(kind::PLUS, translated_children);
      Node p2 = pow2(bvsize);
      returnNode = d_nm->mkNode(kind::INTS_MODULUS_TOTAL, plus, p2);
      break;
    }
    case kind::BITVECTOR_MULT:
    {
      Assert(originalNumChildren == 2);
      uint64_t bvsize = original[0].getType().getBitVectorSize();
      Node mult = d_nm->mkNode(kind::MULT, translated_children);
      Node p2 = pow2(bvsize);
      returnNode = d_nm->mkNode(kind::INTS_MODULUS_TOTAL, mult, p2);
      break;
    }
    case kind::BITVECTOR_UDIV_TOTAL:
    {
      uint64_t bvsize = original[0].getType().getBitVectorSize();
      // we use an ITE for the case where the second operand is 0.
      Node pow2BvSize = pow2(bvsize);
      Node divNode =
          d_nm->mkNode(kind::INTS_DIVISION_TOTAL, translated_children);
      returnNode = d_nm->mkNode(
          kind::ITE,
          d_nm->mkNode(kind::EQUAL, translated_children[1], d_zero),
          d_nm->mkNode(kind::MINUS, pow2BvSize, d_one),
          divNode);
      break;
    }
    case kind::BITVECTOR_UREM_TOTAL:
    {
      // we use an ITE for the case where the second operand is 0.
      Node modNode =
          d_nm->mkNode(kind::INTS_MODULUS_TOTAL, translated_children);
      returnNode = d_nm->mkNode(
          kind::ITE,
          d_nm->mkNode(kind::EQUAL, translated_children[1], d_zero),
          translated_children[0],
          modNode);
      break;
    }
    case kind::BITVECTOR_NOT:
    {
      uint64_t bvsize = original[0].getType().getBitVectorSize();
      // we use a specified function to generate the node.
      returnNode = createBVNotNode(translated_children[0], bvsize);
      break;
    }
    case kind::BITVECTOR_TO_NAT:
    {
      // In this case, we already translated the child to integer.
      // So the result is the translated child.
      returnNode = translated_children[0];
      break;
    }
    case kind::BITVECTOR_AND:
    {

      uint64_t bvsize = original[0].getType().getBitVectorSize();
      if (options::solveBVAsInt() == options::SolveBVAsIntMode::IAND)
      {
        Node iAndOp = d_nm->mkConst(IntAnd(bvsize));
        returnNode = d_nm->mkNode(
            kind::IAND, iAndOp, translated_children[0], translated_children[1]);
      }
      else if (options::solveBVAsInt() == options::SolveBVAsIntMode::BV)
      {
        Node intToBVOp = d_nm->mkConst<IntToBitVector>(IntToBitVector(bvsize));
        Node x = translated_children[0];
        Node y = translated_children[1];
        Node bvx = d_nm->mkNode(intToBVOp, x);
        Node bvy = d_nm->mkNode(intToBVOp, y);
        Node bvand = d_nm->mkNode(kind::BITVECTOR_AND, bvx, bvy);
        returnNode = d_nm->mkNode(kind::BITVECTOR_TO_NAT, bvand);
      }
      else
      {
        Assert(options::solveBVAsInt() == options::SolveBVAsIntMode::SUM);
        // Construct an ite, based on granularity.
        Assert(translated_children.size() == 2);
        returnNode =
            d_iandHelper.createBitwiseNode(translated_children[0],
                                           translated_children[1],
                                           bvsize,
                                           options::BVAndIntegerGranularity());
      }
      break;
    }
    case kind::BITVECTOR_SHL:
    {
      /**
       * a << b is a*2^b.
       * The exponentiation is simulated by an ite.
       * Only cases where b <= bit width are considered.
       * Otherwise, the result is 0.
       */
      uint64_t bvsize = original[0].getType().getBitVectorSize();
      returnNode = createShiftNode(translated_children, bvsize, true);
      break;
    }
    case kind::BITVECTOR_LSHR:
    {
      /**
       * a >> b is a div 2^b.
       * The exponentiation is simulated by an ite.
       * Only cases where b <= bit width are considered.
       * Otherwise, the result is 0.
       */
      uint64_t bvsize = original[0].getType().getBitVectorSize();
      returnNode = createShiftNode(translated_children, bvsize, false);
      break;
    }
    case kind::BITVECTOR_ASHR:
    {
      /*  From SMT-LIB2:
       *  (bvashr s t) abbreviates
       *     (ite (= ((_ extract |m-1| |m-1|) s) #b0)
       *          (bvlshr s t)
       *          (bvnot (bvlshr (bvnot s) t)))
       *
       *  Equivalently:
       *  (bvashr s t) abbreviates
       *      (ite (bvult s 100000...)
       *           (bvlshr s t)
       *           (bvnot (bvlshr (bvnot s) t)))
       *
       */
      uint64_t bvsize = original[0].getType().getBitVectorSize();
      // signed_min is 100000...
      Node signed_min = pow2(bvsize - 1);
      Node condition =
          d_nm->mkNode(kind::LT, translated_children[0], signed_min);
      Node thenNode = createShiftNode(translated_children, bvsize, false);
      vector<Node> children = {createBVNotNode(translated_children[0], bvsize),
                               translated_children[1]};
      Node elseNode =
          createBVNotNode(createShiftNode(children, bvsize, false), bvsize);
      returnNode = d_nm->mkNode(kind::ITE, condition, thenNode, elseNode);
      break;
    }
    case kind::BITVECTOR_ITE:
    {
      // Lifted to a boolean ite.
      Node cond = d_nm->mkNode(kind::EQUAL, translated_children[0], d_one);
      returnNode = d_nm->mkNode(
          kind::ITE, cond, translated_children[1], translated_children[2]);
      break;
    }
    case kind::BITVECTOR_ZERO_EXTEND:
    {
      returnNode = translated_children[0];
      break;
    }
    case kind::BITVECTOR_SIGN_EXTEND:
    {
      uint64_t bvsize = original[0].getType().getBitVectorSize();
      Node arg = translated_children[0];
      if (arg.isConst())
      {
        Rational c(arg.getConst<Rational>());
        Rational twoToKMinusOne(intpow2(bvsize - 1));
        uint64_t amount = bv::utils::getSignExtendAmount(original);
        /* if the msb is 0, this is like zero_extend.
         *  msb is 0 <-> the value is less than 2^{bvsize-1}
         */
        if (c < twoToKMinusOne || amount == 0)
        {
          returnNode = arg;
        }
        else
        {
          /* otherwise, we add the integer equivalent of
           * 11....1 `amount` times
           */
          Rational max_of_amount = intpow2(amount) - 1;
          Rational mul = max_of_amount * intpow2(bvsize);
          Rational sum = mul + c;
          returnNode = d_nm->mkConst(sum);
        }
      }
      else
      {
        uint64_t amount = bv::utils::getSignExtendAmount(original);
        if (amount == 0)
        {
          returnNode = translated_children[0];
        }
        else
        {
          Rational twoToKMinusOne(intpow2(bvsize - 1));
          Node minSigned = d_nm->mkConst(twoToKMinusOne);
          /* condition checks whether the msb is 1.
           * This holds when the integer value is smaller than
           * 100...0, which is 2^{bvsize-1}.
           */
          Node condition = d_nm->mkNode(kind::LT, arg, minSigned);
          Node thenResult = arg;
          Node left = maxInt(amount);
          Node mul = d_nm->mkNode(kind::MULT, left, pow2(bvsize));
          Node sum = d_nm->mkNode(kind::PLUS, mul, arg);
          Node elseResult = sum;
          Node ite = d_nm->mkNode(kind::ITE, condition, thenResult, elseResult);
          returnNode = ite;
        }
      }
      break;
    }
    case kind::BITVECTOR_CONCAT:
    {
      // (concat a b) translates to a*2^k+b, k being the bitwidth of b.
      uint64_t bvsizeRight = original[1].getType().getBitVectorSize();
      Node pow2BvSizeRight = pow2(bvsizeRight);
      Node a =
          d_nm->mkNode(kind::MULT, translated_children[0], pow2BvSizeRight);
      Node b = translated_children[1];
      returnNode = d_nm->mkNode(kind::PLUS, a, b);
      break;
    }
    case kind::BITVECTOR_EXTRACT:
    {
      // ((_ extract i j) a) is a / 2^j mod 2^{i-j+1}
      // original = a[i:j]
      uint64_t i = bv::utils::getExtractHigh(original);
      uint64_t j = bv::utils::getExtractLow(original);
      Assert(i >= j);
      Node div = d_nm->mkNode(
          kind::INTS_DIVISION_TOTAL, translated_children[0], pow2(j));
      returnNode = modpow2(div, i - j + 1);
      break;
    }
    case kind::EQUAL:
    {
      returnNode = d_nm->mkNode(kind::EQUAL, translated_children);
      break;
    }
    case kind::BITVECTOR_ULT:
    {
      returnNode = d_nm->mkNode(kind::LT, translated_children);
      break;
    }
    case kind::BITVECTOR_ULE:
    {
      returnNode = d_nm->mkNode(kind::LEQ, translated_children);
      break;
    }
    case kind::BITVECTOR_UGT:
    {
      returnNode = d_nm->mkNode(kind::GT, translated_children);
      break;
    }
    case kind::BITVECTOR_UGE:
    {
      returnNode = d_nm->mkNode(kind::GEQ, translated_children);
      break;
    }
    case kind::LT:
    {
      returnNode = d_nm->mkNode(kind::LT, translated_children);
      break;
    }
    case kind::LEQ:
    {
      returnNode = d_nm->mkNode(kind::LEQ, translated_children);
      break;
    }
    case kind::GT:
    {
      returnNode = d_nm->mkNode(kind::GT, translated_children);
      break;
    }
    case kind::GEQ:
    {
      returnNode = d_nm->mkNode(kind::GEQ, translated_children);
      break;
    }
    case kind::ITE:
    {
      returnNode = d_nm->mkNode(oldKind, translated_children);
      break;
    }
    case kind::APPLY_UF:
    {
      /**
       * higher order logic allows comparing between functions
       * The translation does not support this,
       * as the translated functions may be different outside
       * of the bounds that were relevant for the original
       * bit-vectors.
       */
      if (childrenTypesChanged(original) && options::ufHo())
      {
        throw TypeCheckingException(
            original.toExpr(),
            string("Cannot translate to Int: ") + original.toString());
      }
      // Insert the translated application term to the cache
      returnNode = d_nm->mkNode(kind::APPLY_UF, translated_children);
      // Add range constraints if necessary.
      // If the original range was a BV sort, the original application of
      // the function Must be within the range determined by the
      // bitwidth.
      if (original.getType().isBitVector())
      {
        d_rangeAssertions.insert(mkRangeConstraint(
            returnNode, original.getType().getBitVectorSize()));
      }
      break;
    }
    case kind::BOUND_VAR_LIST:
    {
<<<<<<< HEAD
      returnNode = d_nm->mkNode(kind::BOUND_VAR_LIST, translated_children);
=======
      returnNode = d_nm->mkNode(oldKind, translated_children);
>>>>>>> 57df27af
      break;
    }
    case kind::FORALL:
    {
<<<<<<< HEAD
      returnNode = translateQuantifiedFormula(original, oldKind);
=======
      returnNode = translateQuantifiedFormula(original);
>>>>>>> 57df27af
      break;
    }
    case kind::EXISTS:
    {
<<<<<<< HEAD
      returnNode = translateQuantifiedFormula(original, oldKind);
      break;
=======
      // Exists is eliminated by the rewriter.
      Assert(false);
>>>>>>> 57df27af
    }
    default:
    {
      // In the default case, we have reached an operator that we do not
      // translate directly to integers. The children whose types have
      // changed from bv to int should be adjusted back to bv and then
      // this term is reconstructed.
      TypeNode resultingType;
      if (original.getType().isBitVector())
      {
        resultingType = d_nm->integerType();
      }
      else
      {
        resultingType = original.getType();
      }
      Node reconstruction =
          reconstructNode(original, resultingType, translated_children);
      returnNode = reconstruction;
      break;
    }
  }
  Trace("bv-to-int-debug") << "original: " << original << endl;
  Trace("bv-to-int-debug") << "returnNode: " << returnNode << endl;
  return returnNode;
}

Node BVToInt::translateNoChildren(Node original)
{
  Node translation;
  Assert(original.isVar() || original.isConst());
  if (original.isVar())
  {
    if (original.getType().isBitVector())
    {
<<<<<<< HEAD
      // For bit-vector variables, we create integer variables and add a
      // range constraint.
      if (original.getKind() == kind::BOUND_VARIABLE)
      {
=======
      // For bit-vector variables, we create fresh integer variables.
      if (original.getKind() == kind::BOUND_VARIABLE)
      {
        // Range constraints for the bound integer variables are not added now.
        // they will be added once the quantifier itself is handled.
>>>>>>> 57df27af
        std::stringstream ss;
        ss << original;
        translation = d_nm->mkBoundVar(ss.str() + "_int", d_nm->integerType());
      }
      else
      {
<<<<<<< HEAD
=======
        // New integer variables  that are not bound (symbolic constants)
        // are added together with range constraints induced by the 
        // bit-width of the original bit-vector variables.
>>>>>>> 57df27af
        Node newVar = d_nm->mkSkolem("__bvToInt_var",
                                     d_nm->integerType(),
                                     "Variable introduced in bvToInt "
                                     "pass instead of original variable "
                                         + original.toString());
        uint64_t bvsize = original.getType().getBitVectorSize();
        translation = newVar;
        d_rangeAssertions.insert(mkRangeConstraint(newVar, bvsize));
        defineBVUFAsIntUF(original, newVar);
      }
<<<<<<< HEAD
    } else if (original.getType().isFunction())
=======
    }
    else if (original.getType().isFunction())
>>>>>>> 57df27af
    {
      translation = translateFunctionSymbol(original);
    }
    else
    {
      // variables other than bit-vector variables and function symbols
      // are left intact
      translation = original;
    }
  }
  else
  {
    // original is a const
    if (original.getKind() == kind::CONST_BITVECTOR)
    {
      // Bit-vector constants are transformed into their integer value.
      BitVector constant(original.getConst<BitVector>());
      Integer c = constant.toInteger();
      translation = d_nm->mkConst<Rational>(c);
    }
    else
    {
      // Other constants stay the same.
      translation = original;
    }
  }
  return translation;
}

Node BVToInt::translateFunctionSymbol(Node bvUF)
{
  // construct the new function symbol.
  Node intUF;
  TypeNode tn = bvUF.getType();
  TypeNode bvRange = tn.getRangeType();
  // The function symbol has not been converted yet
  vector<TypeNode> bvDomain = tn.getArgTypes();
  vector<TypeNode> intDomain;
  /**
   * if the original range is a bit-vector sort,
   * the new range should be an integer sort.
   * Otherwise, we keep the original range.
   * Similarly for the domains.
   */
  TypeNode intRange = bvRange.isBitVector() ? d_nm->integerType() : bvRange;
  for (TypeNode d : bvDomain)
  {
    intDomain.push_back(d.isBitVector() ? d_nm->integerType() : d);
  }
  ostringstream os;
  os << "__bvToInt_fun_" << bvUF << "_int";
  intUF = d_nm->mkSkolem(
      os.str(), d_nm->mkFunctionType(intDomain, intRange), "bv2int function");
  // introduce a `define-fun` in the smt-engine to keep
  // the correspondence between the original
  // function symbol and the new one.
  defineBVUFAsIntUF(bvUF, intUF);
  return intUF;
}

void BVToInt::defineBVUFAsIntUF(Node bvUF, Node intUF)
{
  // The resulting term
  Node result;
  // The type of the resulting term
  TypeNode resultType;
  // symbolic arguments of original function
  vector<Expr> args;
  if (!bvUF.getType().isFunction()) {
    // bvUF is a variable.
    // in this case, the result is just the original term
    // (it will be casted later if needed)
    result = intUF;
    resultType = bvUF.getType();
  } else {
    // bvUF is a function with arguments
    // The arguments need to be casted as well.
    TypeNode tn = bvUF.getType();
    resultType = tn.getRangeType();
    vector<TypeNode> bvDomain = tn.getArgTypes();
    // children of the new symbolic application
    vector<Node> achildren;
    achildren.push_back(intUF);
    int i = 0;
    for (const TypeNode& d : bvDomain)
    {
      // Each bit-vector argument is casted to a natural number
      // Other arguments are left intact.
      Node fresh_bound_var = d_nm->mkBoundVar(d);
      args.push_back(fresh_bound_var.toExpr());
      Node castedArg = args[i];
      if (d.isBitVector())
      {
        castedArg = castToType(castedArg, d_nm->integerType());
      }
      achildren.push_back(castedArg);
      i++;
    }
    result = d_nm->mkNode(kind::APPLY_UF, achildren);
  }
  // If the result is BV, it needs to be casted back.
  result = castToType(result, resultType);
  // add the function definition to the smt engine.
  smt::currentSmtEngine()->defineFunction(
      bvUF.toExpr(), args, result.toExpr(), true);
}

bool BVToInt::childrenTypesChanged(Node n)
{
  bool result = false;
  for (const Node& child : n)
  {
    TypeNode originalType = child.getType();
    TypeNode newType = d_bvToIntCache[child].get().getType();
    if (!newType.isSubtypeOf(originalType))
    {
      result = true;
      break;
    }
  }
  return result;
}

Node BVToInt::castToType(Node n, TypeNode tn)
{
  // If there is no reason to cast, return the
  // original node.
  if (n.getType().isSubtypeOf(tn))
  {
    return n;
  }
  // We only case int to bv or vice verse.
  Assert((n.getType().isBitVector() && tn.isInteger())
         || (n.getType().isInteger() && tn.isBitVector()));
  if (n.getType().isInteger())
  {
    Assert(tn.isBitVector());
    unsigned bvsize = tn.getBitVectorSize();
    Node intToBVOp = d_nm->mkConst<IntToBitVector>(IntToBitVector(bvsize));
    return d_nm->mkNode(intToBVOp, n);
  }
  Assert(n.getType().isBitVector());
  Assert(tn.isInteger());
  return d_nm->mkNode(kind::BITVECTOR_TO_NAT, n);
}

Node BVToInt::reconstructNode(Node originalNode,
                              TypeNode resultType,
                              const vector<Node>& translated_children)
{
  // first, we adjust the children of the node as needed.
  // re-construct the term with the adjusted children.
  kind::Kind_t oldKind = originalNode.getKind();
  NodeBuilder<> builder(oldKind);
  if (originalNode.getMetaKind() == kind::metakind::PARAMETERIZED)
  {
    builder << originalNode.getOperator();
  }
  for (size_t i = 0; i < originalNode.getNumChildren(); i++)
  {
    Node originalChild = originalNode[i];
    Node translatedChild = translated_children[i];
    Node adjustedChild = castToType(translatedChild, originalChild.getType());
    builder << adjustedChild;
  }
  Node reconstruction = builder.constructNode();
  // cast to tn in case the reconstruction is a bit-vector.
  reconstruction = castToType(reconstruction, resultType);
  return reconstruction;
}

BVToInt::BVToInt(PreprocessingPassContext* preprocContext)
    : PreprocessingPass(preprocContext, "bv-to-int"),
      d_binarizeCache(preprocContext->getUserContext()),
      d_eliminationCache(preprocContext->getUserContext()),
      d_rebuildCache(preprocContext->getUserContext()),
      d_bvToIntCache(preprocContext->getUserContext()),
      d_rangeAssertions(preprocContext->getUserContext())
{
  d_nm = NodeManager::currentNM();
  d_zero = d_nm->mkConst<Rational>(0);
  d_one = d_nm->mkConst<Rational>(1);
};

PreprocessingPassResult BVToInt::applyInternal(
    AssertionPipeline* assertionsToPreprocess)
{
  for (uint64_t i = 0; i < assertionsToPreprocess->size(); ++i)
  {
    Node bvNode = (*assertionsToPreprocess)[i];
    Node intNode = bvToInt(bvNode);
    Node rwNode = Rewriter::rewrite(intNode);
    Trace("bv-to-int-debug") << "bv node: " << bvNode << std::endl;
    Trace("bv-to-int-debug") << "int node: " << intNode << std::endl;
    Trace("bv-to-int-debug") << "rw node: " << rwNode << std::endl;
    assertionsToPreprocess->replace(i, rwNode);
  }
  addFinalizeRangeAssertions(assertionsToPreprocess);
  return PreprocessingPassResult::NO_CONFLICT;
}

void BVToInt::addFinalizeRangeAssertions(
    AssertionPipeline* assertionsToPreprocess)
{
  vector<Node> vec_range;
  vec_range.assign(d_rangeAssertions.key_begin(), d_rangeAssertions.key_end());
  if (vec_range.size() == 0)
  {
    return;
  }
  if (vec_range.size() == 1)
  {
    assertionsToPreprocess->push_back(vec_range[0]);
    Trace("bv-to-int-debug")
        << "range constraints: " << vec_range[0].toString() << std::endl;
  }
  else if (vec_range.size() >= 2)
  {
    Node rangeAssertions =
        Rewriter::rewrite(d_nm->mkNode(kind::AND, vec_range));
    assertionsToPreprocess->push_back(rangeAssertions);
    Trace("bv-to-int-debug")
        << "range constraints: " << rangeAssertions.toString() << std::endl;
  }
}

Node BVToInt::createShiftNode(vector<Node> children,
                              uint64_t bvsize,
                              bool isLeftShift)
{
  /**
   * from SMT-LIB:
   * [[(bvshl s t)]] := nat2bv[m](bv2nat([[s]]) * 2^(bv2nat([[t]])))
   * [[(bvlshr s t)]] := nat2bv[m](bv2nat([[s]]) div 2^(bv2nat([[t]])))
   * Since we don't have exponentiation, we use an ite.
   * Important note: below we use INTS_DIVISION_TOTAL, which is safe here
   * because we divide by 2^... which is never 0.
   */
  Node x = children[0];
  Node y = children[1];
  // shifting by const is eliminated by the theory rewriter
  Assert(!y.isConst());
  Node ite = d_zero;
  Node body;
  for (uint64_t i = 0; i < bvsize; i++)
  {
    if (isLeftShift)
    {
      body = d_nm->mkNode(kind::INTS_MODULUS_TOTAL,
                          d_nm->mkNode(kind::MULT, x, pow2(i)),
                          pow2(bvsize));
    }
    else
    {
      body = d_nm->mkNode(kind::INTS_DIVISION_TOTAL, x, pow2(i));
    }
    ite = d_nm->mkNode(kind::ITE,
                       d_nm->mkNode(kind::EQUAL, y, d_nm->mkConst<Rational>(i)),
                       body,
                       ite);
  }
  return ite;
}

<<<<<<< HEAD
Node BVToInt::translateQuantifiedFormula(Node current, kind::Kind_t k)
=======
Node BVToInt::translateQuantifiedFormula(Node quantifiedNode)
{
  kind::Kind_t k = quantifiedNode.getKind();
  Node boundVarList = quantifiedNode[0];
  Assert(boundVarList.getKind() == kind::BOUND_VAR_LIST);
  // Since bit-vector variables are being translated to
  // integer variables, we need to substitute the new ones
  // for the old ones.
  vector<Node> oldBoundVars;
  vector<Node> newBoundVars;
  vector<Node> rangeConstraints;
  for (Node bv : quantifiedNode[0])
  {
    oldBoundVars.push_back(bv);
    if (bv.getType().isBitVector())
    {
      // bit-vector variables are replaced by integer ones.
      // the new variables induce range constraints based on the
      // original bit-width.
      Node newBoundVar = d_bvToIntCache[bv];
      newBoundVars.push_back(newBoundVar);
      rangeConstraints.push_back(
          mkRangeConstraint(newBoundVar, bv.getType().getBitVectorSize()));
    }
    else
    {
      // variables that are not bit-vectors are not changed
      newBoundVars.push_back(bv);
    }
  }

  // the body of the quantifier
  Node matrix = d_bvToIntCache[quantifiedNode[1]];
  // make the substitution
  matrix = matrix.substitute(oldBoundVars.begin(),
                             oldBoundVars.end(),
                             newBoundVars.begin(),
                             newBoundVars.end());
  // A node to represent all the range constraints.
  Node ranges;
  if (rangeConstraints.size() > 0)
  {
    if (rangeConstraints.size() == 1)
    {
      ranges = rangeConstraints[0];
    }
    else
    {
      ranges = d_nm->mkNode(kind::AND, rangeConstraints);
    }
    // Add the range constraints to the body of the quantifier.
    // For "exists", this is added conjunctively
    // For "forall", this is added to the left side of an implication.
    matrix = d_nm->mkNode(
        k == kind::FORALL ? kind::IMPLIES : kind::AND, ranges, matrix);
  }

  // create the new quantified formula and return it.
  Node newBoundVarsList = d_nm->mkNode(kind::BOUND_VAR_LIST, newBoundVars);
  Node result = d_nm->mkNode(kind::FORALL, newBoundVarsList, matrix);
  return result;
}

Node BVToInt::createITEFromTable(
    Node x,
    Node y,
    uint64_t granularity,
    std::map<std::pair<uint64_t, uint64_t>, uint64_t> table)
{
  Assert(granularity <= 8);
  uint64_t max_value = ((uint64_t)pow(2, granularity));
  // The table represents a function from pairs of integers to integers, where
  // all integers are between 0 (inclusive) and max_value (exclusive).
  Assert(table.size() == max_value * max_value);
  Node ite = d_nm->mkConst<Rational>(table[std::make_pair(0, 0)]);
  for (uint64_t i = 0; i < max_value; i++)
  {
    for (uint64_t j = 0; j < max_value; j++)
    {
      if ((i == 0) && (j == 0))
      {
        continue;
      }
      ite = d_nm->mkNode(
          kind::ITE,
          d_nm->mkNode(
              kind::AND,
              d_nm->mkNode(kind::EQUAL, x, d_nm->mkConst<Rational>(i)),
              d_nm->mkNode(kind::EQUAL, y, d_nm->mkConst<Rational>(j))),
          d_nm->mkConst<Rational>(table[std::make_pair(i, j)]),
          ite);
    }
  }
  return ite;
}

Node BVToInt::createBitwiseNode(Node x,
                                Node y,
                                uint64_t bvsize,
                                uint64_t granularity,
                                bool (*f)(bool, bool))
>>>>>>> 57df27af
{
              Node boundVarList = current[0];
              Assert(boundVarList.getKind() == kind::BOUND_VAR_LIST);
              vector<Node> oldBoundVars;
              vector<Node> newBoundVars;
              vector<Node> rangeConstraints;
              for (Node bv : current[0]) {
                oldBoundVars.push_back(bv);
                if (bv.getType().isBitVector()) {
                  Node newBoundVar = d_bvToIntCache[bv];
                  newBoundVars.push_back(newBoundVar);
                  rangeConstraints.push_back(mkRangeConstraint(newBoundVar, bv.getType().getBitVectorSize()));
                } else {
                  newBoundVars.push_back(bv);
                }
              }
              Node ranges;
              Node matrix = d_bvToIntCache[current[1]];
              matrix = matrix.substitute(oldBoundVars.begin(), oldBoundVars.end(), newBoundVars.begin(), newBoundVars.end());
              if (rangeConstraints.size() > 0) {
                if (rangeConstraints.size() == 1) {
                  ranges = rangeConstraints[0];
                } else {
                  ranges = d_nm->mkNode(kind::AND, rangeConstraints);
                }
                matrix = d_nm->mkNode(k == kind::FORALL ? kind::IMPLIES : kind::AND, ranges, matrix);
                
              }
              Node newBoundVarsList = d_nm->mkNode(kind::BOUND_VAR_LIST, newBoundVars);
              Node result = d_nm->mkNode(kind::FORALL, newBoundVarsList, matrix);
              return result;
}

Node BVToInt::createBVNotNode(Node n, uint64_t bvsize)
{
  return d_nm->mkNode(kind::MINUS, maxInt(bvsize), n);
}

}  // namespace passes
}  // namespace preprocessing
}  // namespace CVC4<|MERGE_RESOLUTION|>--- conflicted
+++ resolved
@@ -668,31 +668,18 @@
     }
     case kind::BOUND_VAR_LIST:
     {
-<<<<<<< HEAD
-      returnNode = d_nm->mkNode(kind::BOUND_VAR_LIST, translated_children);
-=======
       returnNode = d_nm->mkNode(oldKind, translated_children);
->>>>>>> 57df27af
       break;
     }
     case kind::FORALL:
     {
-<<<<<<< HEAD
-      returnNode = translateQuantifiedFormula(original, oldKind);
-=======
       returnNode = translateQuantifiedFormula(original);
->>>>>>> 57df27af
       break;
     }
     case kind::EXISTS:
     {
-<<<<<<< HEAD
-      returnNode = translateQuantifiedFormula(original, oldKind);
-      break;
-=======
       // Exists is eliminated by the rewriter.
       Assert(false);
->>>>>>> 57df27af
     }
     default:
     {
@@ -728,30 +715,20 @@
   {
     if (original.getType().isBitVector())
     {
-<<<<<<< HEAD
-      // For bit-vector variables, we create integer variables and add a
-      // range constraint.
-      if (original.getKind() == kind::BOUND_VARIABLE)
-      {
-=======
       // For bit-vector variables, we create fresh integer variables.
       if (original.getKind() == kind::BOUND_VARIABLE)
       {
         // Range constraints for the bound integer variables are not added now.
         // they will be added once the quantifier itself is handled.
->>>>>>> 57df27af
         std::stringstream ss;
         ss << original;
         translation = d_nm->mkBoundVar(ss.str() + "_int", d_nm->integerType());
       }
       else
       {
-<<<<<<< HEAD
-=======
         // New integer variables  that are not bound (symbolic constants)
         // are added together with range constraints induced by the 
         // bit-width of the original bit-vector variables.
->>>>>>> 57df27af
         Node newVar = d_nm->mkSkolem("__bvToInt_var",
                                      d_nm->integerType(),
                                      "Variable introduced in bvToInt "
@@ -762,12 +739,8 @@
         d_rangeAssertions.insert(mkRangeConstraint(newVar, bvsize));
         defineBVUFAsIntUF(original, newVar);
       }
-<<<<<<< HEAD
-    } else if (original.getType().isFunction())
-=======
     }
     else if (original.getType().isFunction())
->>>>>>> 57df27af
     {
       translation = translateFunctionSymbol(original);
     }
@@ -1032,9 +1005,6 @@
   return ite;
 }
 
-<<<<<<< HEAD
-Node BVToInt::translateQuantifiedFormula(Node current, kind::Kind_t k)
-=======
 Node BVToInt::translateQuantifiedFormula(Node quantifiedNode)
 {
   kind::Kind_t k = quantifiedNode.getKind();
@@ -1098,78 +1068,6 @@
   return result;
 }
 
-Node BVToInt::createITEFromTable(
-    Node x,
-    Node y,
-    uint64_t granularity,
-    std::map<std::pair<uint64_t, uint64_t>, uint64_t> table)
-{
-  Assert(granularity <= 8);
-  uint64_t max_value = ((uint64_t)pow(2, granularity));
-  // The table represents a function from pairs of integers to integers, where
-  // all integers are between 0 (inclusive) and max_value (exclusive).
-  Assert(table.size() == max_value * max_value);
-  Node ite = d_nm->mkConst<Rational>(table[std::make_pair(0, 0)]);
-  for (uint64_t i = 0; i < max_value; i++)
-  {
-    for (uint64_t j = 0; j < max_value; j++)
-    {
-      if ((i == 0) && (j == 0))
-      {
-        continue;
-      }
-      ite = d_nm->mkNode(
-          kind::ITE,
-          d_nm->mkNode(
-              kind::AND,
-              d_nm->mkNode(kind::EQUAL, x, d_nm->mkConst<Rational>(i)),
-              d_nm->mkNode(kind::EQUAL, y, d_nm->mkConst<Rational>(j))),
-          d_nm->mkConst<Rational>(table[std::make_pair(i, j)]),
-          ite);
-    }
-  }
-  return ite;
-}
-
-Node BVToInt::createBitwiseNode(Node x,
-                                Node y,
-                                uint64_t bvsize,
-                                uint64_t granularity,
-                                bool (*f)(bool, bool))
->>>>>>> 57df27af
-{
-              Node boundVarList = current[0];
-              Assert(boundVarList.getKind() == kind::BOUND_VAR_LIST);
-              vector<Node> oldBoundVars;
-              vector<Node> newBoundVars;
-              vector<Node> rangeConstraints;
-              for (Node bv : current[0]) {
-                oldBoundVars.push_back(bv);
-                if (bv.getType().isBitVector()) {
-                  Node newBoundVar = d_bvToIntCache[bv];
-                  newBoundVars.push_back(newBoundVar);
-                  rangeConstraints.push_back(mkRangeConstraint(newBoundVar, bv.getType().getBitVectorSize()));
-                } else {
-                  newBoundVars.push_back(bv);
-                }
-              }
-              Node ranges;
-              Node matrix = d_bvToIntCache[current[1]];
-              matrix = matrix.substitute(oldBoundVars.begin(), oldBoundVars.end(), newBoundVars.begin(), newBoundVars.end());
-              if (rangeConstraints.size() > 0) {
-                if (rangeConstraints.size() == 1) {
-                  ranges = rangeConstraints[0];
-                } else {
-                  ranges = d_nm->mkNode(kind::AND, rangeConstraints);
-                }
-                matrix = d_nm->mkNode(k == kind::FORALL ? kind::IMPLIES : kind::AND, ranges, matrix);
-                
-              }
-              Node newBoundVarsList = d_nm->mkNode(kind::BOUND_VAR_LIST, newBoundVars);
-              Node result = d_nm->mkNode(kind::FORALL, newBoundVarsList, matrix);
-              return result;
-}
-
 Node BVToInt::createBVNotNode(Node n, uint64_t bvsize)
 {
   return d_nm->mkNode(kind::MINUS, maxInt(bvsize), n);
