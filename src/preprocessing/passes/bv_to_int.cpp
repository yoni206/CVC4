--- conflicted
+++ resolved
@@ -198,10 +198,7 @@
                                   RewriteRule<XnorEliminate>,
                                   RewriteRule<NandEliminate>,
                                   RewriteRule<NorEliminate>,
-<<<<<<< HEAD
                                   RewriteRule<NegEliminate>,
-=======
->>>>>>> 69ee9986
                                   RewriteRule<XorEliminate>,
                                   RewriteRule<OrEliminate>,
                                   RewriteRule<SubEliminate>,
@@ -312,7 +309,6 @@
             {
               // For bit-vector variables, we create integer variables and add a
               // range constraint.
-<<<<<<< HEAD
               if (current.getKind() == kind::BOUND_VARIABLE) {
                     std::stringstream ss;
                     ss << current;
@@ -335,22 +331,6 @@
                 smt::currentSmtEngine()->defineFunction(
                     current.toExpr(), args, newNode.toExpr());
               }
-=======
-              Node newVar = d_nm->mkSkolem("__bvToInt_var",
-                                           d_nm->integerType(),
-                                           "Variable introduced in bvToInt "
-                                           "pass instead of original variable "
-                                               + current.toString());
-              uint64_t bvsize = current.getType().getBitVectorSize();
-              d_bvToIntCache[current] = newVar;
-              d_rangeAssertions.insert(mkRangeConstraint(newVar, bvsize));
-              std::vector<Expr> args;
-              Node intToBVOp =
-                  d_nm->mkConst<IntToBitVector>(IntToBitVector(bvsize));
-              Node newNode = d_nm->mkNode(intToBVOp, newVar);
-              smt::currentSmtEngine()->defineFunction(
-                  current.toExpr(), args, newNode.toExpr());
->>>>>>> 69ee9986
             }
             else
             {
@@ -535,13 +515,6 @@
             case kind::BITVECTOR_AND:
             {
               uint64_t bvsize = current[0].getType().getBitVectorSize();
-<<<<<<< HEAD
-              if (options::solveBVAsInt() == options::SolveBVAsIntMode::IAND) {
-                Node iAndOp = d_nm->mkConst(IntAnd(bvsize));
-                d_bvToIntCache[current] = d_nm->mkNode(kind::IAND, iAndOp, translated_children[0], translated_children[1]);
-              } else {
-                Assert(options::solveBVAsInt() == options::SolveBVAsIntMode::SUM);
-=======
               if (options::solveBVAsInt() == options::SolveBVAsIntMode::IAND)
               {
                 Node iAndOp = d_nm->mkConst(IntAnd(bvsize));
@@ -554,7 +527,6 @@
               {
                 Assert(options::solveBVAsInt()
                        == options::SolveBVAsIntMode::SUM);
->>>>>>> 69ee9986
                 // Construct an ite, based on granularity.
                 Assert(translated_children.size() == 2);
                 Node newNode = createBitwiseNode(translated_children[0],
@@ -761,16 +733,6 @@
                 Node intApplication;
                 vector<Node> achildren;
                 achildren.push_back(intUF);
-<<<<<<< HEAD
-                int i=0;
-                vector<Expr> args;
-                for (TypeNode d: bvDomain) {
-                  Node fresh_bound_var = d_nm->mkBoundVar(d);
-                  args.push_back(fresh_bound_var.toExpr());
-                  if (d.isBitVector()) {
-                    achildren.push_back(d_nm->mkNode(kind::BITVECTOR_TO_NAT, args[i]));
-                  } else {
-=======
                 int i = 0;
                 vector<Expr> args;
                 for (TypeNode d : bvDomain)
@@ -784,21 +746,11 @@
                   }
                   else
                   {
->>>>>>> 69ee9986
                     achildren.push_back(args[i]);
                   }
                   i++;
                 }
                 intApplication = d_nm->mkNode(kind::APPLY_UF, achildren);
-<<<<<<< HEAD
-                if (bvRange.isBitVector()) {
-                  uint64_t bvsize = bvRange.getBitVectorSize();
-                  Node intToBVOp = d_nm->mkConst<IntToBitVector>(IntToBitVector(bvsize));
-                  intApplication = d_nm->mkNode(intToBVOp, intApplication);
-                }
-                smt::currentSmtEngine()->defineFunction(
-                  bvUF.toExpr(), args, intApplication.toExpr());
-=======
                 if (bvRange.isBitVector())
                 {
                   uint64_t bvsize = bvRange.getBitVectorSize();
@@ -808,7 +760,6 @@
                 }
                 smt::currentSmtEngine()->defineFunction(
                     bvUF.toExpr(), args, intApplication.toExpr());
->>>>>>> 69ee9986
               }
               if (childrenTypesChanged(current) && options::ufHo()) {
               /**
@@ -865,25 +816,6 @@
             }
             default:
             {
-<<<<<<< HEAD
-              //The children whose types have changed from
-              //bv to int should be transformed back to bv.
-              //This is done in adjusted_children.
-              vector<Node> adjusted_children;
-              for (Node child : current) {
-                Node translated_child = d_bvToIntCache[child];
-                TypeNode originalType = child.getType();
-                TypeNode newType = translated_child.getType();
-                if ( newType.isSubtypeOf(originalType)) {
-                  adjusted_children.push_back(translated_child);
-                } else {
-                  //type has changed
-                  Assert(originalType.isBitVector());
-                  Assert(newType.isInteger());
-                  uint64_t bvsize = originalType.getBitVectorSize();
-                  Node intToBVOp = d_nm->mkConst<IntToBitVector>(IntToBitVector(bvsize));
-                  Node adjusted_child = d_nm->mkNode(intToBVOp, translated_child);
-=======
               // The children whose types have changed from
               // bv to int should be transformed back to bv.
               // This is done in adjusted_children.
@@ -907,7 +839,6 @@
                       d_nm->mkConst<IntToBitVector>(IntToBitVector(bvsize));
                   Node adjusted_child =
                       d_nm->mkNode(intToBVOp, translated_child);
->>>>>>> 69ee9986
                   adjusted_children.push_back(adjusted_child);
                 }
               }
@@ -917,13 +848,6 @@
               {
                 builder << current.getOperator();
               }
-<<<<<<< HEAD
-              for (Node child : adjusted_children) {
-                builder << child;
-              }
-              Node translation = builder.constructNode();
-              if (translation.getType().isBitVector()) {
-=======
               for (Node child : adjusted_children)
               {
                 builder << child;
@@ -931,7 +855,6 @@
               Node translation = builder.constructNode();
               if (translation.getType().isBitVector())
               {
->>>>>>> 69ee9986
                 translation = d_nm->mkNode(kind::BITVECTOR_TO_NAT, translation);
               }
 
@@ -997,12 +920,8 @@
   Node rangeAssertions;
   vector<Node> vec_range;
   vec_range.assign(d_rangeAssertions.key_begin(), d_rangeAssertions.key_end());
-<<<<<<< HEAD
-  if (vec_range.size() == 0) {
-=======
   if (vec_range.size() == 0)
   {
->>>>>>> 69ee9986
     return;
   }
   if (vec_range.size() == 1)
@@ -1011,18 +930,6 @@
   }
   else if (vec_range.size() >= 2)
   {
-<<<<<<< HEAD
-    rangeAssertions =
-        Rewriter::rewrite(d_nm->mkNode(kind::AND, vec_range));
-  }
-  Trace("bv-to-int-debug")
-        << "range constraints: " << rangeAssertions.toString() << std::endl;
-
-  Node newLastAssertion = d_nm->mkNode(kind::AND, lastAssertion, rangeAssertions);  
-  newLastAssertion = Rewriter::rewrite(newLastAssertion);
-  assertionsToPreprocess->replace(indexOfLastAssertion, newLastAssertion);
-
-=======
     rangeAssertions = Rewriter::rewrite(d_nm->mkNode(kind::AND, vec_range));
   }
   Trace("bv-to-int-debug") << "range constraints: "
@@ -1032,7 +939,6 @@
       d_nm->mkNode(kind::AND, lastAssertion, rangeAssertions);
   newLastAssertion = Rewriter::rewrite(newLastAssertion);
   assertionsToPreprocess->replace(indexOfLastAssertion, newLastAssertion);
->>>>>>> 69ee9986
 }
 
 Node BVToInt::createShiftNode(vector<Node> children,
@@ -1089,16 +995,9 @@
       }
       ite = nm->mkNode(
           kind::ITE,
-<<<<<<< HEAD
-          nm->mkNode(
-              kind::AND,
-              nm->mkNode(kind::EQUAL, x, nm->mkConst<Rational>(i)),
-              nm->mkNode(kind::EQUAL, y, nm->mkConst<Rational>(j))),
-=======
           nm->mkNode(kind::AND,
                      nm->mkNode(kind::EQUAL, x, nm->mkConst<Rational>(i)),
                      nm->mkNode(kind::EQUAL, y, nm->mkConst<Rational>(j))),
->>>>>>> 69ee9986
           nm->mkConst<Rational>(table[std::make_pair(i, j)]),
           ite);
     }
@@ -1180,16 +1079,9 @@
         nm->mkNode(kind::INTS_DIVISION_TOTAL, y, pow2(i * granularity)),
         pow2(granularity));
     Node ite = createITEFromTable(xExtract, yExtract, granularity, table);
-<<<<<<< HEAD
-    sumNode =
-        nm->mkNode(kind::PLUS,
-                     sumNode,
-                     nm->mkNode(kind::MULT, pow2(i * granularity), ite));
-=======
     sumNode = nm->mkNode(kind::PLUS,
                          sumNode,
                          nm->mkNode(kind::MULT, pow2(i * granularity), ite));
->>>>>>> 69ee9986
   }
   return sumNode;
 }
