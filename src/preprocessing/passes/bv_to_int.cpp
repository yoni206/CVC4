/*********************                                                        */
/*! \file bv_to_int.cpp
 ** \verbatim
 ** Top contributors (to current version):
 **   Yoni Zohar, Ahmed Irfan, Andres Noetzli
 ** This file is part of the CVC4 project.
 ** Copyright (c) 2009-2020 by the authors listed in the file AUTHORS
 ** in the top-level source directory and their institutional affiliations.
 ** All rights reserved.  See the file COPYING in the top-level source
 ** directory for licensing information.\endverbatim
 **
 ** \brief The BVToInt preprocessing pass
 **
 ** Converts bit-vector operations into integer operations.
 **
 **/

#include "preprocessing/passes/bv_to_int.h"

#include <cmath>
#include <string>
#include <unordered_map>
#include <vector>

#include "expr/node.h"
#include "expr/node_algorithm.h"
#include "options/uf_options.h"
#include "theory/bv/theory_bv_rewrite_rules_operator_elimination.h"
#include "theory/bv/theory_bv_rewrite_rules_simplification.h"
#include "theory/rewriter.h"

namespace CVC4 {
namespace preprocessing {
namespace passes {

using namespace CVC4::theory;
using namespace CVC4::theory::bv;

namespace {

Rational intpow2(uint64_t b)
{
  return Rational(Integer(2).pow(b), Integer(1));
}

/**
 * Helper functions for createBitwiseNode
 */
<<<<<<< HEAD

=======
>>>>>>> e6c9674d

} //end empty namespace

Node BVToInt::mkRangeConstraint(Node newVar, uint64_t k)
{
  Node lower = d_nm->mkNode(kind::LEQ, d_zero, newVar);
  Node upper = d_nm->mkNode(kind::LT, newVar, pow2(k));
  Node result = d_nm->mkNode(kind::AND, lower, upper);
  return Rewriter::rewrite(result);
}

Node BVToInt::maxInt(uint64_t k)
{
  Assert(k > 0);
  Rational max_value = intpow2(k) - 1;
  return d_nm->mkConst<Rational>(max_value);
}

Node BVToInt::pow2(uint64_t k)
{
  Assert(k >= 0);
  return d_nm->mkConst<Rational>(intpow2(k));
}

Node BVToInt::modpow2(Node n, uint64_t exponent)
{
  Node p2 = d_nm->mkConst<Rational>(intpow2(exponent));
  return d_nm->mkNode(kind::INTS_MODULUS_TOTAL, n, p2);
}

/**
 * Binarizing n via post-order traversal.
 */
Node BVToInt::makeBinary(Node n)
{
  vector<Node> toVisit;
  toVisit.push_back(n);
  while (!toVisit.empty())
  {
    Node current = toVisit.back();
    uint64_t numChildren = current.getNumChildren();
    if (d_binarizeCache.find(current) == d_binarizeCache.end())
    {
      /**
       * We still haven't visited the sub-dag rooted at the current node.
       * In this case, we:
       * mark that we have visited this node by assigning a null node to it in
       * the cache, and add its children to toVisit.
       */
      d_binarizeCache[current] = Node();
      toVisit.insert(toVisit.end(), current.begin(), current.end());
    }
    else if (d_binarizeCache[current].get().isNull())
    {
      /*
       * We already visited the sub-dag rooted at the current node,
       * and binarized all its children.
       * Now we binarize the current node itself.
       */
      toVisit.pop_back();
      kind::Kind_t k = current.getKind();
      if ((numChildren > 2)
          && (k == kind::BITVECTOR_PLUS || k == kind::BITVECTOR_MULT
              || k == kind::BITVECTOR_AND || k == kind::BITVECTOR_OR
              || k == kind::BITVECTOR_XOR || k == kind::BITVECTOR_CONCAT))
      {
        // We only binarize bvadd, bvmul, bvand, bvor, bvxor, bvconcat
        Assert(d_binarizeCache.find(current[0]) != d_binarizeCache.end());
        Node result = d_binarizeCache[current[0]];
        for (uint64_t i = 1; i < numChildren; i++)
        {
          Assert(d_binarizeCache.find(current[i]) != d_binarizeCache.end());
          Node child = d_binarizeCache[current[i]];
          result = d_nm->mkNode(current.getKind(), result, child);
        }
	d_binarizeCache[current] = result;
      }
      else if (numChildren > 0)
      {
        // current has children, but we do not binarize it
        NodeBuilder<> builder(k);
        if (current.getMetaKind() == kind::metakind::PARAMETERIZED)
        {
          builder << current.getOperator();
        }
        for (Node child : current)
        {
          builder << d_binarizeCache[child].get();
        }
        d_binarizeCache[current] = builder.constructNode();
      }
      else
      {
        // current has no children
        d_binarizeCache[current] = current;
      }
    }
    else
    {
      // We already binarized current and it is in the cache.
      toVisit.pop_back();
    }
  }
  return d_binarizeCache[n];
}

/**
 * We traverse n and perform rewrites both on the way down and on the way up.
 * On the way down we rewrite the node but not it's children.
 * On the way up, we update the node's children to the rewritten ones.
 * For each sub-node, we perform rewrites to eliminate operators.
 * Then, the original children are added to toVisit stack so that we rewrite
 * them as well.
 */
Node BVToInt::eliminationPass(Node n)
{
  std::vector<Node> toVisit;
  toVisit.push_back(n);
  Node current;
  while (!toVisit.empty())
  {
    current = toVisit.back();
    // assert that the node is binarized
    // The following variable is only used in assertions
    CVC4_UNUSED kind::Kind_t k = current.getKind();
    uint64_t numChildren = current.getNumChildren();
    Assert((numChildren == 2)
           || !(k == kind::BITVECTOR_PLUS || k == kind::BITVECTOR_MULT
                || k == kind::BITVECTOR_AND || k == kind::BITVECTOR_OR
                || k == kind::BITVECTOR_XOR || k == kind::BITVECTOR_CONCAT));
    toVisit.pop_back();
    bool inEliminationCache =
        (d_eliminationCache.find(current) != d_eliminationCache.end());
    bool inRebuildCache =
        (d_rebuildCache.find(current) != d_rebuildCache.end());
    if (!inEliminationCache)
    {
      // current is not the elimination of any previously-visited node
      // current hasn't been eliminated yet.
      // eliminate operators from it
      Node currentEliminated =
          FixpointRewriteStrategy<RewriteRule<UdivZero>,
                                  RewriteRule<SdivEliminateFewerBitwiseOps>,
                                  RewriteRule<SremEliminateFewerBitwiseOps>,
                                  RewriteRule<SmodEliminateFewerBitwiseOps>,
                                  RewriteRule<XnorEliminate>,
                                  RewriteRule<NandEliminate>,
                                  RewriteRule<NorEliminate>,
                                  RewriteRule<NegEliminate>,
                                  RewriteRule<XorEliminate>,
                                  RewriteRule<OrEliminate>,
                                  RewriteRule<SubEliminate>,
                                  RewriteRule<RepeatEliminate>,
                                  RewriteRule<RotateRightEliminate>,
                                  RewriteRule<RotateLeftEliminate>,
                                  RewriteRule<CompEliminate>,
                                  RewriteRule<SleEliminate>,
                                  RewriteRule<SltEliminate>,
                                  RewriteRule<SgtEliminate>,
                                  RewriteRule<SgeEliminate>>::apply(current);
      // save in the cache
      d_eliminationCache[current] = currentEliminated;
      // also assign the eliminated now to itself to avoid revisiting.
      d_eliminationCache[currentEliminated] = currentEliminated;
      // put the eliminated node in the rebuild cache, but mark that it hasn't
      // yet been rebuilt by assigning null.
      d_rebuildCache[currentEliminated] = Node();
      // Push the eliminated node to the stack
      toVisit.push_back(currentEliminated);
      // Add the children to the stack for future processing.
      toVisit.insert(
          toVisit.end(), currentEliminated.begin(), currentEliminated.end());
    }
    if (inRebuildCache)
    {
      // current was already added to the rebuild cache.
      if (d_rebuildCache[current].get().isNull())
      {
        // current wasn't rebuilt yet.
        numChildren = current.getNumChildren();
        if (numChildren == 0)
        {
          // We only eliminate operators that are not nullary.
          d_rebuildCache[current] = current;
        }
        else
        {
          // The main operator is replaced, and the children
          // are replaced with their eliminated counterparts.
          NodeBuilder<> builder(current.getKind());
          if (current.getMetaKind() == kind::metakind::PARAMETERIZED)
          {
            builder << current.getOperator();
          }
          for (Node child : current)
          {
            Assert(d_eliminationCache.find(child) != d_eliminationCache.end());
            Node eliminatedChild = d_eliminationCache[child];
            Assert(d_rebuildCache.find(eliminatedChild) != d_eliminationCache.end());
            Assert(!d_rebuildCache[eliminatedChild].get().isNull());
            builder << d_rebuildCache[eliminatedChild].get();
          }
          d_rebuildCache[current] = builder.constructNode();
        }
      }
    }
  }
  Assert(d_eliminationCache.find(n) != d_eliminationCache.end());
  Node eliminated = d_eliminationCache[n];
  Assert(d_rebuildCache.find(eliminated) != d_rebuildCache.end());
  Assert(!d_rebuildCache[eliminated].get().isNull());
  return d_rebuildCache[eliminated];
}

/**
 * Translate n to Integers via post-order traversal.
 */
Node BVToInt::bvToInt(Node n)
{
  n = makeBinary(n);
  n = eliminationPass(n);
  // binarize again, in case the elimination pass introduced
  // non-binary terms (as can happen by RepeatEliminate, for example).
  n = makeBinary(n);
  vector<Node> toVisit;
  toVisit.push_back(n);

  while (!toVisit.empty())
  {
    Node current = toVisit.back();
    uint64_t currentNumChildren = current.getNumChildren();
    if (d_bvToIntCache.find(current) == d_bvToIntCache.end())
    {
      // This is the first time we visit this node and it is not in the cache.
      // We mark this node as visited but not translated by assiging
      // a null node to it.
      d_bvToIntCache[current] = Node();
      // all the node's children are added to the stack to be visited
      // before visiting this node again.
      toVisit.insert(toVisit.end(), current.begin(), current.end());
      // If this is a UF applicatinon, we also add the function to
      // toVisit.
      if (current.getKind() == kind::APPLY_UF)
      {
        toVisit.push_back(current.getOperator());
      }
    }
    else
    {
      // We already visited and translated this node
      if (!d_bvToIntCache[current].get().isNull())
      {
        // We are done computing the translation for current
        toVisit.pop_back();
      }
      else
      {
        // We are now visiting current on the way back up.
        // This is when we do the actual translation.
        if (currentNumChildren == 0)
        {
          Node translation = translateNoChildren(current);
          d_bvToIntCache[current] = translation;
        }
        else
        {
          /**
           * The current node has children.
           * Since we are on the way back up,
           * these children were already translated.
           * We save their translation for easy access.
           * If the node's kind is APPLY_UF,
           * we also need to include the translated uninterpreted function in
           * this list.
           */
          vector<Node> translated_children;
          if (current.getKind() == kind::APPLY_UF)
          {
            translated_children.push_back(
                d_bvToIntCache[current.getOperator()]);
          }
          for (uint64_t i = 0; i < currentNumChildren; i++)
          {
            translated_children.push_back(d_bvToIntCache[current[i]]);
          }
          Node translation =
              translateWithChildren(current, translated_children);
          d_bvToIntCache[current] = translation;
        }
        toVisit.pop_back();
      }
    }
  }
  return d_bvToIntCache[n].get();
}

Node BVToInt::translateWithChildren(Node original,
                                    const vector<Node>& translated_children)
{
  // The translation of the original node is determined by the kind of
  // the node.
  kind::Kind_t oldKind = original.getKind();
  // ultbv and sltbv were supposed to be eliminated before this point.
  Assert(oldKind != kind::BITVECTOR_ULTBV);
  Assert(oldKind != kind::BITVECTOR_SLTBV);
  // The following variable will only be used in assertions.
  CVC4_UNUSED uint64_t originalNumChildren = original.getNumChildren();
  Node returnNode;
  switch (oldKind)
  {
    case kind::BITVECTOR_PLUS:
    {
      Assert(originalNumChildren == 2);
      uint64_t bvsize = original[0].getType().getBitVectorSize();
      Node plus = d_nm->mkNode(kind::PLUS, translated_children);
      Node p2 = pow2(bvsize);
      returnNode = d_nm->mkNode(kind::INTS_MODULUS_TOTAL, plus, p2);
      break;
    }
    case kind::BITVECTOR_MULT:
    {
      Assert(originalNumChildren == 2);
      uint64_t bvsize = original[0].getType().getBitVectorSize();
      Node mult = d_nm->mkNode(kind::MULT, translated_children);
      Node p2 = pow2(bvsize);
      returnNode = d_nm->mkNode(kind::INTS_MODULUS_TOTAL, mult, p2);
      break;
    }
    case kind::BITVECTOR_UDIV_TOTAL:
    {
      uint64_t bvsize = original[0].getType().getBitVectorSize();
      // we use an ITE for the case where the second operand is 0.
      Node pow2BvSize = pow2(bvsize);
      Node divNode =
          d_nm->mkNode(kind::INTS_DIVISION_TOTAL, translated_children);
      returnNode = d_nm->mkNode(
          kind::ITE,
          d_nm->mkNode(kind::EQUAL, translated_children[1], d_zero),
          d_nm->mkNode(kind::MINUS, pow2BvSize, d_one),
          divNode);
      break;
    }
    case kind::BITVECTOR_UREM_TOTAL:
    {
      // we use an ITE for the case where the second operand is 0.
      Node modNode =
          d_nm->mkNode(kind::INTS_MODULUS_TOTAL, translated_children);
      returnNode = d_nm->mkNode(
          kind::ITE,
          d_nm->mkNode(kind::EQUAL, translated_children[1], d_zero),
          translated_children[0],
          modNode);
      break;
    }
    case kind::BITVECTOR_NOT:
    {
      uint64_t bvsize = original[0].getType().getBitVectorSize();
      // we use a specified function to generate the node.
      returnNode = createBVNotNode(translated_children[0], bvsize);
      break;
    }
    case kind::BITVECTOR_TO_NAT:
    {
      // In this case, we already translated the child to integer.
      // So the result is the translated child.
      returnNode = translated_children[0];
      break;
    }
    case kind::BITVECTOR_AND:
    {
      // We support three configurations:
      // 1. translating to IAND
      // 2. translating back to BV (using BITVECTOR_TO_NAT and INT_TO_BV
      // operators)
      // 3. translating into a sum
      uint64_t bvsize = original[0].getType().getBitVectorSize();
      if (options::solveBVAsInt() == options::SolveBVAsIntMode::IAND)
      {
        Node iAndOp = d_nm->mkConst(IntAnd(bvsize));
        returnNode = d_nm->mkNode(
            kind::IAND, iAndOp, translated_children[0], translated_children[1]);
      }
      else if (options::solveBVAsInt() == options::SolveBVAsIntMode::BV)
      {
        // translate the children back to BV
        Node intToBVOp = d_nm->mkConst<IntToBitVector>(IntToBitVector(bvsize));
        Node x = translated_children[0];
        Node y = translated_children[1];
        Node bvx = d_nm->mkNode(intToBVOp, x);
        Node bvy = d_nm->mkNode(intToBVOp, y);
        // perform bvand on the bit-vectors
        Node bvand = d_nm->mkNode(kind::BITVECTOR_AND, bvx, bvy);
        // translate the result to integers
        returnNode = d_nm->mkNode(kind::BITVECTOR_TO_NAT, bvand);
      }
      else
      {
        Assert(options::solveBVAsInt() == options::SolveBVAsIntMode::SUM);
        // Construct an ite, based on granularity.
        Assert(translated_children.size() == 2);
        returnNode =
<<<<<<< HEAD
            d_iandHelper.createBitwiseNode(translated_children[0],
                                           translated_children[1],
                                           bvsize,
                                           options::BVAndIntegerGranularity());
=======
            d_iandTable.createBitwiseNode(translated_children[0],
                                          translated_children[1],
                                          bvsize,
                                          options::BVAndIntegerGranularity());
>>>>>>> e6c9674d
      }
      break;
    }
    case kind::BITVECTOR_SHL:
    {
      /**
       * a << b is a*2^b.
       * The exponentiation is simulated by an ite.
       * Only cases where b <= bit width are considered.
       * Otherwise, the result is 0.
       */
      uint64_t bvsize = original[0].getType().getBitVectorSize();
      returnNode = createShiftNode(translated_children, bvsize, true);
      break;
    }
    case kind::BITVECTOR_LSHR:
    {
      /**
       * a >> b is a div 2^b.
       * The exponentiation is simulated by an ite.
       * Only cases where b <= bit width are considered.
       * Otherwise, the result is 0.
       */
      uint64_t bvsize = original[0].getType().getBitVectorSize();
      returnNode = createShiftNode(translated_children, bvsize, false);
      break;
    }
    case kind::BITVECTOR_ASHR:
    {
      /*  From SMT-LIB2:
       *  (bvashr s t) abbreviates
       *     (ite (= ((_ extract |m-1| |m-1|) s) #b0)
       *          (bvlshr s t)
       *          (bvnot (bvlshr (bvnot s) t)))
       *
       *  Equivalently:
       *  (bvashr s t) abbreviates
       *      (ite (bvult s 100000...)
       *           (bvlshr s t)
       *           (bvnot (bvlshr (bvnot s) t)))
       *
       */
      uint64_t bvsize = original[0].getType().getBitVectorSize();
      // signed_min is 100000...
      Node signed_min = pow2(bvsize - 1);
      Node condition =
          d_nm->mkNode(kind::LT, translated_children[0], signed_min);
      Node thenNode = createShiftNode(translated_children, bvsize, false);
      vector<Node> children = {createBVNotNode(translated_children[0], bvsize),
                               translated_children[1]};
      Node elseNode =
          createBVNotNode(createShiftNode(children, bvsize, false), bvsize);
      returnNode = d_nm->mkNode(kind::ITE, condition, thenNode, elseNode);
      break;
    }
    case kind::BITVECTOR_ITE:
    {
      // Lifted to a boolean ite.
      Node cond = d_nm->mkNode(kind::EQUAL, translated_children[0], d_one);
      returnNode = d_nm->mkNode(
          kind::ITE, cond, translated_children[1], translated_children[2]);
      break;
    }
    case kind::BITVECTOR_ZERO_EXTEND:
    {
      returnNode = translated_children[0];
      break;
    }
    case kind::BITVECTOR_SIGN_EXTEND:
    {
      uint64_t bvsize = original[0].getType().getBitVectorSize();
      Node arg = translated_children[0];
      if (arg.isConst())
      {
        Rational c(arg.getConst<Rational>());
        Rational twoToKMinusOne(intpow2(bvsize - 1));
        uint64_t amount = bv::utils::getSignExtendAmount(original);
        /* if the msb is 0, this is like zero_extend.
         *  msb is 0 <-> the value is less than 2^{bvsize-1}
         */
        if (c < twoToKMinusOne || amount == 0)
        {
          returnNode = arg;
        }
        else
        {
          /* otherwise, we add the integer equivalent of
           * 11....1 `amount` times
           */
          Rational max_of_amount = intpow2(amount) - 1;
          Rational mul = max_of_amount * intpow2(bvsize);
          Rational sum = mul + c;
          returnNode = d_nm->mkConst(sum);
        }
      }
      else
      {
        uint64_t amount = bv::utils::getSignExtendAmount(original);
        if (amount == 0)
        {
          returnNode = translated_children[0];
        }
        else
        {
          Rational twoToKMinusOne(intpow2(bvsize - 1));
          Node minSigned = d_nm->mkConst(twoToKMinusOne);
          /* condition checks whether the msb is 1.
           * This holds when the integer value is smaller than
           * 100...0, which is 2^{bvsize-1}.
           */
          Node condition = d_nm->mkNode(kind::LT, arg, minSigned);
          Node thenResult = arg;
          Node left = maxInt(amount);
          Node mul = d_nm->mkNode(kind::MULT, left, pow2(bvsize));
          Node sum = d_nm->mkNode(kind::PLUS, mul, arg);
          Node elseResult = sum;
          Node ite = d_nm->mkNode(kind::ITE, condition, thenResult, elseResult);
          returnNode = ite;
        }
      }
      break;
    }
    case kind::BITVECTOR_CONCAT:
    {
      // (concat a b) translates to a*2^k+b, k being the bitwidth of b.
      uint64_t bvsizeRight = original[1].getType().getBitVectorSize();
      Node pow2BvSizeRight = pow2(bvsizeRight);
      Node a =
          d_nm->mkNode(kind::MULT, translated_children[0], pow2BvSizeRight);
      Node b = translated_children[1];
      returnNode = d_nm->mkNode(kind::PLUS, a, b);
      break;
    }
    case kind::BITVECTOR_EXTRACT:
    {
      // ((_ extract i j) a) is a / 2^j mod 2^{i-j+1}
      // original = a[i:j]
      uint64_t i = bv::utils::getExtractHigh(original);
      uint64_t j = bv::utils::getExtractLow(original);
      Assert(i >= j);
      Node div = d_nm->mkNode(
          kind::INTS_DIVISION_TOTAL, translated_children[0], pow2(j));
      returnNode = modpow2(div, i - j + 1);
      break;
    }
    case kind::EQUAL:
    {
      returnNode = d_nm->mkNode(kind::EQUAL, translated_children);
      break;
    }
    case kind::BITVECTOR_ULT:
    {
      returnNode = d_nm->mkNode(kind::LT, translated_children);
      break;
    }
    case kind::BITVECTOR_ULE:
    {
      returnNode = d_nm->mkNode(kind::LEQ, translated_children);
      break;
    }
    case kind::BITVECTOR_UGT:
    {
      returnNode = d_nm->mkNode(kind::GT, translated_children);
      break;
    }
    case kind::BITVECTOR_UGE:
    {
      returnNode = d_nm->mkNode(kind::GEQ, translated_children);
      break;
    }
    case kind::LT:
    {
      returnNode = d_nm->mkNode(kind::LT, translated_children);
      break;
    }
    case kind::LEQ:
    {
      returnNode = d_nm->mkNode(kind::LEQ, translated_children);
      break;
    }
    case kind::GT:
    {
      returnNode = d_nm->mkNode(kind::GT, translated_children);
      break;
    }
    case kind::GEQ:
    {
      returnNode = d_nm->mkNode(kind::GEQ, translated_children);
      break;
    }
    case kind::ITE:
    {
      returnNode = d_nm->mkNode(oldKind, translated_children);
      break;
    }
    case kind::APPLY_UF:
    {
      /**
       * higher order logic allows comparing between functions
       * The translation does not support this,
       * as the translated functions may be different outside
       * of the bounds that were relevant for the original
       * bit-vectors.
       */
      if (childrenTypesChanged(original) && options::ufHo())
      {
        throw TypeCheckingException(
            original.toExpr(),
            string("Cannot translate to Int: ") + original.toString());
      }
      // Insert the translated application term to the cache
      returnNode = d_nm->mkNode(kind::APPLY_UF, translated_children);
      // Add range constraints if necessary.
      // If the original range was a BV sort, the original application of
      // the function Must be within the range determined by the
      // bitwidth.
      if (original.getType().isBitVector())
      {
        d_rangeAssertions.insert(mkRangeConstraint(
            returnNode, original.getType().getBitVectorSize()));
      }
      break;
    }
    case kind::BOUND_VAR_LIST:
    {
      returnNode = d_nm->mkNode(oldKind, translated_children);
      break;
    }
    case kind::FORALL:
    {
      returnNode = translateQuantifiedFormula(original);
      break;
    }
    case kind::EXISTS:
    {
      // Exists is eliminated by the rewriter.
      Assert(false);
    }
    default:
    {
      // In the default case, we have reached an operator that we do not
      // translate directly to integers. The children whose types have
      // changed from bv to int should be adjusted back to bv and then
      // this term is reconstructed.
      TypeNode resultingType;
      if (original.getType().isBitVector())
      {
        resultingType = d_nm->integerType();
      }
      else
      {
        resultingType = original.getType();
      }
      Node reconstruction =
          reconstructNode(original, resultingType, translated_children);
      returnNode = reconstruction;
      break;
    }
  }
  Trace("bv-to-int-debug") << "original: " << original << endl;
  Trace("bv-to-int-debug") << "returnNode: " << returnNode << endl;
  return returnNode;
}

Node BVToInt::translateNoChildren(Node original)
{
  Node translation;
  Assert(original.isVar() || original.isConst());
  if (original.isVar())
  {
    if (original.getType().isBitVector())
    {
      // For bit-vector variables, we create fresh integer variables.
      if (original.getKind() == kind::BOUND_VARIABLE)
      {
        // Range constraints for the bound integer variables are not added now.
        // they will be added once the quantifier itself is handled.
        std::stringstream ss;
        ss << original;
        translation = d_nm->mkBoundVar(ss.str() + "_int", d_nm->integerType());
      }
      else
      {
        // New integer variables  that are not bound (symbolic constants)
        // are added together with range constraints induced by the 
        // bit-width of the original bit-vector variables.
        Node newVar = d_nm->mkSkolem("__bvToInt_var",
                                     d_nm->integerType(),
                                     "Variable introduced in bvToInt "
                                     "pass instead of original variable "
                                         + original.toString());
        uint64_t bvsize = original.getType().getBitVectorSize();
        translation = newVar;
        d_rangeAssertions.insert(mkRangeConstraint(newVar, bvsize));
        defineBVUFAsIntUF(original, newVar);
      }
    }
    else if (original.getType().isFunction())
    {
      translation = translateFunctionSymbol(original);
    }
    else
    {
      // variables other than bit-vector variables and function symbols
      // are left intact
      translation = original;
    }
  }
  else
  {
    // original is a const
    if (original.getKind() == kind::CONST_BITVECTOR)
    {
      // Bit-vector constants are transformed into their integer value.
      BitVector constant(original.getConst<BitVector>());
      Integer c = constant.toInteger();
      translation = d_nm->mkConst<Rational>(c);
    }
    else
    {
      // Other constants stay the same.
      translation = original;
    }
  }
  return translation;
}

Node BVToInt::translateFunctionSymbol(Node bvUF)
{
  // construct the new function symbol.
  Node intUF;
  TypeNode tn = bvUF.getType();
  TypeNode bvRange = tn.getRangeType();
  // The function symbol has not been converted yet
  vector<TypeNode> bvDomain = tn.getArgTypes();
  vector<TypeNode> intDomain;
  /**
   * if the original range is a bit-vector sort,
   * the new range should be an integer sort.
   * Otherwise, we keep the original range.
   * Similarly for the domains.
   */
  TypeNode intRange = bvRange.isBitVector() ? d_nm->integerType() : bvRange;
  for (TypeNode d : bvDomain)
  {
    intDomain.push_back(d.isBitVector() ? d_nm->integerType() : d);
  }
  ostringstream os;
  os << "__bvToInt_fun_" << bvUF << "_int";
  intUF = d_nm->mkSkolem(
      os.str(), d_nm->mkFunctionType(intDomain, intRange), "bv2int function");
  // introduce a `define-fun` in the smt-engine to keep
  // the correspondence between the original
  // function symbol and the new one.
  defineBVUFAsIntUF(bvUF, intUF);
  return intUF;
}

void BVToInt::defineBVUFAsIntUF(Node bvUF, Node intUF)
{
  // The resulting term
  Node result;
  // The type of the resulting term
  TypeNode resultType;
  // symbolic arguments of original function
  vector<Expr> args;
  if (!bvUF.getType().isFunction()) {
    // bvUF is a variable.
    // in this case, the result is just the original term
    // (it will be casted later if needed)
    result = intUF;
    resultType = bvUF.getType();
  } else {
    // bvUF is a function with arguments
    // The arguments need to be casted as well.
    TypeNode tn = bvUF.getType();
    resultType = tn.getRangeType();
    vector<TypeNode> bvDomain = tn.getArgTypes();
    // children of the new symbolic application
    vector<Node> achildren;
    achildren.push_back(intUF);
    int i = 0;
    for (const TypeNode& d : bvDomain)
    {
      // Each bit-vector argument is casted to a natural number
      // Other arguments are left intact.
      Node fresh_bound_var = d_nm->mkBoundVar(d);
      args.push_back(fresh_bound_var.toExpr());
      Node castedArg = args[i];
      if (d.isBitVector())
      {
        castedArg = castToType(castedArg, d_nm->integerType());
      }
      achildren.push_back(castedArg);
      i++;
    }
    result = d_nm->mkNode(kind::APPLY_UF, achildren);
  }
  // If the result is BV, it needs to be casted back.
  result = castToType(result, resultType);
  // add the function definition to the smt engine.
  smt::currentSmtEngine()->defineFunction(
      bvUF.toExpr(), args, result.toExpr(), true);
}

bool BVToInt::childrenTypesChanged(Node n)
{
  bool result = false;
  for (const Node& child : n)
  {
    TypeNode originalType = child.getType();
    TypeNode newType = d_bvToIntCache[child].get().getType();
    if (!newType.isSubtypeOf(originalType))
    {
      result = true;
      break;
    }
  }
  return result;
}

Node BVToInt::castToType(Node n, TypeNode tn)
{
  // If there is no reason to cast, return the
  // original node.
  if (n.getType().isSubtypeOf(tn))
  {
    return n;
  }
  // We only case int to bv or vice verse.
  Assert((n.getType().isBitVector() && tn.isInteger())
         || (n.getType().isInteger() && tn.isBitVector()));
  if (n.getType().isInteger())
  {
    Assert(tn.isBitVector());
    unsigned bvsize = tn.getBitVectorSize();
    Node intToBVOp = d_nm->mkConst<IntToBitVector>(IntToBitVector(bvsize));
    return d_nm->mkNode(intToBVOp, n);
  }
  Assert(n.getType().isBitVector());
  Assert(tn.isInteger());
  return d_nm->mkNode(kind::BITVECTOR_TO_NAT, n);
}

Node BVToInt::reconstructNode(Node originalNode,
                              TypeNode resultType,
                              const vector<Node>& translated_children)
{
  // first, we adjust the children of the node as needed.
  // re-construct the term with the adjusted children.
  kind::Kind_t oldKind = originalNode.getKind();
  NodeBuilder<> builder(oldKind);
  if (originalNode.getMetaKind() == kind::metakind::PARAMETERIZED)
  {
    builder << originalNode.getOperator();
  }
  for (size_t i = 0; i < originalNode.getNumChildren(); i++)
  {
    Node originalChild = originalNode[i];
    Node translatedChild = translated_children[i];
    Node adjustedChild = castToType(translatedChild, originalChild.getType());
    builder << adjustedChild;
  }
  Node reconstruction = builder.constructNode();
  // cast to tn in case the reconstruction is a bit-vector.
  reconstruction = castToType(reconstruction, resultType);
  return reconstruction;
}

BVToInt::BVToInt(PreprocessingPassContext* preprocContext)
    : PreprocessingPass(preprocContext, "bv-to-int"),
      d_binarizeCache(preprocContext->getUserContext()),
      d_eliminationCache(preprocContext->getUserContext()),
      d_rebuildCache(preprocContext->getUserContext()),
      d_bvToIntCache(preprocContext->getUserContext()),
      d_rangeAssertions(preprocContext->getUserContext())
{
  d_nm = NodeManager::currentNM();
  d_zero = d_nm->mkConst<Rational>(0);
  d_one = d_nm->mkConst<Rational>(1);
};

PreprocessingPassResult BVToInt::applyInternal(
    AssertionPipeline* assertionsToPreprocess)
{
  for (uint64_t i = 0; i < assertionsToPreprocess->size(); ++i)
  {
    Node bvNode = (*assertionsToPreprocess)[i];
    Node intNode = bvToInt(bvNode);
    Node rwNode = Rewriter::rewrite(intNode);
    Trace("bv-to-int-debug") << "bv node: " << bvNode << std::endl;
    Trace("bv-to-int-debug") << "int node: " << intNode << std::endl;
    Trace("bv-to-int-debug") << "rw node: " << rwNode << std::endl;
    assertionsToPreprocess->replace(i, rwNode);
  }
  addFinalizeRangeAssertions(assertionsToPreprocess);
  return PreprocessingPassResult::NO_CONFLICT;
}

void BVToInt::addFinalizeRangeAssertions(
    AssertionPipeline* assertionsToPreprocess)
{
  vector<Node> vec_range;
  vec_range.assign(d_rangeAssertions.key_begin(), d_rangeAssertions.key_end());
  if (vec_range.size() == 0)
  {
    return;
  }
  if (vec_range.size() == 1)
  {
    assertionsToPreprocess->push_back(vec_range[0]);
    Trace("bv-to-int-debug")
        << "range constraints: " << vec_range[0].toString() << std::endl;
  }
  else if (vec_range.size() >= 2)
  {
    Node rangeAssertions =
        Rewriter::rewrite(d_nm->mkNode(kind::AND, vec_range));
    assertionsToPreprocess->push_back(rangeAssertions);
    Trace("bv-to-int-debug")
        << "range constraints: " << rangeAssertions.toString() << std::endl;
  }
}

Node BVToInt::createShiftNode(vector<Node> children,
                              uint64_t bvsize,
                              bool isLeftShift)
{
  /**
   * from SMT-LIB:
   * [[(bvshl s t)]] := nat2bv[m](bv2nat([[s]]) * 2^(bv2nat([[t]])))
   * [[(bvlshr s t)]] := nat2bv[m](bv2nat([[s]]) div 2^(bv2nat([[t]])))
   * Since we don't have exponentiation, we use an ite.
   * Important note: below we use INTS_DIVISION_TOTAL, which is safe here
   * because we divide by 2^... which is never 0.
   */
  Node x = children[0];
  Node y = children[1];
  // shifting by const is eliminated by the theory rewriter
  Assert(!y.isConst());
  Node ite = d_zero;
  Node body;
  for (uint64_t i = 0; i < bvsize; i++)
  {
    if (isLeftShift)
    {
      body = d_nm->mkNode(kind::INTS_MODULUS_TOTAL,
                          d_nm->mkNode(kind::MULT, x, pow2(i)),
                          pow2(bvsize));
    }
    else
    {
      body = d_nm->mkNode(kind::INTS_DIVISION_TOTAL, x, pow2(i));
    }
    ite = d_nm->mkNode(kind::ITE,
                       d_nm->mkNode(kind::EQUAL, y, d_nm->mkConst<Rational>(i)),
                       body,
                       ite);
  }
  return ite;
}

Node BVToInt::translateQuantifiedFormula(Node quantifiedNode)
{
  kind::Kind_t k = quantifiedNode.getKind();
  Node boundVarList = quantifiedNode[0];
  Assert(boundVarList.getKind() == kind::BOUND_VAR_LIST);
  // Since bit-vector variables are being translated to
  // integer variables, we need to substitute the new ones
  // for the old ones.
  vector<Node> oldBoundVars;
  vector<Node> newBoundVars;
  vector<Node> rangeConstraints;
  for (Node bv : quantifiedNode[0])
  {
    oldBoundVars.push_back(bv);
    if (bv.getType().isBitVector())
    {
      // bit-vector variables are replaced by integer ones.
      // the new variables induce range constraints based on the
      // original bit-width.
      Node newBoundVar = d_bvToIntCache[bv];
      newBoundVars.push_back(newBoundVar);
      rangeConstraints.push_back(
          mkRangeConstraint(newBoundVar, bv.getType().getBitVectorSize()));
    }
    else
    {
      // variables that are not bit-vectors are not changed
      newBoundVars.push_back(bv);
    }
  }

  // the body of the quantifier
  Node matrix = d_bvToIntCache[quantifiedNode[1]];
  // make the substitution
  matrix = matrix.substitute(oldBoundVars.begin(),
                             oldBoundVars.end(),
                             newBoundVars.begin(),
                             newBoundVars.end());
  // A node to represent all the range constraints.
  Node ranges;
  if (rangeConstraints.size() > 0)
  {
    if (rangeConstraints.size() == 1)
    {
      ranges = rangeConstraints[0];
    }
    else
    {
      ranges = d_nm->mkNode(kind::AND, rangeConstraints);
    }
    // Add the range constraints to the body of the quantifier.
    // For "exists", this is added conjunctively
    // For "forall", this is added to the left side of an implication.
    matrix = d_nm->mkNode(
        k == kind::FORALL ? kind::IMPLIES : kind::AND, ranges, matrix);
  }

  // create the new quantified formula and return it.
  Node newBoundVarsList = d_nm->mkNode(kind::BOUND_VAR_LIST, newBoundVars);
  Node result = d_nm->mkNode(kind::FORALL, newBoundVarsList, matrix);
  return result;
}

Node BVToInt::createBVNotNode(Node n, uint64_t bvsize)
{
  return d_nm->mkNode(kind::MINUS, maxInt(bvsize), n);
}

}  // namespace passes
}  // namespace preprocessing
}  // namespace CVC4<|MERGE_RESOLUTION|>--- conflicted
+++ resolved
@@ -42,14 +42,6 @@
 {
   return Rational(Integer(2).pow(b), Integer(1));
 }
-
-/**
- * Helper functions for createBitwiseNode
- */
-<<<<<<< HEAD
-
-=======
->>>>>>> e6c9674d
 
 } //end empty namespace
 
@@ -451,17 +443,10 @@
         // Construct an ite, based on granularity.
         Assert(translated_children.size() == 2);
         returnNode =
-<<<<<<< HEAD
-            d_iandHelper.createBitwiseNode(translated_children[0],
-                                           translated_children[1],
-                                           bvsize,
-                                           options::BVAndIntegerGranularity());
-=======
             d_iandTable.createBitwiseNode(translated_children[0],
                                           translated_children[1],
                                           bvsize,
                                           options::BVAndIntegerGranularity());
->>>>>>> e6c9674d
       }
       break;
     }
