--- conflicted
+++ resolved
@@ -140,10 +140,6 @@
           u, d_pnm, "NonClausalSimp::newSubs", PfRule::PREPROCESS_LEMMA);
   SubstitutionMap& nss = newSubstitutions->get();
 
-<<<<<<< HEAD
-  SubstitutionMap::iterator pos;
-=======
->>>>>>> a017fd12
   size_t j = 0;
   std::vector<TrustNode>& learned_literals = propagator->getLearnedLiterals();
   // if proofs are enabled, we will need to track the proofs of learned literals
@@ -285,11 +281,7 @@
   // r' another constant propagation, then l'[l/r] -> r' should be a
   //    constant propagation too
   // 4. each lhs of constantPropagations is different from each rhs
-<<<<<<< HEAD
-  for (pos = nss.begin(); pos != nss.end(); ++pos)
-=======
   for (SubstitutionMap::iterator pos = nss.begin(); pos != nss.end(); ++pos)
->>>>>>> a017fd12
   {
     Assert((*pos).first.isVar());
     Assert(top_level_substs.apply((*pos).first) == (*pos).first);
@@ -297,11 +289,7 @@
     Node app = nss.apply((*pos).second);
     Assert(nss.apply(app) == app);
   }
-<<<<<<< HEAD
-  for (pos = cps.begin(); pos != cps.end(); ++pos)
-=======
   for (SubstitutionMap::iterator pos = cps.begin(); pos != cps.end(); ++pos)
->>>>>>> a017fd12
   {
     Assert((*pos).second.isConst());
     Assert(Rewriter::rewrite((*pos).first) == (*pos).first);
@@ -351,11 +339,7 @@
   TheoryModel* m = d_preprocContext->getTheoryEngine()->getModel();
   Assert(m != nullptr);
   NodeManager* nm = NodeManager::currentNM();
-<<<<<<< HEAD
-  for (pos = nss.begin(); pos != nss.end(); ++pos)
-=======
   for (SubstitutionMap::iterator pos = nss.begin(); pos != nss.end(); ++pos)
->>>>>>> a017fd12
   {
     Node lhs = (*pos).first;
     TrustNode trhs = newSubstitutions->apply((*pos).second);
@@ -377,17 +361,10 @@
       Trace("non-clausal-simplify")
           << "substitute: will notify SAT layer of substitution: " << eq
           << std::endl;
-<<<<<<< HEAD
-      trhs = newSubstitutions->apply((*pos).first);
-      Assert(!trhs.isNull());
-      assertionsToPreprocess->addSubstitutionNode(trhs.getProven(),
-                                                  trhs.getGenerator());
-=======
        trhs = newSubstitutions->apply((*pos).first);
        Assert(!trhs.isNull());
        assertionsToPreprocess->addSubstitutionNode(trhs.getProven(),
        trhs.getGenerator());
->>>>>>> a017fd12
     }
   }
 
@@ -415,11 +392,7 @@
   }
   learned_literals.clear();
 
-<<<<<<< HEAD
-  for (pos = cps.begin(); pos != cps.end(); ++pos)
-=======
   for (SubstitutionMap::iterator pos = cps.begin(); pos != cps.end(); ++pos)
->>>>>>> a017fd12
   {
     Node cProp = (*pos).first.eqNode((*pos).second);
     Assert(top_level_substs.apply(cProp) == cProp);
