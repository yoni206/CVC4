--- conflicted
+++ resolved
@@ -38,20 +38,14 @@
 
   IteSkolemMap& imap = assertions->getIteSkolemMap();
   // Remove all of the ITE occurrences and normalize
-  theory::TheoryPreprocessor* tpp =
-      d_preprocContext->getTheoryEngine()->getTheoryPreprocess();
+  prop::PropEngine* pe = d_preprocContext->getPropEngine();
   for (unsigned i = 0, size = assertions->size(); i < size; ++i)
   {
     Node assertion = (*assertions)[i];
     std::vector<theory::TrustNode> newAsserts;
     std::vector<Node> newSkolems;
-<<<<<<< HEAD
-    TrustNode trn = d_preprocContext->getPropEngine()->preprocess(
+    TrustNode trn = pe->preprocess(
         assertion, newAsserts, newSkolems, false);
-=======
-    // TODO (project #42): this will call the prop engine
-    TrustNode trn = tpp->preprocess(assertion, newAsserts, newSkolems, false);
->>>>>>> 3a3735d5
     if (!trn.isNull())
     {
       // process
