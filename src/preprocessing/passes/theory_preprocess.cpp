--- conflicted
+++ resolved
@@ -37,7 +37,6 @@
   PropEngine* propEngine = d_preprocContext->getPropEngine();
   // Remove all of the ITE occurrences and normalize
   for (unsigned i = 0, size = assertions->size(); i < size; ++i)
-<<<<<<< HEAD
   {
     Node assertion = (*assertions)[i];
     std::vector<theory::TrustNode> newAsserts;
@@ -67,40 +66,6 @@
       }
     }
   }
-  for (unsigned i = 0, size = assertions->size(); i < size; ++i)
-  {
-    assertions->replace(i, Rewriter::rewrite((*assertions)[i]));
-=======
-  {
-    Node assertion = (*assertions)[i];
-    std::vector<theory::TrustNode> newAsserts;
-    std::vector<Node> newSkolems;
-    TrustNode trn =
-        propEngine->preprocess(assertion, newAsserts, newSkolems, true);
-    if (!trn.isNull())
-    {
-      // process
-      assertions->replaceTrusted(i, trn);
-      // rewritten assertion has a dependence on the node (old pf architecture)
-      if (options::unsatCores())
-      {
-        ProofManager::currentPM()->addDependence(trn.getNode(), assertion);
-      }
-    }
-    Assert(newSkolems.size() == newAsserts.size());
-    for (unsigned j = 0, nnasserts = newAsserts.size(); j < nnasserts; j++)
-    {
-      imap[newSkolems[j]] = assertions->size();
-      assertions->pushBackTrusted(newAsserts[j]);
-      // new assertions have a dependence on the node (old pf architecture)
-      if (options::unsatCores())
-      {
-        ProofManager::currentPM()->addDependence(newAsserts[j].getProven(),
-                                                 assertion);
-      }
-    }
->>>>>>> ccda071a
-  }
 
   return PreprocessingPassResult::NO_CONFLICT;
 }
