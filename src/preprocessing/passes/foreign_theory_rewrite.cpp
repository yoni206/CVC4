/*********************                                                        */
/*! \file foreign_theory_rewrite.cpp
 ** \verbatim
 ** Top contributors (to current version):
 **   Yoni Zohar
 ** This file is part of the CVC4 project.
 ** Copyright (c) 2009-2020 by the authors listed in the file AUTHORS
 ** in the top-level source directory and their institutional affiliations.
 ** All rights reserved.  See the file COPYING in the top-level source
 ** directory for licensing information.\endverbatim
 **
 ** \brief The foreign_theory_rewrite preprocessing pass
 **
 ** Simplifies nodes of one theory using rewrites from another.
 **/

#include "preprocessing/passes/foreign_theory_rewrite.h"

#include "expr/node_traversal.h"
#include "theory/strings/arith_entail.h"

namespace CVC4 {
namespace preprocessing {
namespace passes {

using namespace CVC4::theory;
ForeignTheoryRewrite::ForeignTheoryRewrite(PreprocessingPassContext* preprocContext)
    : PreprocessingPass(preprocContext, "foreign-theory-rewrite"),
      d_cache(preprocContext->getUserContext()){};

Node ForeignTheoryRewrite::simplify(Node n)
{
<<<<<<< HEAD
  vector<Node> toVisit;
=======
  std::vector<Node> toVisit;
>>>>>>> 8c04f163
  n = Rewriter::rewrite(n);
  toVisit.push_back(n);
  // traverse n and rewrite until fixpoint
  while (!toVisit.empty())
  {
    Node current = toVisit.back();
    // split according to three cases:
    // 1. We have not visited this node
    // 2. We visited it but did not process it
    // 3. We already processed and cached the node
    if (d_cache.find(current) == d_cache.end())
    {
      // current is seen for the first time.
      // mark it by assigning a null node
      // and add its children to toVisit
      d_cache[current] = Node();
      toVisit.insert(toVisit.end(), current.begin(), current.end());
    }
    else if (d_cache[current].get().isNull())
    {
      // current was seen but was not processed.
      // (a) remove from toVisit
      toVisit.pop_back();
      // (b) Reconstruct it with processed children
<<<<<<< HEAD
      vector<Node> processedChildren;
=======
      std::vector<Node> processedChildren;
>>>>>>> 8c04f163
      for (Node child : current)
      {
        Assert(d_cache.find(child) != d_cache.end());
        Assert(!d_cache[child].get().isNull());
        processedChildren.push_back(d_cache[child]);
      }
      Node reconstruction = reconstructNode(current, processedChildren);
      // (c) process the node and store the result in the cache
      Node result = foreignRewrite(reconstruction);
      d_cache[current] = result;
      // (d) add the result to toVisit, unless it is the same as current
      if (current != result)
      {
        toVisit.push_back(result);
      }
    }
    else
    {
      // current was already processed
      // remove from toVisit and skip
      toVisit.pop_back();
    }
  }
  return d_cache[n];
}

Node ForeignTheoryRewrite::foreignRewrite(Node n)
{
  // n is a rewritten node, and so GT, LT, LEQ
  // should have been eliminated
  Assert(n.getKind() != kind::GT);
  Assert(n.getKind() != kind::LT);
  Assert(n.getKind() != kind::LEQ);
  // apply rewrites according to the structure of n
  if (n.getKind() == kind::GEQ)
  {
    return rewriteStringsGeq(n);
  }
  return n;
}

Node ForeignTheoryRewrite::rewriteStringsGeq(Node n)
{
  // check if the node can be simplified to true
  if (theory::strings::ArithEntail::check(n[0], n[1], false))
  {
    return NodeManager::currentNM()->mkConst(true);
  }
  return n;
}

Node ForeignTheoryRewrite::reconstructNode(Node originalNode,
<<<<<<< HEAD
                                           vector<Node> newChildren)
=======
                                           std::vector<Node> newChildren)
>>>>>>> 8c04f163
{
  // Nodes with no children are reconstructed to themselves
  if (originalNode.getNumChildren() == 0)
  {
    Assert(newChildren.empty());
    return originalNode;
  }
  // re-build the node with the same kind and new children
  kind::Kind_t k = originalNode.getKind();
  NodeBuilder<> builder(k);
  // special case for parameterized nodes
  if (originalNode.getMetaKind() == kind::metakind::PARAMETERIZED)
  {
    builder << originalNode.getOperator();
  }
  // reconstruction
  for (Node child : newChildren)
  {
    builder << child;
  }
  return builder.constructNode();
}

PreprocessingPassResult ForeignTheoryRewrite::applyInternal(
    AssertionPipeline* assertionsToPreprocess)
{
  for (unsigned i = 0; i < assertionsToPreprocess->size(); ++i)
  {
    assertionsToPreprocess->replace(
        i, Rewriter::rewrite(simplify((*assertionsToPreprocess)[i])));
  }

  return PreprocessingPassResult::NO_CONFLICT;
}

}  // namespace passes
}  // namespace preprocessing
}  // namespace CVC4<|MERGE_RESOLUTION|>--- conflicted
+++ resolved
@@ -30,11 +30,7 @@
 
 Node ForeignTheoryRewrite::simplify(Node n)
 {
-<<<<<<< HEAD
-  vector<Node> toVisit;
-=======
   std::vector<Node> toVisit;
->>>>>>> 8c04f163
   n = Rewriter::rewrite(n);
   toVisit.push_back(n);
   // traverse n and rewrite until fixpoint
@@ -59,11 +55,7 @@
       // (a) remove from toVisit
       toVisit.pop_back();
       // (b) Reconstruct it with processed children
-<<<<<<< HEAD
-      vector<Node> processedChildren;
-=======
       std::vector<Node> processedChildren;
->>>>>>> 8c04f163
       for (Node child : current)
       {
         Assert(d_cache.find(child) != d_cache.end());
@@ -116,11 +108,7 @@
 }
 
 Node ForeignTheoryRewrite::reconstructNode(Node originalNode,
-<<<<<<< HEAD
-                                           vector<Node> newChildren)
-=======
                                            std::vector<Node> newChildren)
->>>>>>> 8c04f163
 {
   // Nodes with no children are reconstructed to themselves
   if (originalNode.getNumChildren() == 0)
