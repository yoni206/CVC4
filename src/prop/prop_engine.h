/*********************                                                        */
/*! \file prop_engine.h
 ** \verbatim
 ** Top contributors (to current version):
 **   Morgan Deters, Dejan Jovanovic, Tim King
 ** This file is part of the CVC4 project.
 ** Copyright (c) 2009-2020 by the authors listed in the file AUTHORS
 ** in the top-level source directory and their institutional affiliations.
 ** All rights reserved.  See the file COPYING in the top-level source
 ** directory for licensing information.\endverbatim
 **
 ** \brief The PropEngine (propositional engine); main interface point
 ** between CVC4's SMT infrastructure and the SAT solver
 **
 ** The PropEngine (propositional engine); main interface point
 ** between CVC4's SMT infrastructure and the SAT solver.
 **/

#include "cvc4_private.h"

#ifndef CVC4__PROP_ENGINE_H
#define CVC4__PROP_ENGINE_H

#include <sys/time.h>

#include "base/modal_exception.h"
#include "expr/node.h"
#include "options/options.h"
#include "preprocessing/assertion_pipeline.h"
#include "proof/proof_manager.h"
#include "prop/minisat/core/Solver.h"
#include "prop/minisat/minisat.h"
#include "prop/proof_cnf_stream.h"
#include "prop/prop_proof_manager.h"
#include "prop/sat_relevancy.h"
#include "prop/sat_solver_types.h"
#include "prop/theory_proxy.h"
#include "theory/trust_node.h"
#include "util/resource_manager.h"
#include "util/result.h"
#include "util/unsafe_interrupt_exception.h"

namespace CVC4 {

class ResourceManager;
class DecisionEngine;
class OutputManager;
class TheoryEngine;

namespace prop {

class CnfStream;
class CDCLTSatSolverInterface;

class PropEngine;

/**
 * PropEngine is the abstraction of a Sat Solver, providing methods for
 * solving the SAT problem and conversion to CNF (via the CnfStream).
 */
class PropEngine
{
 public:
  /**
   * Create a PropEngine with a particular decision and theory engine.
   */
  PropEngine(TheoryEngine*,
             context::Context* satContext,
             context::UserContext* userContext,
             ResourceManager* rm,
             OutputManager& outMgr,
             ProofNodeManager* pnm);

  /**
   * Destructor.
   */
  CVC4_PUBLIC ~PropEngine();

  /**
   * Finish initialize. Call this after construction just before we are
   * ready to use this class. Should be called after TheoryEngine::finishInit.
   * This method converts and asserts true and false into the CNF stream.
   */
  void finishInit();

  /**
   * This is called by SmtEngine, at shutdown time, just before
   * destruction.  It is important because there are destruction
   * ordering issues between some parts of the system (notably between
   * PropEngine and Theory).  For now, there's nothing to do here in
   * the PropEngine.
   */
  void shutdown() {}

  /**
<<<<<<< HEAD
   * Preprocess
   */
  theory::TrustNode preprocess(TNode node,
                               std::vector<theory::TrustNode>& newLemmas,
                               std::vector<Node>& newSkolems,
=======
   * Preprocess the given node. Return the REWRITE trust node corresponding to
   * rewriting node. New lemmas and skolems are added to ppLemmas and
   * ppSkolems respectively.
   *
   * @param node The assertion to preprocess,
   * @param ppLemmas The lemmas to add to the set of assertions,
   * @param ppSkolems The skolems that newLemmas correspond to,
   * @param doTheoryPreprocess whether to run theory-specific preprocessing.
   * @return The (REWRITE) trust node corresponding to rewritten node via
   * preprocessing.
   */
  theory::TrustNode preprocess(TNode node,
                               std::vector<theory::TrustNode>& ppLemmas,
                               std::vector<Node>& ppSkolems,
>>>>>>> ccda071a
                               bool doTheoryPreprocess);

  /**
   * Notify preprocessed assertions. This method is called just before the
   * assertions are asserted to this prop engine. This method notifies the
   * decision engine and the theory engine of the assertions in ap.
   */
  void notifyPreprocessedAssertions(const preprocessing::AssertionPipeline& ap);

  /**
   * Converts the given formula to CNF and assert the CNF to the SAT solver.
   * The formula is asserted permanently for the current context.
   * @param node the formula to assert
   */
  void assertFormula(TNode node);

  /**
   * Converts the given formula to CNF and assert the CNF to the SAT solver.
   * The formula can be removed by the SAT solver after backtracking lower
   * than the (SAT and SMT) level at which it was asserted.
   *
   * @param trn the trust node storing the formula to assert
   * @param p the properties of the lemma
   * @return the (preprocessed) lemma
   */
  Node assertLemma(theory::TrustNode tlemma, theory::LemmaProperty p);

  /**
   * If ever n is decided upon, it must be in the given phase.  This
   * occurs *globally*, i.e., even if the literal is untranslated by
   * user pop and retranslated, it keeps this phase.  The associated
   * variable will _always_ be phase-locked.
   *
   * @param n the node in question; must have an associated SAT literal
   * @param phase the phase to use
   */
  void requirePhase(TNode n, bool phase);

  /**
   * Return whether the given literal is a SAT decision.  Either phase
   * is permitted; that is, if "lit" is a SAT decision, this function
   * returns true for both lit and the negation of lit.
   */
  bool isDecision(Node lit) const;

  /**
   * Checks the current context for satisfiability.
   *
   */
  Result checkSat();

  /**
   * Get the value of a boolean variable.
   *
   * @return mkConst<true>, mkConst<false>, or Node::null() if
   * unassigned.
   */
  Node getValue(TNode node) const;

  /**
   * Return true if node has an associated SAT literal.
   */
  bool isSatLiteral(TNode node) const;

  /**
   * Check if the node has a value and return it if yes.
   */
  bool hasValue(TNode node, bool& value) const;

  /**
   * Returns the Boolean variables known to the SAT solver.
   */
  void getBooleanVariables(std::vector<TNode>& outputVariables) const;

  /**
   * Ensure that the given node will have a designated SAT literal
   * that is definitionally equal to it. Note that theory preprocessing is
   * applied to n. The node returned by this method can be subsequently queried
   * via getSatValue().
   */
  Node ensureLiteral(TNode n);

  /**
   * Push the context level.
   */
  void push();

  /**
   * Pop the context level.
   */
  void pop();

  /*
   * Reset the decisions in the DPLL(T) SAT solver at the current assertion
   * level.
   */
  void resetTrail();

  /**
   * Get the assertion level of the SAT solver.
   */
  unsigned getAssertionLevel() const;

  /**
   * Return true if we are currently searching (either in this or
   * another thread).
   */
  bool isRunning() const;

  /**
   * Interrupt a running solver (cause a timeout).
   *
   * Can potentially throw a ModalException.
   */
  void interrupt();

  /**
   * Informs the ResourceManager that a resource has been spent.  If out of
   * resources, can throw an UnsafeInterruptException exception.
   */
  void spendResource(ResourceManager::Resource r);

  /**
   * For debugging.  Return true if "expl" is a well-formed
   * explanation for "node," meaning:
   *
   * 1. expl is either a SAT literal or an AND of SAT literals
   *    currently assigned true;
   * 2. node is assigned true;
   * 3. node does not appear in expl; and
   * 4. node was assigned after all of the literals in expl
   */
  bool properExplanation(TNode node, TNode expl) const;

  /** Retrieve this modules proof CNF stream. */
  ProofCnfStream* getProofCnfStream();

  /** Checks that the proof is closed w.r.t. asserted formulas to this engine as
   * well as to the given assertions. */
  void checkProof(context::CDList<Node>* assertions);

  /**
   * Return the prop engine proof. This should be called only when proofs are
   * enabled. Returns a proof of false whose free assumptions are the
   * preprocessed assertions.
   */
  std::shared_ptr<ProofNode> getProof();

  /** Is proof enabled? */
  bool isProofEnabled() const;
 private:
  /** Dump out the satisfying assignment (after SAT result) */
  void printSatisfyingAssignment();

  /**
<<<<<<< HEAD
   * Converts the given formula to CNF and assert the CNF to the SAT solver.
=======
   * Converts the given formula to CNF and asserts the CNF to the SAT solver.
>>>>>>> ccda071a
   * The formula can be removed by the SAT solver after backtracking lower
   * than the (SAT and SMT) level at which it was asserted.
   *
   * @param trn the trust node storing the formula to assert
   * @param removable whether this lemma can be quietly removed based
   * on an activity heuristic
   */
  void assertLemmaInternal(theory::TrustNode trn, bool removable);

  /**
   * Indicates that the SAT solver is currently solving something and we should
   * not mess with it's internal state.
   */
  bool d_inCheckSat;

  /** The theory engine we will be using */
  TheoryEngine* d_theoryEngine;

  /** The decision engine we will be using */
  std::unique_ptr<DecisionEngine> d_decisionEngine;

  /** The context */
  context::Context* d_context;

  /** The SAT relevancy module we will use */
  std::unique_ptr<SatRelevancy> d_satRlv;

  /** SAT solver's proxy back to theories; kept around for dtor cleanup */
  TheoryProxy* d_theoryProxy;

  /** The SAT solver proxy */
  CDCLTSatSolverInterface* d_satSolver;

  /** List of all of the assertions that need to be made */
  std::vector<Node> d_assertionList;

  /** A pointer to the proof node maneger to be used by this engine. */
  ProofNodeManager* d_pnm;

  /** The CNF converter in use */
  CnfStream* d_cnfStream;
  /** Proof-producing CNF converter */
  std::unique_ptr<ProofCnfStream> d_pfCnfStream;

  /** The proof manager for prop engine */
  std::unique_ptr<PropPfManager> d_ppm;

  /** Whether we were just interrupted (or not) */
  bool d_interrupted;
  /** Pointer to resource manager for associated SmtEngine */
  ResourceManager* d_resourceManager;

  /** Reference to the output manager of the smt engine */
  OutputManager& d_outMgr;
};

}  // namespace prop
}  // namespace CVC4

#endif /* CVC4__PROP_ENGINE_H */<|MERGE_RESOLUTION|>--- conflicted
+++ resolved
@@ -93,13 +93,6 @@
   void shutdown() {}
 
   /**
-<<<<<<< HEAD
-   * Preprocess
-   */
-  theory::TrustNode preprocess(TNode node,
-                               std::vector<theory::TrustNode>& newLemmas,
-                               std::vector<Node>& newSkolems,
-=======
    * Preprocess the given node. Return the REWRITE trust node corresponding to
    * rewriting node. New lemmas and skolems are added to ppLemmas and
    * ppSkolems respectively.
@@ -114,7 +107,6 @@
   theory::TrustNode preprocess(TNode node,
                                std::vector<theory::TrustNode>& ppLemmas,
                                std::vector<Node>& ppSkolems,
->>>>>>> ccda071a
                                bool doTheoryPreprocess);
 
   /**
@@ -270,11 +262,7 @@
   void printSatisfyingAssignment();
 
   /**
-<<<<<<< HEAD
-   * Converts the given formula to CNF and assert the CNF to the SAT solver.
-=======
    * Converts the given formula to CNF and asserts the CNF to the SAT solver.
->>>>>>> ccda071a
    * The formula can be removed by the SAT solver after backtracking lower
    * than the (SAT and SMT) level at which it was asserted.
    *
