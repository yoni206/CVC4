/*********************                                                        */
/*! \file prop_engine.h
 ** \verbatim
 ** Top contributors (to current version):
 **   Morgan Deters, Dejan Jovanovic, Tim King
 ** This file is part of the CVC4 project.
 ** Copyright (c) 2009-2020 by the authors listed in the file AUTHORS
 ** in the top-level source directory and their institutional affiliations.
 ** All rights reserved.  See the file COPYING in the top-level source
 ** directory for licensing information.\endverbatim
 **
 ** \brief The PropEngine (propositional engine); main interface point
 ** between CVC4's SMT infrastructure and the SAT solver
 **
 ** The PropEngine (propositional engine); main interface point
 ** between CVC4's SMT infrastructure and the SAT solver.
 **/

#include "cvc4_private.h"

#ifndef CVC4__PROP_ENGINE_H
#define CVC4__PROP_ENGINE_H

#include <sys/time.h>

#include "base/modal_exception.h"
#include "expr/node.h"
#include "options/options.h"
#include "preprocessing/assertion_pipeline.h"
#include "proof/proof_manager.h"
#include "prop/minisat/core/Solver.h"
#include "prop/minisat/minisat.h"
#include "prop/proof_cnf_stream.h"
<<<<<<< HEAD
#include "prop/sat_relevancy.h"
=======
#include "prop/prop_proof_manager.h"
#include "prop/sat_solver_types.h"
#include "theory/trust_node.h"
>>>>>>> 4149c7eb
#include "util/resource_manager.h"
#include "util/result.h"
#include "util/unsafe_interrupt_exception.h"

namespace CVC4 {

class ResourceManager;
class DecisionEngine;
class OutputManager;
class TheoryEngine;

namespace theory {
  class TheoryRegistrar;
}/* CVC4::theory namespace */

namespace prop {

class CnfStream;
class CDCLTSatSolverInterface;

class PropEngine;

/**
 * PropEngine is the abstraction of a Sat Solver, providing methods for
 * solving the SAT problem and conversion to CNF (via the CnfStream).
 */
class PropEngine
{
 public:
  /**
   * Create a PropEngine with a particular decision and theory engine.
   */
  PropEngine(TheoryEngine*,
             context::Context* satContext,
             context::UserContext* userContext,
             ResourceManager* rm,
             OutputManager& outMgr,
             ProofNodeManager* pnm);

  /**
   * Destructor.
   */
  CVC4_PUBLIC ~PropEngine();

  /**
   * Finish initialize. Call this after construction just before we are
   * ready to use this class. Should be called after TheoryEngine::finishInit.
   * This method converts and asserts true and false into the CNF stream.
   */
  void finishInit();

  /**
   * This is called by SmtEngine, at shutdown time, just before
   * destruction.  It is important because there are destruction
   * ordering issues between some parts of the system (notably between
   * PropEngine and Theory).  For now, there's nothing to do here in
   * the PropEngine.
   */
  void shutdown() {}

  /**
   * Preprocess
   */
  theory::TrustNode preprocess(TNode node,
                               std::vector<theory::TrustNode>& newLemmas,
                               std::vector<Node>& newSkolems,
                               bool doTheoryPreprocess);

  /**
   * Notify preprocessed assertions. This method is called just before the
   * assertions are asserted to this prop engine. This method notifies the
   * decision engine and the theory engine of the assertions in ap.
   */
  void notifyPreprocessedAssertions(const preprocessing::AssertionPipeline& ap);

  /**
   * Converts the given formula to CNF and assert the CNF to the SAT solver.
   * The formula is asserted permanently for the current context.
   * @param node the formula to assert
   */
  void assertFormula(TNode node);

  /**
   * Converts the given formula to CNF and assert the CNF to the SAT solver.
   * The formula can be removed by the SAT solver after backtracking lower
   * than the (SAT and SMT) level at which it was asserted.
   *
   * @param trn the trust node storing the formula to assert
   * @param removable whether this lemma can be quietly removed based
   * on an activity heuristic
   */
  Node assertLemma(theory::TrustNode tlemma, theory::LemmaProperty p);

  /**
   * Converts the given formula to CNF and assert the CNF to the SAT solver.
   * The formula can be removed by the SAT solver after backtracking lower
   * than the (SAT and SMT) level at which it was asserted.
   *
   * @param trn the trust node storing the formula to assert
   * @param removable whether this lemma can be quietly removed based
   * on an activity heuristic
   */
  void assertLemmaInternal(theory::TrustNode trn, bool removable);

  /**
   * Assert lemma trn with preprocessing lemmas ppLemmas which correspond
   * to lemmas for skolems in ppSkolems.
   *
   * @param trn the trust node storing the formula to assert
   * @param ppLemmas the lemmas from preprocessing and term formula removal on
   * the proven node of trn
   * @param ppSkolem the skolem that each lemma in ppLemma constrains. It should
   * be the case that ppLemmas.size()==ppSkolems.size().
   * @param removable whether this lemma can be quietly removed based
   * on an activity heuristic
   */
  void assertLemmas(theory::TrustNode trn,
                    std::vector<theory::TrustNode>& ppLemmas,
                    std::vector<Node>& ppSkolems,
                    bool removable);

  /**
   * If ever n is decided upon, it must be in the given phase.  This
   * occurs *globally*, i.e., even if the literal is untranslated by
   * user pop and retranslated, it keeps this phase.  The associated
   * variable will _always_ be phase-locked.
   *
   * @param n the node in question; must have an associated SAT literal
   * @param phase the phase to use
   */
  void requirePhase(TNode n, bool phase);

  /**
   * Return whether the given literal is a SAT decision.  Either phase
   * is permitted; that is, if "lit" is a SAT decision, this function
   * returns true for both lit and the negation of lit.
   */
  bool isDecision(Node lit) const;

  /**
   * Checks the current context for satisfiability.
   *
   */
  Result checkSat();

  /**
   * Get the value of a boolean variable.
   *
   * @return mkConst<true>, mkConst<false>, or Node::null() if
   * unassigned.
   */
  Node getValue(TNode node) const;

  /**
   * Return true if node has an associated SAT literal.
   */
  bool isSatLiteral(TNode node) const;

  /**
   * Check if the node has a value and return it if yes.
   */
  bool hasValue(TNode node, bool& value) const;

  /**
   * Returns the Boolean variables known to the SAT solver.
   */
  void getBooleanVariables(std::vector<TNode>& outputVariables) const;

  /**
   * Ensure that the given node will have a designated SAT literal
   * that is definitionally equal to it.  The result of this function
   * is that the Node can be queried via getSatValue().
   */
  Node ensureLiteral(TNode n);

  /**
   * Push the context level.
   */
  void push();

  /**
   * Pop the context level.
   */
  void pop();

  /*
   * Reset the decisions in the DPLL(T) SAT solver at the current assertion
   * level.
   */
  void resetTrail();

  /**
   * Get the assertion level of the SAT solver.
   */
  unsigned getAssertionLevel() const;

  /**
   * Return true if we are currently searching (either in this or
   * another thread).
   */
  bool isRunning() const;

  /**
   * Interrupt a running solver (cause a timeout).
   *
   * Can potentially throw a ModalException.
   */
  void interrupt();

  /**
   * Informs the ResourceManager that a resource has been spent.  If out of
   * resources, can throw an UnsafeInterruptException exception.
   */
  void spendResource(ResourceManager::Resource r);

  /**
   * For debugging.  Return true if "expl" is a well-formed
   * explanation for "node," meaning:
   *
   * 1. expl is either a SAT literal or an AND of SAT literals
   *    currently assigned true;
   * 2. node is assigned true;
   * 3. node does not appear in expl; and
   * 4. node was assigned after all of the literals in expl
   */
  bool properExplanation(TNode node, TNode expl) const;

  /** Retrieve this modules proof CNF stream. */
  ProofCnfStream* getProofCnfStream();

  /** Checks that the proof is closed w.r.t. asserted formulas to this engine as
   * well as to the given assertions. */
  void checkProof(context::CDList<Node>* assertions);

  /**
   * Return the prop engine proof. This should be called only when proofs are
   * enabled. Returns a proof of false whose free assumptions are the
   * preprocessed assertions.
   */
  std::shared_ptr<ProofNode> getProof();

  /** Is proof enabled? */
  bool isProofEnabled() const;
 private:
  /** Dump out the satisfying assignment (after SAT result) */
  void printSatisfyingAssignment();
  /** is proof enabled */
  bool isProofEnabled() const;
  /**
   * Indicates that the SAT solver is currently solving something and we should
   * not mess with it's internal state.
   */
  bool d_inCheckSat;

  /** The theory engine we will be using */
  TheoryEngine* d_theoryEngine;

  /** The decision engine we will be using */
  std::unique_ptr<DecisionEngine> d_decisionEngine;

  /** The context */
  context::Context* d_context;

  /** The SAT relevancy module we will use */
  std::unique_ptr<SatRelevancy> d_satRlv;

  /** SAT solver's proxy back to theories; kept around for dtor cleanup */
  TheoryProxy* d_theoryProxy;

  /** The SAT solver proxy */
  CDCLTSatSolverInterface* d_satSolver;

  /** List of all of the assertions that need to be made */
  std::vector<Node> d_assertionList;

  /** Theory registrar; kept around for destructor cleanup */
  theory::TheoryRegistrar* d_registrar;

<<<<<<< HEAD
  /** The proof node manager */
=======
  /** A pointer to the proof node maneger to be used by this engine. */
>>>>>>> 4149c7eb
  ProofNodeManager* d_pnm;

  /** The CNF converter in use */
  CnfStream* d_cnfStream;
  /** Proof-producing CNF converter */
  std::unique_ptr<ProofCnfStream> d_pfCnfStream;

  /** The proof manager for prop engine */
  std::unique_ptr<PropPfManager> d_ppm;

  /** Whether we were just interrupted (or not) */
  bool d_interrupted;
  /** Pointer to resource manager for associated SmtEngine */
  ResourceManager* d_resourceManager;

  /** Reference to the output manager of the smt engine */
  OutputManager& d_outMgr;
};

}  // namespace prop
}  // namespace CVC4

#endif /* CVC4__PROP_ENGINE_H */<|MERGE_RESOLUTION|>--- conflicted
+++ resolved
@@ -31,13 +31,10 @@
 #include "prop/minisat/core/Solver.h"
 #include "prop/minisat/minisat.h"
 #include "prop/proof_cnf_stream.h"
-<<<<<<< HEAD
 #include "prop/sat_relevancy.h"
-=======
 #include "prop/prop_proof_manager.h"
 #include "prop/sat_solver_types.h"
 #include "theory/trust_node.h"
->>>>>>> 4149c7eb
 #include "util/resource_manager.h"
 #include "util/result.h"
 #include "util/unsafe_interrupt_exception.h"
@@ -316,11 +313,7 @@
   /** Theory registrar; kept around for destructor cleanup */
   theory::TheoryRegistrar* d_registrar;
 
-<<<<<<< HEAD
-  /** The proof node manager */
-=======
   /** A pointer to the proof node maneger to be used by this engine. */
->>>>>>> 4149c7eb
   ProofNodeManager* d_pnm;
 
   /** The CNF converter in use */
