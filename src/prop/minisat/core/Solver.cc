--- conflicted
+++ resolved
@@ -275,7 +275,7 @@
     decision .push();
     trail    .capacity(v+1);
     // push whether it corresponds to a theory atom
-    d_theory.push(isTheoryAtom);
+    theory.push(isTheoryAtom);
 
     setDecisionVar(v, dvar);
 
@@ -306,7 +306,7 @@
     seen.shrink(shrinkSize);
     polarity.shrink(shrinkSize);
     decision.shrink(shrinkSize);
-    d_theory.shrink(shrinkSize);
+    theory.shrink(shrinkSize);
   }
 
   if (Debug.isOn("minisat::pop")) {
@@ -1245,18 +1245,6 @@
 
 void Solver::uncheckedEnqueue(Lit p, CRef from)
 {
-<<<<<<< HEAD
-    Debug("minisat") << "unchecked enqueue of " << p << " (" << trail_index(var(p)) << ") trail size is " << trail.size() << " cap is " << trail.capacity() << std::endl;
-    assert(value(p) == l_Undef);
-    assert(var(p) < nVars());
-    assigns[var(p)] = lbool(!sign(p));
-    vardata[var(p)] = VarData(from, decisionLevel(), assertionLevel, intro_level(var(p)), trail.size());
-    trail.push_(p);
-    if (d_theory[var(p)])
-    {
-      // Enqueue to the theory
-      d_proxy->enqueueTheoryLiteral(MinisatSatSolver::toSatLiteral(p));
-=======
   if (Debug.isOn("minisat"))
   {
     Debug("minisat") << "unchecked enqueue of " << p << " ("
@@ -1277,7 +1265,6 @@
       {
         Debug("minisat") << ca[from][i] << " ";
       }
->>>>>>> 240dad87
     }
     Debug("minisat") << "\n";
   }
