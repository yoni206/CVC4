--- conflicted
+++ resolved
@@ -212,13 +212,8 @@
     std::vector<Node>& newSkolems,
     Node& retLemma)
 {
-<<<<<<< HEAD
   // preprocess lemma based on the theory-preprocess solver
   return d_tppSlv->preprocessLemma(trn, newLemmas, newSkolems, retLemma);
-=======
-  return d_tpp.preprocessLemma(
-      trn, newLemmas, newSkolems, doTheoryPreprocess, true);
->>>>>>> 2958e98e
 }
 
 theory::TrustNode TheoryProxy::preprocess(
@@ -235,13 +230,7 @@
     std::vector<theory::TrustNode>& newLemmas,
     std::vector<Node>& newSkolems)
 {
-<<<<<<< HEAD
   return d_tppSlv->removeItes(node, newLemmas, newSkolems);
-=======
-  theory::TrustNode pnode =
-      d_tpp.preprocess(node, newLemmas, newSkolems, doTheoryPreprocess, true);
-  return pnode;
->>>>>>> 2958e98e
 }
 
 void TheoryProxy::preRegister(Node n) { d_theoryEngine->preRegister(n); }
