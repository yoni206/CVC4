/*********************                                                        */
/*! \file prop_engine.cpp
 ** \verbatim
 ** Top contributors (to current version):
 **   Morgan Deters, Dejan Jovanovic, Tim King
 ** This file is part of the CVC4 project.
 ** Copyright (c) 2009-2020 by the authors listed in the file AUTHORS
 ** in the top-level source directory and their institutional affiliations.
 ** All rights reserved.  See the file COPYING in the top-level source
 ** directory for licensing information.\endverbatim
 **
 ** \brief Implementation of the propositional engine of CVC4
 **
 ** Implementation of the propositional engine of CVC4.
 **/

#include "prop/prop_engine.h"

#include <iomanip>
#include <map>
#include <utility>

#include "base/check.h"
#include "base/output.h"
#include "decision/decision_engine.h"
#include "expr/expr.h"
#include "options/base_options.h"
#include "options/decision_options.h"
#include "options/main_options.h"
#include "options/options.h"
#include "options/smt_options.h"
#include "proof/proof_manager.h"
#include "prop/cnf_stream.h"
#include "prop/minisat/minisat.h"
#include "prop/sat_solver.h"
#include "prop/sat_solver_factory.h"
#include "prop/theory_proxy.h"
#include "smt/smt_statistics_registry.h"
#include "theory/output_channel.h"
#include "theory/theory_engine.h"
#include "theory/theory_registrar.h"
#include "util/resource_manager.h"
#include "util/result.h"

namespace CVC4 {
namespace prop {

/** Keeps a boolean flag scoped */
class ScopedBool {

private:

  bool d_original;
  bool& d_reference;

public:

  ScopedBool(bool& reference) :
    d_reference(reference) {
    d_original = reference;
  }

  ~ScopedBool() {
    d_reference = d_original;
  }
};

PropEngine::PropEngine(TheoryEngine* te,
                       context::Context* satContext,
                       context::UserContext* userContext,
                       ResourceManager* rm,
                       OutputManager& outMgr,
                       ProofNodeManager* pnm)
    : d_inCheckSat(false),
      d_theoryEngine(te),
      d_context(satContext),
<<<<<<< HEAD
      d_theoryProxy(NULL),
      d_satSolver(NULL),
      d_registrar(NULL),
      d_pnm(nullptr),
      d_cnfStream(NULL),
=======
      d_theoryProxy(nullptr),
      d_satSolver(nullptr),
      d_registrar(nullptr),
      d_pnm(pnm),
      d_cnfStream(nullptr),
>>>>>>> 4149c7eb
      d_pfCnfStream(nullptr),
      d_ppm(nullptr),
      d_interrupted(false),
      d_resourceManager(rm),
      d_outMgr(outMgr)
{
  Debug("prop") << "Constructing the PropEngine" << endl;

  d_decisionEngine.reset(new DecisionEngine(satContext, userContext, rm));
  d_decisionEngine->init();  // enable appropriate strategies

  d_satSolver = SatSolverFactory::createCDCLTMinisat(smtStatisticsRegistry());

  d_registrar = new theory::TheoryRegistrar(d_theoryEngine);
  // track and notify formulas if we are using SAT/Theory relevancy
  bool useSatTheoryRlv = options::satTheoryRelevancy();
  FormulaLitPolicy flp = useSatTheoryRlv ? FormulaLitPolicy::TRACK_AND_NOTIFY
                                         : FormulaLitPolicy::TRACK;
  d_cnfStream = new CVC4::prop::CnfStream(
<<<<<<< HEAD
      d_satSolver, d_registrar, userContext, &d_outMgr, rm, flp);

  if (useSatTheoryRlv)
  {
    // make the sat relevancy module if it is required
    d_satRlv.reset(new SatRelevancy(d_satSolver, d_context, d_cnfStream));
  }

  d_theoryProxy = new TheoryProxy(this,
                                  d_theoryEngine,
                                  d_decisionEngine.get(),
                                  d_context,
                                  userContext,
                                  d_cnfStream,
                                  d_satRlv.get());
  d_satSolver->initialize(d_context, d_theoryProxy);
=======
      d_satSolver, d_registrar, userContext, &d_outMgr, rm, true);
  d_theoryProxy = new TheoryProxy(
      this, d_theoryEngine, d_decisionEngine.get(), d_context, d_cnfStream);
  d_satSolver->initialize(d_context, d_theoryProxy, userContext, pnm);
>>>>>>> 4149c7eb

  d_decisionEngine->setSatSolver(d_satSolver);
  d_decisionEngine->setCnfStream(d_cnfStream);
  if (pnm)
  {
    d_pfCnfStream.reset(new ProofCnfStream(
        userContext,
        *d_cnfStream,
        static_cast<MinisatSatSolver*>(d_satSolver)->getProofManager(),
        pnm));
    d_ppm.reset(
        new PropPfManager(userContext, pnm, d_satSolver, d_pfCnfStream.get()));
  }
  if (options::unsatCores())
  {
    ProofManager::currentPM()->initCnfProof(d_cnfStream, userContext);
  }
}

void PropEngine::finishInit()
{
  NodeManager* nm = NodeManager::currentNM();
  d_cnfStream->convertAndAssert(nm->mkConst(true), false, false);
  // this is necessary because if True is later asserted to the prop engine the
  // CNF stream will ignore it since the SAT solver already had it registered,
  // thus not having True as an assumption for the SAT proof. To solve this
  // issue we track it directly here
  if (isProofEnabled())
  {
    static_cast<MinisatSatSolver*>(d_satSolver)
        ->getProofManager()
        ->registerSatAssumptions({nm->mkConst(true)});
  }
  d_cnfStream->convertAndAssert(nm->mkConst(false).notNode(), false, false);
}

PropEngine::~PropEngine() {
  Debug("prop") << "Destructing the PropEngine" << endl;
  d_decisionEngine->shutdown();
  d_decisionEngine.reset(nullptr);
  delete d_cnfStream;
  delete d_registrar;
  delete d_satSolver;
  delete d_theoryProxy;
}

theory::TrustNode PropEngine::preprocess(
    TNode node,
    std::vector<theory::TrustNode>& newLemmas,
    std::vector<Node>& newSkolems,
    bool doTheoryPreprocess)
{
  return d_theoryProxy->preprocess(
      node, newLemmas, newSkolems, doTheoryPreprocess);
}

void PropEngine::notifyPreprocessedAssertions(
    const preprocessing::AssertionPipeline& ap)
{
  // notify the theory engine of preprocessed assertions
  d_theoryEngine->notifyPreprocessedAssertions(ap.ref());

  // Add assertions to decision engine, which manually extracts what assertions
  // corresponded to term formula removal. Note that alternatively we could
  // delay all theory preprocessing and term formula removal to this point, in
  // which case this method could simply take a vector of Node and not rely on
  // assertion pipeline or its ITE skolem map.
  std::vector<Node> ppLemmas;
  std::vector<Node> ppSkolems;
  for (const std::pair<const Node, unsigned>& i : ap.getIteSkolemMap())
  {
    Assert(i.second >= ap.getRealAssertionsEnd() && i.second < ap.size());
    ppSkolems.push_back(i.first);
    ppLemmas.push_back(ap[i.second]);
  }
  d_decisionEngine->addAssertions(ap.ref(), ppLemmas, ppSkolems);
}

void PropEngine::assertFormula(TNode node) {
  Assert(!d_inCheckSat) << "Sat solver in solve()!";
  Debug("prop") << "assertFormula(" << node << ")" << endl;
  // Assert as non-removable
<<<<<<< HEAD
  d_cnfStream->convertAndAssert(node, false, false, true);
  // notify the SAT relevancy if it exists
  if (d_satRlv != nullptr)
  {
    d_satRlv->notifyPreprocessedAssertion(node);
=======
  if (isProofEnabled())
  {
    d_pfCnfStream->convertAndAssert(node, false, false, nullptr);
    // register in proof manager
    d_ppm->registerAssertion(node);
  }
  else
  {
    d_cnfStream->convertAndAssert(node, false, false, true);
>>>>>>> 4149c7eb
  }
}

Node PropEngine::assertLemma(theory::TrustNode tlemma, theory::LemmaProperty p)
{
  bool removable = isLemmaPropertyRemovable(p);
  bool preprocess = isLemmaPropertyPreprocess(p);

  // call preprocessor
  std::vector<theory::TrustNode> newLemmas;
  std::vector<Node> newSkolems;
  theory::TrustNode tplemma =
      d_theoryProxy->preprocessLemma(tlemma, newLemmas, newSkolems, preprocess);

  Assert(newSkolems.size() == newLemmas.size());

  // do final checks on the lemmas we are about to send
  if (isProofEnabled())
  {
    Assert(tplemma.getGenerator() != nullptr);
    // ensure closed, make the proof node eagerly here to debug
    tplemma.debugCheckClosed("te-proof-debug", "TheoryEngine::lemma");
    for (size_t i = 0, lsize = newLemmas.size(); i < lsize; ++i)
    {
      Assert(newLemmas[i].getGenerator() != nullptr);
      newLemmas[i].debugCheckClosed("te-proof-debug",
                                    "TheoryEngine::lemma_new");
    }
  }

  if (Trace.isOn("te-lemma"))
  {
    Trace("te-lemma") << "Lemma, output: " << tplemma.getProven() << std::endl;
    for (size_t i = 0, lsize = newLemmas.size(); i < lsize; ++i)
    {
      Trace("te-lemma") << "Lemma, new lemma: " << newLemmas[i].getProven()
                        << " (skolem is " << newSkolems[i] << ")" << std::endl;
    }
  }

  // now, send the lemmas to the prop engine
  assertLemmas(tplemma, newLemmas, newSkolems, removable);

  // make the return lemma, which the theory engine will use
  Node retLemma = tplemma.getNode();
  if (!newLemmas.empty())
  {
    std::vector<Node> lemmas{retLemma};
    for (const theory::TrustNode& tnl : newLemmas)
    {
      lemmas.push_back(tnl.getProven());
    }
    // the returned lemma is the conjunction of all additional lemmas.
    retLemma = NodeManager::currentNM()->mkNode(kind::AND, lemmas);
  }
  return retLemma;
}

void PropEngine::assertLemmaInternal(theory::TrustNode trn, bool removable)
{
  Node node = trn.getNode();
  bool negated = trn.getKind() == theory::TrustNodeKind::CONFLICT;
  Debug("prop::lemmas") << "assertLemma(" << node << ")" << endl;
  // Assert as (possibly) removable
  if (isProofEnabled())
  {
    Assert(trn.getGenerator());
    d_pfCnfStream->convertAndAssert(
        node, negated, removable, trn.getGenerator());
  }
  else
  {
    d_cnfStream->convertAndAssert(node, removable, negated);
  }
}

void PropEngine::assertLemmas(theory::TrustNode lem,
                              std::vector<theory::TrustNode>& ppLemmas,
                              std::vector<Node>& ppSkolems,
                              bool removable)
{
  Assert(ppSkolems.size() == ppLemmas.size());
  // assert the lemmas
  assertLemmaInternal(lem, removable);
  for (size_t i = 0, lsize = ppLemmas.size(); i < lsize; ++i)
  {
    assertLemmaInternal(ppLemmas[i], removable);
  }

  // assert to decision engine
  if (!removable)
  {
    // also add to the decision engine, where notice we don't need proofs
    std::vector<Node> assertions;
    assertions.push_back(lem.getProven());
    std::vector<Node> ppLemmasF;
    for (const theory::TrustNode& tnl : ppLemmas)
    {
      ppLemmasF.push_back(tnl.getProven());
    }
    d_decisionEngine->addAssertions(assertions, ppLemmasF, ppSkolems);
  }
}

void PropEngine::requirePhase(TNode n, bool phase) {
  Debug("prop") << "requirePhase(" << n << ", " << phase << ")" << endl;

  Assert(n.getType().isBoolean());
  SatLiteral lit = d_cnfStream->getLiteral(n);
  d_satSolver->requirePhase(phase ? lit : ~lit);
}

bool PropEngine::isDecision(Node lit) const {
  Assert(isSatLiteral(lit));
  return d_satSolver->isDecision(d_cnfStream->getLiteral(lit).getSatVariable());
}

void PropEngine::printSatisfyingAssignment(){
  const CnfStream::NodeToLiteralMap& transCache =
    d_cnfStream->getTranslationCache();
  Debug("prop-value") << "Literal | Value | Expr" << endl
                      << "----------------------------------------"
                      << "-----------------" << endl;
  for(CnfStream::NodeToLiteralMap::const_iterator i = transCache.begin(),
      end = transCache.end();
      i != end;
      ++i) {
    pair<Node, SatLiteral> curr = *i;
    SatLiteral l = curr.second;
    if(!l.isNegated()) {
      Node n = curr.first;
      SatValue value = d_satSolver->modelValue(l);
      Debug("prop-value") << "'" << l << "' " << value << " " << n << endl;
    }
  }
}

bool PropEngine::isProofEnabled() const { return d_pnm != nullptr; }

Result PropEngine::checkSat() {
  Assert(!d_inCheckSat) << "Sat solver in solve()!";
  Debug("prop") << "PropEngine::checkSat()" << endl;

  // Mark that we are in the checkSat
  ScopedBool scopedBool(d_inCheckSat);
  d_inCheckSat = true;

  // TODO This currently ignores conflicts (a dangerous practice).
  d_theoryEngine->presolve();

  if(options::preprocessOnly()) {
    return Result(Result::SAT_UNKNOWN, Result::REQUIRES_FULL_CHECK);
  }

  // Reset the interrupted flag
  d_interrupted = false;

  // Check the problem
  SatValue result = d_satSolver->solve();

  if( result == SAT_VALUE_UNKNOWN ) {

    Result::UnknownExplanation why = Result::INTERRUPTED;
    if (d_resourceManager->outOfTime())
      why = Result::TIMEOUT;
    if (d_resourceManager->outOfResources())
      why = Result::RESOURCEOUT;

    return Result(Result::SAT_UNKNOWN, why);
  }

  if( result == SAT_VALUE_TRUE && Debug.isOn("prop") ) {
    printSatisfyingAssignment();
  }

  Debug("prop") << "PropEngine::checkSat() => " << result << endl;
  if(result == SAT_VALUE_TRUE && d_theoryEngine->isIncomplete()) {
    return Result(Result::SAT_UNKNOWN, Result::INCOMPLETE);
  }
  return Result(result == SAT_VALUE_TRUE ? Result::SAT : Result::UNSAT);
}

Node PropEngine::getValue(TNode node) const
{
  Assert(node.getType().isBoolean());
  Assert(d_cnfStream->hasLiteral(node));

  SatLiteral lit = d_cnfStream->getLiteral(node);

  SatValue v = d_satSolver->value(lit);
  if (v == SAT_VALUE_TRUE)
  {
    return NodeManager::currentNM()->mkConst(true);
  }
  else if (v == SAT_VALUE_FALSE)
  {
    return NodeManager::currentNM()->mkConst(false);
  }
  else
  {
    Assert(v == SAT_VALUE_UNKNOWN);
    return Node::null();
  }
}

bool PropEngine::isSatLiteral(TNode node) const
{
  return d_cnfStream->hasLiteral(node);
}

bool PropEngine::hasValue(TNode node, bool& value) const
{
  Assert(node.getType().isBoolean());
  Assert(d_cnfStream->hasLiteral(node)) << node;

  SatLiteral lit = d_cnfStream->getLiteral(node);

  SatValue v = d_satSolver->value(lit);
  if (v == SAT_VALUE_TRUE)
  {
    value = true;
    return true;
  }
  else if (v == SAT_VALUE_FALSE)
  {
    value = false;
    return true;
  }
  else
  {
    Assert(v == SAT_VALUE_UNKNOWN);
    return false;
  }
}

void PropEngine::getBooleanVariables(std::vector<TNode>& outputVariables) const
{
  d_cnfStream->getBooleanVariables(outputVariables);
}

<<<<<<< HEAD
Node PropEngine::ensureLiteral(TNode n)
{
  // must preprocess
  std::vector<theory::TrustNode> newLemmas;
  std::vector<Node> newSkolems;
  theory::TrustNode tpn =
      d_theoryProxy->preprocess(n, newLemmas, newSkolems, true);
  // send lemmas corresponding to the skolems introduced by preprocessing n
  for (const theory::TrustNode& tnl : newLemmas)
  {
    Trace("ensureLiteral") << "  lemma: " << tnl.getNode() << std::endl;
    assertLemma(tnl, theory::LemmaProperty::NONE);
  }
  Node preprocessed = tpn.isNull() ? Node(n) : tpn.getNode();
  Trace("ensureLiteral") << "ensureLiteral preprocessed: " << preprocessed
                         << std::endl;
  d_cnfStream->ensureLiteral(preprocessed);
  return preprocessed;
}
=======
void PropEngine::ensureLiteral(TNode n) { d_cnfStream->ensureLiteral(n); }
>>>>>>> 4149c7eb

void PropEngine::push()
{
  Assert(!d_inCheckSat) << "Sat solver in solve()!";
  d_satSolver->push();
  Debug("prop") << "push()" << endl;
}

void PropEngine::pop()
{
  Assert(!d_inCheckSat) << "Sat solver in solve()!";
  d_satSolver->pop();
  Debug("prop") << "pop()" << endl;
}

void PropEngine::resetTrail()
{
  d_satSolver->resetTrail();
  Debug("prop") << "resetTrail()" << endl;
}

unsigned PropEngine::getAssertionLevel() const
{
  return d_satSolver->getAssertionLevel();
}

bool PropEngine::isRunning() const { return d_inCheckSat; }
void PropEngine::interrupt()
{
  if (!d_inCheckSat)
  {
    return;
  }

  d_interrupted = true;
  d_satSolver->interrupt();
  Debug("prop") << "interrupt()" << endl;
}

void PropEngine::spendResource(ResourceManager::Resource r)
{
  d_resourceManager->spendResource(r);
}

bool PropEngine::properExplanation(TNode node, TNode expl) const
{
  if (!d_cnfStream->hasLiteral(node))
  {
    Trace("properExplanation")
        << "properExplanation(): Failing because node "
        << "being explained doesn't have a SAT literal ?!" << std::endl
        << "properExplanation(): The node is: " << node << std::endl;
    return false;
  }

  SatLiteral nodeLit = d_cnfStream->getLiteral(node);

  for (TNode::kinded_iterator i = expl.begin(kind::AND),
                              i_end = expl.end(kind::AND);
       i != i_end;
       ++i)
  {
    if (!d_cnfStream->hasLiteral(*i))
    {
      Trace("properExplanation")
          << "properExplanation(): Failing because one of explanation "
          << "nodes doesn't have a SAT literal" << std::endl
          << "properExplanation(): The explanation node is: " << *i
          << std::endl;
      return false;
    }

    SatLiteral iLit = d_cnfStream->getLiteral(*i);

    if (iLit == nodeLit)
    {
      Trace("properExplanation")
          << "properExplanation(): Failing because the node" << std::endl
          << "properExplanation(): " << node << std::endl
          << "properExplanation(): cannot be made to explain itself!"
          << std::endl;
      return false;
    }

    if (!d_satSolver->properExplanation(nodeLit, iLit))
    {
      Trace("properExplanation")
          << "properExplanation(): SAT solver told us that node" << std::endl
          << "properExplanation(): " << *i << std::endl
          << "properExplanation(): is not part of a proper explanation node for"
          << std::endl
          << "properExplanation(): " << node << std::endl
          << "properExplanation(): Perhaps it one of the two isn't assigned or "
             "the explanation"
          << std::endl
          << "properExplanation(): node wasn't propagated before the node "
             "being explained"
          << std::endl;
      return false;
    }
  }

  return true;
}

void PropEngine::checkProof(context::CDList<Node>* assertions)
{
  if (!d_pnm)
  {
    return;
  }
  return d_ppm->checkProof(assertions);
}

ProofCnfStream* PropEngine::getProofCnfStream() { return d_pfCnfStream.get(); }

std::shared_ptr<ProofNode> PropEngine::getProof()
{
  if (!d_pnm)
  {
    return nullptr;
  }
  return d_ppm->getProof();
}

bool PropEngine::isProofEnabled() const { return d_pfCnfStream != nullptr; }

}  // namespace prop
}  // namespace CVC4<|MERGE_RESOLUTION|>--- conflicted
+++ resolved
@@ -74,19 +74,11 @@
     : d_inCheckSat(false),
       d_theoryEngine(te),
       d_context(satContext),
-<<<<<<< HEAD
-      d_theoryProxy(NULL),
-      d_satSolver(NULL),
-      d_registrar(NULL),
-      d_pnm(nullptr),
-      d_cnfStream(NULL),
-=======
       d_theoryProxy(nullptr),
       d_satSolver(nullptr),
       d_registrar(nullptr),
       d_pnm(pnm),
       d_cnfStream(nullptr),
->>>>>>> 4149c7eb
       d_pfCnfStream(nullptr),
       d_ppm(nullptr),
       d_interrupted(false),
@@ -106,7 +98,6 @@
   FormulaLitPolicy flp = useSatTheoryRlv ? FormulaLitPolicy::TRACK_AND_NOTIFY
                                          : FormulaLitPolicy::TRACK;
   d_cnfStream = new CVC4::prop::CnfStream(
-<<<<<<< HEAD
       d_satSolver, d_registrar, userContext, &d_outMgr, rm, flp);
 
   if (useSatTheoryRlv)
@@ -122,13 +113,7 @@
                                   userContext,
                                   d_cnfStream,
                                   d_satRlv.get());
-  d_satSolver->initialize(d_context, d_theoryProxy);
-=======
-      d_satSolver, d_registrar, userContext, &d_outMgr, rm, true);
-  d_theoryProxy = new TheoryProxy(
-      this, d_theoryEngine, d_decisionEngine.get(), d_context, d_cnfStream);
   d_satSolver->initialize(d_context, d_theoryProxy, userContext, pnm);
->>>>>>> 4149c7eb
 
   d_decisionEngine->setSatSolver(d_satSolver);
   d_decisionEngine->setCnfStream(d_cnfStream);
@@ -210,14 +195,6 @@
 void PropEngine::assertFormula(TNode node) {
   Assert(!d_inCheckSat) << "Sat solver in solve()!";
   Debug("prop") << "assertFormula(" << node << ")" << endl;
-  // Assert as non-removable
-<<<<<<< HEAD
-  d_cnfStream->convertAndAssert(node, false, false, true);
-  // notify the SAT relevancy if it exists
-  if (d_satRlv != nullptr)
-  {
-    d_satRlv->notifyPreprocessedAssertion(node);
-=======
   if (isProofEnabled())
   {
     d_pfCnfStream->convertAndAssert(node, false, false, nullptr);
@@ -227,7 +204,11 @@
   else
   {
     d_cnfStream->convertAndAssert(node, false, false, true);
->>>>>>> 4149c7eb
+  }
+  // notify the SAT relevancy if it exists
+  if (d_satRlv != nullptr)
+  {
+    d_satRlv->notifyPreprocessedAssertion(node);
   }
 }
 
@@ -468,7 +449,6 @@
   d_cnfStream->getBooleanVariables(outputVariables);
 }
 
-<<<<<<< HEAD
 Node PropEngine::ensureLiteral(TNode n)
 {
   // must preprocess
@@ -488,9 +468,6 @@
   d_cnfStream->ensureLiteral(preprocessed);
   return preprocessed;
 }
-=======
-void PropEngine::ensureLiteral(TNode n) { d_cnfStream->ensureLiteral(n); }
->>>>>>> 4149c7eb
 
 void PropEngine::push()
 {
