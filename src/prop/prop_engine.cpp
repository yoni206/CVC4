/*********************                                                        */
/*! \file prop_engine.cpp
 ** \verbatim
 ** Top contributors (to current version):
 **   Morgan Deters, Dejan Jovanovic, Tim King
 ** This file is part of the CVC4 project.
 ** Copyright (c) 2009-2020 by the authors listed in the file AUTHORS
 ** in the top-level source directory and their institutional affiliations.
 ** All rights reserved.  See the file COPYING in the top-level source
 ** directory for licensing information.\endverbatim
 **
 ** \brief Implementation of the propositional engine of CVC4
 **
 ** Implementation of the propositional engine of CVC4.
 **/

#include "prop/prop_engine.h"

#include <iomanip>
#include <map>
#include <utility>

#include "base/check.h"
#include "base/output.h"
#include "decision/decision_engine.h"
#include "expr/expr.h"
#include "options/base_options.h"
#include "options/decision_options.h"
#include "options/main_options.h"
#include "options/options.h"
#include "options/prop_options.h"
#include "options/smt_options.h"
#include "proof/proof_manager.h"
#include "prop/cnf_stream.h"
#include "prop/minisat/minisat.h"
#include "prop/sat_solver.h"
#include "prop/sat_solver_factory.h"
#include "prop/theory_proxy.h"
#include "smt/smt_statistics_registry.h"
#include "theory/output_channel.h"
#include "theory/theory_engine.h"
#include "util/resource_manager.h"
#include "util/result.h"

namespace CVC4 {
namespace prop {

/** Keeps a boolean flag scoped */
class ScopedBool {

private:

  bool d_original;
  bool& d_reference;

public:

  ScopedBool(bool& reference) :
    d_reference(reference) {
    d_original = reference;
  }

  ~ScopedBool() {
    d_reference = d_original;
  }
};

PropEngine::PropEngine(TheoryEngine* te,
                       context::Context* satContext,
                       context::UserContext* userContext,
                       ResourceManager* rm,
                       OutputManager& outMgr,
                       ProofNodeManager* pnm)
    : d_inCheckSat(false),
      d_theoryEngine(te),
      d_context(satContext),
      d_theoryProxy(nullptr),
      d_satSolver(nullptr),
      d_pnm(pnm),
      d_cnfStream(nullptr),
      d_pfCnfStream(nullptr),
      d_ppm(nullptr),
      d_interrupted(false),
      d_resourceManager(rm),
      d_outMgr(outMgr)
{
  Debug("prop") << "Constructing the PropEngine" << endl;

  d_decisionEngine.reset(new DecisionEngine(satContext, userContext, rm));
  d_decisionEngine->init();  // enable appropriate strategies

  d_satSolver = SatSolverFactory::createCDCLTMinisat(smtStatisticsRegistry());

  // make the theory proxy first
  d_theoryProxy = new TheoryProxy(this,
                                  d_theoryEngine,
                                  d_decisionEngine.get(),
                                  satContext,
                                  userContext,
                                  pnm);
  // track and notify formulas if we are using SAT/Theory relevancy
  bool useSatTheoryRlv = options::satTheoryRelevancy();
  FormulaLitPolicy flp = useSatTheoryRlv ? FormulaLitPolicy::TRACK_AND_NOTIFY
                                         : FormulaLitPolicy::TRACK;
  d_cnfStream = new CVC4::prop::CnfStream(
<<<<<<< HEAD
      d_satSolver, d_theoryProxy, userContext, &d_outMgr, rm, flp);

  if (useSatTheoryRlv)
  {
    // make the sat relevancy module if it is required
    d_satRlv.reset(new SatRelevancy(d_satSolver, d_context, d_cnfStream));
  }
  // connect theory proxy
  d_theoryProxy->finishInit(d_cnfStream, d_satRlv.get());
  // connect SAT solver
=======
      d_satSolver, d_registrar, userContext, &d_outMgr, rm, true);

  d_theoryProxy = new TheoryProxy(this,
                                  d_theoryEngine,
                                  d_decisionEngine.get(),
                                  d_context,
                                  userContext,
                                  d_cnfStream,
                                  pnm);
>>>>>>> ccda071a
  d_satSolver->initialize(d_context, d_theoryProxy, userContext, pnm);

  d_decisionEngine->setSatSolver(d_satSolver);
  d_decisionEngine->setCnfStream(d_cnfStream);
  if (pnm)
  {
    d_pfCnfStream.reset(new ProofCnfStream(
        userContext,
        *d_cnfStream,
        static_cast<MinisatSatSolver*>(d_satSolver)->getProofManager(),
        pnm));
    d_ppm.reset(
        new PropPfManager(userContext, pnm, d_satSolver, d_pfCnfStream.get()));
  }
  if (options::unsatCores())
  {
    ProofManager::currentPM()->initCnfProof(d_cnfStream, userContext);
  }
}

void PropEngine::finishInit()
{
  NodeManager* nm = NodeManager::currentNM();
  d_cnfStream->convertAndAssert(nm->mkConst(true), false, false);
  // this is necessary because if True is later asserted to the prop engine the
  // CNF stream will ignore it since the SAT solver already had it registered,
  // thus not having True as an assumption for the SAT proof. To solve this
  // issue we track it directly here
  if (isProofEnabled())
  {
    static_cast<MinisatSatSolver*>(d_satSolver)
        ->getProofManager()
        ->registerSatAssumptions({nm->mkConst(true)});
  }
  d_cnfStream->convertAndAssert(nm->mkConst(false).notNode(), false, false);
}

PropEngine::~PropEngine() {
  Debug("prop") << "Destructing the PropEngine" << endl;
  d_decisionEngine->shutdown();
  d_decisionEngine.reset(nullptr);
  delete d_cnfStream;
  delete d_satSolver;
  delete d_theoryProxy;
}

theory::TrustNode PropEngine::preprocess(
    TNode node,
    std::vector<theory::TrustNode>& newLemmas,
    std::vector<Node>& newSkolems,
    bool doTheoryPreprocess)
{
  return d_theoryProxy->preprocess(
      node, newLemmas, newSkolems, doTheoryPreprocess);
}

void PropEngine::notifyPreprocessedAssertions(
    const preprocessing::AssertionPipeline& ap)
{
  // notify the theory engine of preprocessed assertions
  d_theoryProxy->notifyPreprocessedAssertions(ap.ref());

  // Add assertions to decision engine, which manually extracts what assertions
  // corresponded to term formula removal. Note that alternatively we could
  // delay all theory preprocessing and term formula removal to this point, in
  // which case this method could simply take a vector of Node and not rely on
  // assertion pipeline or its ITE skolem map.
  std::vector<Node> ppLemmas;
  std::vector<Node> ppSkolems;
  for (const std::pair<const Node, unsigned>& i : ap.getIteSkolemMap())
  {
    Assert(i.second >= ap.getRealAssertionsEnd() && i.second < ap.size());
    ppSkolems.push_back(i.first);
    ppLemmas.push_back(ap[i.second]);
  }
  d_decisionEngine->addAssertions(ap.ref(), ppLemmas, ppSkolems);
}

void PropEngine::assertFormula(TNode node) {
  Assert(!d_inCheckSat) << "Sat solver in solve()!";
  Debug("prop") << "assertFormula(" << node << ")" << endl;
  if (isProofEnabled())
  {
    d_pfCnfStream->convertAndAssert(node, false, false, nullptr);
    // register in proof manager
    d_ppm->registerAssertion(node);
  }
  else
  {
    d_cnfStream->convertAndAssert(node, false, false, true);
  }
  // notify the SAT relevancy if it exists
  if (d_satRlv != nullptr)
  {
    d_satRlv->notifyPreprocessedAssertion(node);
  }
}

Node PropEngine::assertLemma(theory::TrustNode tlemma, theory::LemmaProperty p)
{
  bool removable = isLemmaPropertyRemovable(p);
<<<<<<< HEAD
  bool preprocess = options::theoryPpOnAssert() || isLemmaPropertyPreprocess(p);
=======
  bool preprocess = isLemmaPropertyPreprocess(p);
>>>>>>> ccda071a

  // call preprocessor
  std::vector<theory::TrustNode> ppLemmas;
  std::vector<Node> ppSkolems;
  theory::TrustNode tplemma =
      d_theoryProxy->preprocessLemma(tlemma, ppLemmas, ppSkolems, preprocess);

  Assert(ppSkolems.size() == ppLemmas.size());

  // do final checks on the lemmas we are about to send
<<<<<<< HEAD
  if (isProofEnabled())
=======
  if (isProofEnabled() && options::proofNewEagerChecking())
>>>>>>> ccda071a
  {
    Assert(tplemma.getGenerator() != nullptr);
    // ensure closed, make the proof node eagerly here to debug
    tplemma.debugCheckClosed("te-proof-debug", "TheoryEngine::lemma");
    for (size_t i = 0, lsize = ppLemmas.size(); i < lsize; ++i)
    {
      Assert(ppLemmas[i].getGenerator() != nullptr);
      ppLemmas[i].debugCheckClosed("te-proof-debug", "TheoryEngine::lemma_new");
    }
  }

  if (Trace.isOn("te-lemma"))
  {
    Trace("te-lemma") << "Lemma, output: " << tplemma.getProven() << std::endl;
    for (size_t i = 0, lsize = ppLemmas.size(); i < lsize; ++i)
    {
      Trace("te-lemma") << "Lemma, new lemma: " << ppLemmas[i].getProven()
                        << " (skolem is " << ppSkolems[i] << ")" << std::endl;
    }
  }

  // now, assert the lemmas
  assertLemmaInternal(tplemma, removable);
  for (size_t i = 0, lsize = ppLemmas.size(); i < lsize; ++i)
  {
    assertLemmaInternal(ppLemmas[i], removable);
  }

  // assert to decision engine
  if (!removable)
  {
    // also add to the decision engine, where notice we don't need proofs
    std::vector<Node> assertions;
    assertions.push_back(tplemma.getProven());
    std::vector<Node> ppLemmasF;
    for (const theory::TrustNode& tnl : ppLemmas)
    {
      ppLemmasF.push_back(tnl.getProven());
    }
    d_decisionEngine->addAssertions(assertions, ppLemmasF, ppSkolems);
  }

  // make the return lemma, which the theory engine will use
  Node retLemma = tplemma.getProven();
  if (!ppLemmas.empty())
  {
    std::vector<Node> lemmas{retLemma};
    for (const theory::TrustNode& tnl : ppLemmas)
    {
      lemmas.push_back(tnl.getProven());
    }
    // the returned lemma is the conjunction of all additional lemmas.
    retLemma = NodeManager::currentNM()->mkNode(kind::AND, lemmas);
  }
  return retLemma;
}

void PropEngine::assertLemmaInternal(theory::TrustNode trn, bool removable)
{
  Node node = trn.getNode();
  bool negated = trn.getKind() == theory::TrustNodeKind::CONFLICT;
  Debug("prop::lemmas") << "assertLemma(" << node << ")" << endl;
  // Assert as (possibly) removable
  if (isProofEnabled())
  {
    Assert(trn.getGenerator());
    d_pfCnfStream->convertAndAssert(
        node, negated, removable, trn.getGenerator());
  }
  else
  {
    d_cnfStream->convertAndAssert(node, removable, negated);
  }
}

void PropEngine::requirePhase(TNode n, bool phase) {
  Debug("prop") << "requirePhase(" << n << ", " << phase << ")" << endl;

  Assert(n.getType().isBoolean());
  SatLiteral lit = d_cnfStream->getLiteral(n);
  d_satSolver->requirePhase(phase ? lit : ~lit);
}

bool PropEngine::isDecision(Node lit) const {
  Assert(isSatLiteral(lit));
  return d_satSolver->isDecision(d_cnfStream->getLiteral(lit).getSatVariable());
}

void PropEngine::printSatisfyingAssignment(){
  const CnfStream::NodeToLiteralMap& transCache =
    d_cnfStream->getTranslationCache();
  Debug("prop-value") << "Literal | Value | Expr" << endl
                      << "----------------------------------------"
                      << "-----------------" << endl;
  for(CnfStream::NodeToLiteralMap::const_iterator i = transCache.begin(),
      end = transCache.end();
      i != end;
      ++i) {
    pair<Node, SatLiteral> curr = *i;
    SatLiteral l = curr.second;
    if(!l.isNegated()) {
      Node n = curr.first;
      SatValue value = d_satSolver->modelValue(l);
      Debug("prop-value") << "'" << l << "' " << value << " " << n << endl;
    }
  }
}

Result PropEngine::checkSat() {
  Assert(!d_inCheckSat) << "Sat solver in solve()!";
  Debug("prop") << "PropEngine::checkSat()" << endl;

  // Mark that we are in the checkSat
  ScopedBool scopedBool(d_inCheckSat);
  d_inCheckSat = true;

  // TODO This currently ignores conflicts (a dangerous practice).
  d_theoryEngine->presolve();

  if(options::preprocessOnly()) {
    return Result(Result::SAT_UNKNOWN, Result::REQUIRES_FULL_CHECK);
  }

  // Reset the interrupted flag
  d_interrupted = false;

  // Check the problem
  SatValue result = d_satSolver->solve();

  if( result == SAT_VALUE_UNKNOWN ) {

    Result::UnknownExplanation why = Result::INTERRUPTED;
    if (d_resourceManager->outOfTime())
      why = Result::TIMEOUT;
    if (d_resourceManager->outOfResources())
      why = Result::RESOURCEOUT;

    return Result(Result::SAT_UNKNOWN, why);
  }

  if( result == SAT_VALUE_TRUE && Debug.isOn("prop") ) {
    printSatisfyingAssignment();
  }

  Debug("prop") << "PropEngine::checkSat() => " << result << endl;
  if(result == SAT_VALUE_TRUE && d_theoryEngine->isIncomplete()) {
    return Result(Result::SAT_UNKNOWN, Result::INCOMPLETE);
  }
  return Result(result == SAT_VALUE_TRUE ? Result::SAT : Result::UNSAT);
}

Node PropEngine::getValue(TNode node) const
{
  Assert(node.getType().isBoolean());
  Assert(d_cnfStream->hasLiteral(node));

  SatLiteral lit = d_cnfStream->getLiteral(node);

  SatValue v = d_satSolver->value(lit);
  if (v == SAT_VALUE_TRUE)
  {
    return NodeManager::currentNM()->mkConst(true);
  }
  else if (v == SAT_VALUE_FALSE)
  {
    return NodeManager::currentNM()->mkConst(false);
  }
  else
  {
    Assert(v == SAT_VALUE_UNKNOWN);
    return Node::null();
  }
}

bool PropEngine::isSatLiteral(TNode node) const
{
  return d_cnfStream->hasLiteral(node);
}

bool PropEngine::hasValue(TNode node, bool& value) const
{
  Assert(node.getType().isBoolean());
  Assert(d_cnfStream->hasLiteral(node)) << node;

  SatLiteral lit = d_cnfStream->getLiteral(node);

  SatValue v = d_satSolver->value(lit);
  if (v == SAT_VALUE_TRUE)
  {
    value = true;
    return true;
  }
  else if (v == SAT_VALUE_FALSE)
  {
    value = false;
    return true;
  }
  else
  {
    Assert(v == SAT_VALUE_UNKNOWN);
    return false;
  }
}

void PropEngine::getBooleanVariables(std::vector<TNode>& outputVariables) const
{
  d_cnfStream->getBooleanVariables(outputVariables);
}

Node PropEngine::ensureLiteral(TNode n)
{
  // must preprocess
  std::vector<theory::TrustNode> newLemmas;
  std::vector<Node> newSkolems;
  theory::TrustNode tpn =
      d_theoryProxy->preprocess(n, newLemmas, newSkolems, true);
  // send lemmas corresponding to the skolems introduced by preprocessing n
  for (const theory::TrustNode& tnl : newLemmas)
  {
    Trace("ensureLiteral") << "  lemma: " << tnl.getNode() << std::endl;
    assertLemma(tnl, theory::LemmaProperty::NONE);
  }
  Node preprocessed = tpn.isNull() ? Node(n) : tpn.getNode();
  Trace("ensureLiteral") << "ensureLiteral preprocessed: " << preprocessed
                         << std::endl;
  d_cnfStream->ensureLiteral(preprocessed);
  return preprocessed;
}

void PropEngine::push()
{
  Assert(!d_inCheckSat) << "Sat solver in solve()!";
  d_satSolver->push();
  Debug("prop") << "push()" << endl;
}

void PropEngine::pop()
{
  Assert(!d_inCheckSat) << "Sat solver in solve()!";
  d_satSolver->pop();
  Debug("prop") << "pop()" << endl;
}

void PropEngine::resetTrail()
{
  d_satSolver->resetTrail();
  Debug("prop") << "resetTrail()" << endl;
}

unsigned PropEngine::getAssertionLevel() const
{
  return d_satSolver->getAssertionLevel();
}

bool PropEngine::isRunning() const { return d_inCheckSat; }
void PropEngine::interrupt()
{
  if (!d_inCheckSat)
  {
    return;
  }

  d_interrupted = true;
  d_satSolver->interrupt();
  Debug("prop") << "interrupt()" << endl;
}

void PropEngine::spendResource(ResourceManager::Resource r)
{
  d_resourceManager->spendResource(r);
}

bool PropEngine::properExplanation(TNode node, TNode expl) const
{
  if (!d_cnfStream->hasLiteral(node))
  {
    Trace("properExplanation")
        << "properExplanation(): Failing because node "
        << "being explained doesn't have a SAT literal ?!" << std::endl
        << "properExplanation(): The node is: " << node << std::endl;
    return false;
  }

  SatLiteral nodeLit = d_cnfStream->getLiteral(node);

  for (TNode::kinded_iterator i = expl.begin(kind::AND),
                              i_end = expl.end(kind::AND);
       i != i_end;
       ++i)
  {
    if (!d_cnfStream->hasLiteral(*i))
    {
      Trace("properExplanation")
          << "properExplanation(): Failing because one of explanation "
          << "nodes doesn't have a SAT literal" << std::endl
          << "properExplanation(): The explanation node is: " << *i
          << std::endl;
      return false;
    }

    SatLiteral iLit = d_cnfStream->getLiteral(*i);

    if (iLit == nodeLit)
    {
      Trace("properExplanation")
          << "properExplanation(): Failing because the node" << std::endl
          << "properExplanation(): " << node << std::endl
          << "properExplanation(): cannot be made to explain itself!"
          << std::endl;
      return false;
    }

    if (!d_satSolver->properExplanation(nodeLit, iLit))
    {
      Trace("properExplanation")
          << "properExplanation(): SAT solver told us that node" << std::endl
          << "properExplanation(): " << *i << std::endl
          << "properExplanation(): is not part of a proper explanation node for"
          << std::endl
          << "properExplanation(): " << node << std::endl
          << "properExplanation(): Perhaps it one of the two isn't assigned or "
             "the explanation"
          << std::endl
          << "properExplanation(): node wasn't propagated before the node "
             "being explained"
          << std::endl;
      return false;
    }
  }

  return true;
}

void PropEngine::checkProof(context::CDList<Node>* assertions)
{
  if (!d_pnm)
  {
    return;
  }
  return d_ppm->checkProof(assertions);
}

ProofCnfStream* PropEngine::getProofCnfStream() { return d_pfCnfStream.get(); }

std::shared_ptr<ProofNode> PropEngine::getProof()
{
  if (!d_pnm)
  {
    return nullptr;
  }
  return d_ppm->getProof();
}

bool PropEngine::isProofEnabled() const { return d_pfCnfStream != nullptr; }

}  // namespace prop
}  // namespace CVC4<|MERGE_RESOLUTION|>--- conflicted
+++ resolved
@@ -103,7 +103,6 @@
   FormulaLitPolicy flp = useSatTheoryRlv ? FormulaLitPolicy::TRACK_AND_NOTIFY
                                          : FormulaLitPolicy::TRACK;
   d_cnfStream = new CVC4::prop::CnfStream(
-<<<<<<< HEAD
       d_satSolver, d_theoryProxy, userContext, &d_outMgr, rm, flp);
 
   if (useSatTheoryRlv)
@@ -114,17 +113,6 @@
   // connect theory proxy
   d_theoryProxy->finishInit(d_cnfStream, d_satRlv.get());
   // connect SAT solver
-=======
-      d_satSolver, d_registrar, userContext, &d_outMgr, rm, true);
-
-  d_theoryProxy = new TheoryProxy(this,
-                                  d_theoryEngine,
-                                  d_decisionEngine.get(),
-                                  d_context,
-                                  userContext,
-                                  d_cnfStream,
-                                  pnm);
->>>>>>> ccda071a
   d_satSolver->initialize(d_context, d_theoryProxy, userContext, pnm);
 
   d_decisionEngine->setSatSolver(d_satSolver);
@@ -226,11 +214,7 @@
 Node PropEngine::assertLemma(theory::TrustNode tlemma, theory::LemmaProperty p)
 {
   bool removable = isLemmaPropertyRemovable(p);
-<<<<<<< HEAD
   bool preprocess = options::theoryPpOnAssert() || isLemmaPropertyPreprocess(p);
-=======
-  bool preprocess = isLemmaPropertyPreprocess(p);
->>>>>>> ccda071a
 
   // call preprocessor
   std::vector<theory::TrustNode> ppLemmas;
@@ -241,11 +225,7 @@
   Assert(ppSkolems.size() == ppLemmas.size());
 
   // do final checks on the lemmas we are about to send
-<<<<<<< HEAD
-  if (isProofEnabled())
-=======
   if (isProofEnabled() && options::proofNewEagerChecking())
->>>>>>> ccda071a
   {
     Assert(tplemma.getGenerator() != nullptr);
     // ensure closed, make the proof node eagerly here to debug
