--- conflicted
+++ resolved
@@ -90,19 +90,14 @@
 
   d_satSolver = SatSolverFactory::createCDCLTMinisat(smtStatisticsRegistry());
 
-<<<<<<< HEAD
-  // make the theory proxy first
-=======
   // CNF stream and theory proxy required pointers to each other, make the
   // theory proxy first
->>>>>>> 8c04f163
   d_theoryProxy = new TheoryProxy(this,
                                   d_theoryEngine,
                                   d_decisionEngine.get(),
                                   satContext,
                                   userContext,
                                   pnm);
-<<<<<<< HEAD
   // track and notify formulas if we are using SAT/Theory relevancy
   bool useSatTheoryRlv = options::satTheoryRelevancy();
   FormulaLitPolicy flp = useSatTheoryRlv ? FormulaLitPolicy::TRACK_AND_NOTIFY
@@ -117,17 +112,6 @@
   }
   // connect theory proxy
   d_theoryProxy->finishInit(d_cnfStream, d_satRlv.get());
-=======
-  d_cnfStream = new CnfStream(d_satSolver,
-                              d_theoryProxy,
-                              userContext,
-                              &d_outMgr,
-                              rm,
-                              FormulaLitPolicy::TRACK);
-
-  // connect theory proxy
-  d_theoryProxy->finishInit(d_cnfStream);
->>>>>>> 8c04f163
   // connect SAT solver
   d_satSolver->initialize(d_context, d_theoryProxy, userContext, pnm);
 
