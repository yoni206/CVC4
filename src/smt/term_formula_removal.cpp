--- conflicted
+++ resolved
@@ -86,11 +86,7 @@
   return theory::TrustNode::mkTrustRewrite(assertion, itesRemoved, d_tpg.get());
 }
 
-<<<<<<< HEAD
-theory::TrustNode RemoveTermFormulas::run(Node assertion)
-=======
 theory::TrustNode RemoveTermFormulas::run(TNode assertion)
->>>>>>> 2958e98e
 {
   std::vector<theory::TrustNode> newAsserts;
   std::vector<Node> newSkolems;
@@ -527,19 +523,6 @@
 bool RemoveTermFormulas::getSkolems(
     TNode n, std::unordered_set<Node, NodeHashFunction>& skolems) const
 {
-<<<<<<< HEAD
-=======
-  // if n was unchanged by term formula removal, just return immediately
-  std::pair<Node, uint32_t> initial(n, d_rtfc.initialValue());
-  TermFormulaCache::const_iterator itc = d_tfCache.find(initial);
-  if (itc != d_tfCache.end())
-  {
-    if (itc->second == n)
-    {
-      return false;
-    }
-  }
->>>>>>> 2958e98e
   // otherwise, traverse it
   bool ret = false;
   std::unordered_set<TNode, TNodeHashFunction> visited;
@@ -565,14 +548,10 @@
           ret = true;
         }
       }
-<<<<<<< HEAD
       else
       {
         visit.insert(visit.end(), cur.begin(), cur.end());
       }
-=======
-      visit.insert(visit.end(), cur.begin(), cur.end());
->>>>>>> 2958e98e
     }
   } while (!visit.empty());
   return ret;
