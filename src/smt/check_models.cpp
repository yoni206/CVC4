--- conflicted
+++ resolved
@@ -143,13 +143,6 @@
   // and check satisfiability
 
   Trace("check-model") << "checkModel: Finish" << std::endl;
-<<<<<<< HEAD
-  Notice() << "SmtEngine::checkModel(): all assertions checked out OK !"
-           << std::endl;
-  // if the noCheckList is non-empty, we expand definitions on this list
-  // and check satisfiability
-=======
->>>>>>> 94334c41
 }
 
 }  // namespace smt
