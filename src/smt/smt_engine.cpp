--- conflicted
+++ resolved
@@ -3361,15 +3361,10 @@
     {
       throw ModalException(
           "solving bitvectors as integers is currently not supported "
-<<<<<<< HEAD
-          "incrementally.");
+          "when solving incrementally.");
     } else if (options::boolToBitvector()) {
       throw ModalException(
           "solving bitvectors as integers is incompatible with --bool-to-bv.");
-
-=======
-          "when solving incrementally.");
->>>>>>> dc5899df
     }
     else if (options::solveBVAsInt() > 8)
     {
