/*********************                                                        */
/*! \file smt_engine.cpp
 ** \verbatim
 ** Top contributors (to current version):
 **   Andrew Reynolds, Morgan Deters, Aina Niemetz
 ** This file is part of the CVC4 project.
 ** Copyright (c) 2009-2020 by the authors listed in the file AUTHORS
 ** in the top-level source directory) and their institutional affiliations.
 ** All rights reserved.  See the file COPYING in the top-level source
 ** directory for licensing information.\endverbatim
 **
 ** \brief The main entry point into the CVC4 library's SMT interface
 **
 ** The main entry point into the CVC4 library's SMT interface.
 **/

#include "smt/smt_engine.h"

#include <algorithm>
#include <cctype>
#include <iterator>
#include <memory>
#include <sstream>
#include <stack>
#include <string>
#include <tuple>
#include <unordered_map>
#include <unordered_set>
#include <utility>
#include <vector>

#include "api/cvc4cpp.h"
#include "base/check.h"
#include "base/configuration.h"
#include "base/configuration_private.h"
#include "base/exception.h"
#include "base/listener.h"
#include "base/modal_exception.h"
#include "base/output.h"
#include "context/cdhashmap.h"
#include "context/cdhashset.h"
#include "context/cdlist.h"
#include "context/context.h"
#include "decision/decision_engine.h"
#include "expr/attribute.h"
#include "expr/expr.h"
#include "expr/kind.h"
#include "expr/metakind.h"
#include "expr/node.h"
#include "expr/node_algorithm.h"
#include "expr/node_builder.h"
#include "expr/node_self_iterator.h"
#include "expr/node_visitor.h"
#include "expr/proof_checker.h"
#include "expr/proof_node_manager.h"
#include "options/arith_options.h"
#include "options/arrays_options.h"
#include "options/base_options.h"
#include "options/booleans_options.h"
#include "options/bv_options.h"
#include "options/datatypes_options.h"
#include "options/decision_options.h"
#include "options/language.h"
#include "options/main_options.h"
#include "options/open_ostream.h"
#include "options/option_exception.h"
#include "options/printer_options.h"
#include "options/proof_options.h"
#include "options/prop_options.h"
#include "options/quantifiers_options.h"
#include "options/sep_options.h"
#include "options/set_language.h"
#include "options/smt_options.h"
#include "options/strings_options.h"
#include "options/theory_options.h"
#include "options/uf_options.h"
#include "preprocessing/preprocessing_pass.h"
#include "preprocessing/preprocessing_pass_context.h"
#include "preprocessing/preprocessing_pass_registry.h"
#include "printer/printer.h"
#include "proof/new_proof_manager.h"
#include "proof/proof.h"
#include "proof/proof_manager.h"
#include "proof/theory_proof.h"
#include "proof/unsat_core.h"
#include "prop/prop_engine.h"
#include "smt/command.h"
#include "smt/command_list.h"
#include "smt/defined_function.h"
#include "smt/logic_request.h"
#include "smt/managed_ostreams.h"
#include "smt/model_blocker.h"
#include "smt/model_core_builder.h"
#include "smt/process_assertions.h"
#include "smt/set_defaults.h"
#include "smt/smt_engine_scope.h"
#include "smt/smt_engine_stats.h"
#include "smt/term_formula_removal.h"
#include "smt/update_ostream.h"
#include "smt_util/boolean_simplification.h"
#include "smt_util/nary_builder.h"
#include "theory/booleans/circuit_propagator.h"
#include "theory/bv/theory_bv_rewriter.h"
#include "theory/logic_info.h"
#include "theory/quantifiers/fun_def_process.h"
#include "theory/quantifiers/single_inv_partition.h"
#include "theory/quantifiers/sygus/sygus_abduct.h"
#include "theory/quantifiers/sygus/synth_engine.h"
#include "theory/quantifiers/term_util.h"
#include "theory/quantifiers_engine.h"
#include "theory/rewrite_db.h"
#include "theory/rewriter.h"
#include "theory/sort_inference.h"
#include "theory/strings/theory_strings.h"
#include "theory/substitutions.h"
#include "theory/theory_engine.h"
#include "theory/theory_model.h"
#include "theory/theory_traits.h"
#include "util/hash.h"
#include "util/proof.h"
#include "util/random.h"
#include "util/resource_manager.h"

#if (IS_LFSC_BUILD && IS_PROOFS_BUILD)
#include "lfscc.h"
#endif

using namespace std;
using namespace CVC4;
using namespace CVC4::smt;
using namespace CVC4::preprocessing;
using namespace CVC4::prop;
using namespace CVC4::context;
using namespace CVC4::theory;

namespace CVC4 {

namespace proof {
extern const char* const plf_signatures;
}  // namespace proof

namespace smt {

struct DeleteCommandFunction : public std::unary_function<const Command*, void>
{
  void operator()(const Command* command) { delete command; }
};

void DeleteAndClearCommandVector(std::vector<Command*>& commands) {
  std::for_each(commands.begin(), commands.end(), DeleteCommandFunction());
  commands.clear();
}

class SoftResourceOutListener : public Listener {
 public:
  SoftResourceOutListener(SmtEngine& smt) : d_smt(&smt) {}
  void notify() override
  {
    SmtScope scope(d_smt);
    Assert(smt::smtEngineInScope());
    d_smt->interrupt();
  }
 private:
  SmtEngine* d_smt;
}; /* class SoftResourceOutListener */


class HardResourceOutListener : public Listener {
 public:
  HardResourceOutListener(SmtEngine& smt) : d_smt(&smt) {}
  void notify() override
  {
    SmtScope scope(d_smt);
    theory::Rewriter::clearCaches();
  }
 private:
  SmtEngine* d_smt;
}; /* class HardResourceOutListener */

class BeforeSearchListener : public Listener {
 public:
  BeforeSearchListener(SmtEngine& smt) : d_smt(&smt) {}
  void notify() override { d_smt->beforeSearch(); }

 private:
  SmtEngine* d_smt;
}; /* class BeforeSearchListener */

class SetDefaultExprDepthListener : public Listener {
 public:
  void notify() override
  {
    int depth = options::defaultExprDepth();
    Debug.getStream() << expr::ExprSetDepth(depth);
    Trace.getStream() << expr::ExprSetDepth(depth);
    Notice.getStream() << expr::ExprSetDepth(depth);
    Chat.getStream() << expr::ExprSetDepth(depth);
    Message.getStream() << expr::ExprSetDepth(depth);
    Warning.getStream() << expr::ExprSetDepth(depth);
    // intentionally exclude Dump stream from this list
  }
};

class SetDefaultExprDagListener : public Listener {
 public:
  void notify() override
  {
    int dag = options::defaultDagThresh();
    Debug.getStream() << expr::ExprDag(dag);
    Trace.getStream() << expr::ExprDag(dag);
    Notice.getStream() << expr::ExprDag(dag);
    Chat.getStream() << expr::ExprDag(dag);
    Message.getStream() << expr::ExprDag(dag);
    Warning.getStream() << expr::ExprDag(dag);
    Dump.getStream() << expr::ExprDag(dag);
  }
};

class SetPrintExprTypesListener : public Listener {
 public:
  void notify() override
  {
    bool value = options::printExprTypes();
    Debug.getStream() << expr::ExprPrintTypes(value);
    Trace.getStream() << expr::ExprPrintTypes(value);
    Notice.getStream() << expr::ExprPrintTypes(value);
    Chat.getStream() << expr::ExprPrintTypes(value);
    Message.getStream() << expr::ExprPrintTypes(value);
    Warning.getStream() << expr::ExprPrintTypes(value);
    // intentionally exclude Dump stream from this list
  }
};

class DumpModeListener : public Listener {
 public:
  void notify() override
  {
    const std::string& value = options::dumpModeString();
    Dump.setDumpFromString(value);
  }
};

class PrintSuccessListener : public Listener {
 public:
  void notify() override
  {
    bool value = options::printSuccess();
    Debug.getStream() << Command::printsuccess(value);
    Trace.getStream() << Command::printsuccess(value);
    Notice.getStream() << Command::printsuccess(value);
    Chat.getStream() << Command::printsuccess(value);
    Message.getStream() << Command::printsuccess(value);
    Warning.getStream() << Command::printsuccess(value);
    *options::out() << Command::printsuccess(value);
  }
};



/**
 * This is an inelegant solution, but for the present, it will work.
 * The point of this is to separate the public and private portions of
 * the SmtEngine class, so that smt_engine.h doesn't
 * include "expr/node.h", which is a private CVC4 header (and can lead
 * to linking errors due to the improper inlining of non-visible symbols
 * into user code!).
 *
 * The "real" solution (that which is usually implemented) is to move
 * ALL the implementation to SmtEnginePrivate and maintain a
 * heap-allocated instance of it in SmtEngine.  SmtEngine (the public
 * one) becomes an "interface shell" which simply acts as a forwarder
 * of method calls.
 */
class SmtEnginePrivate : public NodeManagerListener {
  SmtEngine& d_smt;

  typedef unordered_map<Node, Node, NodeHashFunction> NodeToNodeHashMap;
  typedef unordered_map<Node, bool, NodeHashFunction> NodeToBoolHashMap;

  /**
   * Manager for limiting time and abstract resource usage.
   */
  ResourceManager* d_resourceManager;

  /** Manager for the memory of regular-output-channel. */
  ManagedRegularOutputChannel d_managedRegularChannel;

  /** Manager for the memory of diagnostic-output-channel. */
  ManagedDiagnosticOutputChannel d_managedDiagnosticChannel;

  /** Manager for the memory of --dump-to. */
  ManagedDumpOStream d_managedDumpChannel;

  /**
   * This list contains:
   *  softResourceOut
   *  hardResourceOut
   *  beforeSearchListener
   *
   * This needs to be deleted before both NodeManager's Options,
   * SmtEngine, d_resourceManager, and TheoryEngine.
   */
  ListenerRegistrationList* d_listenerRegistrations;

  /** A circuit propagator for non-clausal propositional deduction */
  booleans::CircuitPropagator d_propagator;

  /** Assertions in the preprocessing pipeline */
  AssertionPipeline d_assertions;

  /** Whether any assertions have been processed */
  CDO<bool> d_assertionsProcessed;

  // Cached true value
  Node d_true;

  /**
   * A context that never pushes/pops, for use by CD structures (like
   * SubstitutionMaps) that should be "global".
   */
  context::Context d_fakeContext;

  /**
   * A map of AbsractValues to their actual constants.  Only used if
   * options::abstractValues() is on.
   */
  SubstitutionMap d_abstractValueMap;

  /**
   * A mapping of all abstract values (actual value |-> abstract) that
   * we've handed out.  This is necessary to ensure that we give the
   * same AbstractValues for the same real constants.  Only used if
   * options::abstractValues() is on.
   */
  NodeToNodeHashMap d_abstractValues;

  /** TODO: whether certain preprocess steps are necessary */
  //bool d_needsExpandDefs;

  /** The preprocessing pass context */
  std::unique_ptr<PreprocessingPassContext> d_preprocessingPassContext;

  /** Process assertions module */
  ProcessAssertions d_processor;

  //------------------------------- expression names
  /** mapping from expressions to name */
  context::CDHashMap< Node, std::string, NodeHashFunction > d_exprNames;
  //------------------------------- end expression names
 public:
  IteSkolemMap& getIteSkolemMap() { return d_assertions.getIteSkolemMap(); }

  /** Instance of the ITE remover */
  RemoveTermFormulas d_iteRemover;

  /* Finishes the initialization of the private portion of SMTEngine. */
  void finishInit();

  /*------------------- sygus utils ------------------*/
  /**
   * sygus variables declared (from "declare-var" and "declare-fun" commands)
   *
   * The SyGuS semantics for declared variables is that they are implicitly
   * universally quantified in the constraints.
   */
  std::vector<Node> d_sygusVars;
  /** sygus constraints */
  std::vector<Node> d_sygusConstraints;
  /** functions-to-synthesize */
  std::vector<Node> d_sygusFunSymbols;
  /**
   * Whether we need to reconstruct the sygus conjecture.
   */
  CDO<bool> d_sygusConjectureStale;
  /*------------------- end of sygus utils ------------------*/

 public:
  SmtEnginePrivate(SmtEngine& smt)
      : d_smt(smt),
        d_resourceManager(NodeManager::currentResourceManager()),
        d_managedRegularChannel(),
        d_managedDiagnosticChannel(),
        d_managedDumpChannel(),
        d_listenerRegistrations(new ListenerRegistrationList()),
        d_propagator(true, true),
        d_assertions(),
        d_assertionsProcessed(smt.getUserContext(), false),
        d_fakeContext(),
        d_abstractValueMap(&d_fakeContext),
        d_abstractValues(),
        d_processor(smt, *d_resourceManager),
        // d_needsExpandDefs(true),  //TODO?
        d_exprNames(smt.getUserContext()),
        d_iteRemover(smt.getUserContext()),
        d_sygusConjectureStale(smt.getUserContext(), true)
  {
    d_smt.d_nodeManager->subscribeEvents(this);
    d_true = NodeManager::currentNM()->mkConst(true);

    d_listenerRegistrations->add(d_resourceManager->registerSoftListener(
        new SoftResourceOutListener(d_smt)));

    d_listenerRegistrations->add(d_resourceManager->registerHardListener(
        new HardResourceOutListener(d_smt)));

    try
    {
      Options& nodeManagerOptions = NodeManager::currentNM()->getOptions();

      // Multiple options reuse BeforeSearchListener so registration requires an
      // extra bit of care.
      // We can safely not call notify on this before search listener at
      // registration time. This d_smt cannot be beforeSearch at construction
      // time. Therefore the BeforeSearchListener is a no-op. Therefore it does
      // not have to be called.
      d_listenerRegistrations->add(
          nodeManagerOptions.registerBeforeSearchListener(
              new BeforeSearchListener(d_smt)));

      // These do need registration calls.
      d_listenerRegistrations->add(
          nodeManagerOptions.registerSetDefaultExprDepthListener(
              new SetDefaultExprDepthListener(), true));
      d_listenerRegistrations->add(
          nodeManagerOptions.registerSetDefaultExprDagListener(
              new SetDefaultExprDagListener(), true));
      d_listenerRegistrations->add(
          nodeManagerOptions.registerSetPrintExprTypesListener(
              new SetPrintExprTypesListener(), true));
      d_listenerRegistrations->add(
          nodeManagerOptions.registerSetDumpModeListener(new DumpModeListener(),
                                                         true));
      d_listenerRegistrations->add(
          nodeManagerOptions.registerSetPrintSuccessListener(
              new PrintSuccessListener(), true));
      d_listenerRegistrations->add(
          nodeManagerOptions.registerSetRegularOutputChannelListener(
              new SetToDefaultSourceListener(&d_managedRegularChannel), true));
      d_listenerRegistrations->add(
          nodeManagerOptions.registerSetDiagnosticOutputChannelListener(
              new SetToDefaultSourceListener(&d_managedDiagnosticChannel),
              true));
      d_listenerRegistrations->add(
          nodeManagerOptions.registerDumpToFileNameListener(
              new SetToDefaultSourceListener(&d_managedDumpChannel), true));
    }
    catch (OptionException& e)
    {
      // Registering the option listeners can lead to OptionExceptions, e.g.
      // when the user chooses a dump tag that does not exist. In that case, we
      // have to make sure that we delete existing listener registrations and
      // that we unsubscribe from NodeManager events. Otherwise we will have
      // errors in the deconstructors of the NodeManager (because the
      // NodeManager tries to notify an SmtEnginePrivate that does not exist)
      // and the ListenerCollection (because not all registrations have been
      // removed before calling the deconstructor).
      delete d_listenerRegistrations;
      d_smt.d_nodeManager->unsubscribeEvents(this);
      throw OptionException(e.getRawMessage());
    }
  }

  ~SmtEnginePrivate()
  {
    delete d_listenerRegistrations;

    if(d_propagator.getNeedsFinish()) {
      d_propagator.finish();
      d_propagator.setNeedsFinish(false);
    }
    d_smt.d_nodeManager->unsubscribeEvents(this);
  }

  ResourceManager* getResourceManager() { return d_resourceManager; }

  void spendResource(ResourceManager::Resource r)
  {
    d_resourceManager->spendResource(r);
  }

  ProcessAssertions* getProcessAssertions() { return &d_processor; }

  void nmNotifyNewSort(TypeNode tn, uint32_t flags) override
  {
    DeclareTypeCommand c(tn.getAttribute(expr::VarNameAttr()),
                         0,
                         tn.toType());
    if((flags & ExprManager::SORT_FLAG_PLACEHOLDER) == 0) {
      d_smt.addToModelCommandAndDump(c, flags);
    }
  }

  void nmNotifyNewSortConstructor(TypeNode tn, uint32_t flags) override
  {
    DeclareTypeCommand c(tn.getAttribute(expr::VarNameAttr()),
                         tn.getAttribute(expr::SortArityAttr()),
                         tn.toType());
    if ((flags & ExprManager::SORT_FLAG_PLACEHOLDER) == 0)
    {
      d_smt.addToModelCommandAndDump(c);
    }
  }

  void nmNotifyNewDatatypes(const std::vector<DatatypeType>& dtts,
                            uint32_t flags) override
  {
    if ((flags & ExprManager::DATATYPE_FLAG_PLACEHOLDER) == 0)
    {
      std::vector<Type> types(dtts.begin(), dtts.end());
      DatatypeDeclarationCommand c(types);
      d_smt.addToModelCommandAndDump(c);
    }
  }

  void nmNotifyNewVar(TNode n, uint32_t flags) override
  {
    DeclareFunctionCommand c(n.getAttribute(expr::VarNameAttr()),
                             n.toExpr(),
                             n.getType().toType());
    if((flags & ExprManager::VAR_FLAG_DEFINED) == 0) {
      d_smt.addToModelCommandAndDump(c, flags);
    }
  }

  void nmNotifyNewSkolem(TNode n,
                         const std::string& comment,
                         uint32_t flags) override
  {
    string id = n.getAttribute(expr::VarNameAttr());
    DeclareFunctionCommand c(id, n.toExpr(), n.getType().toType());
    if(Dump.isOn("skolems") && comment != "") {
      Dump("skolems") << CommentCommand(id + " is " + comment);
    }
    if((flags & ExprManager::VAR_FLAG_DEFINED) == 0) {
      d_smt.addToModelCommandAndDump(c, flags, false, "skolems");
    }
  }

  void nmNotifyDeleteNode(TNode n) override {}

  Node applySubstitutions(TNode node)
  {
    return Rewriter::rewrite(
        d_preprocessingPassContext->getTopLevelSubstitutions().apply(node));
  }

  /**
   * Process the assertions that have been asserted.
   */
  void processAssertions();

  /** Process a user push.
  */
  void notifyPush() {

  }

  /**
   * Process a user pop.  Clears out the non-context-dependent stuff in this
   * SmtEnginePrivate.  Necessary to clear out our assertion vectors in case
   * someone does a push-assert-pop without a check-sat. It also pops the
   * last map of expression names from notifyPush.
   */
  void notifyPop() {
    d_assertions.clear();
    d_propagator.getLearnedLiterals().clear();
    getIteSkolemMap().clear();
  }

  /**
   * Adds a formula to the current context.  Action here depends on
   * the SimplificationMode (in the current Options scope); the
   * formula might be pushed out to the propositional layer
   * immediately, or it might be simplified and kept, or it might not
   * even be simplified.
   * The arguments isInput and isAssumption are used for bookkeeping for proofs.
   * The argument maybeHasFv should be set to true if the assertion may have
   * free variables. By construction, assertions from the smt2 parser are
   * guaranteed not to have free variables. However, other cases such as
   * assertions from the SyGuS parser may have free variables (say if the
   * input contains an assert or define-fun-rec command).
   *
   * @param isAssumption If true, the formula is considered to be an assumption
   * (this is used to distinguish assertions and assumptions)
   */
  void addFormula(TNode n,
                  bool inUnsatCore,
                  bool inInput = true,
                  bool isAssumption = false,
                  bool maybeHasFv = false);
  /**
   * Simplify node "in" by expanding definitions and applying any
   * substitutions learned from preprocessing.
   */
  Node simplify(TNode in) {
    // Substitute out any abstract values in ex.
    // Expand definitions.
    NodeToNodeHashMap cache;
    Node n = d_processor.expandDefinitions(in, cache).toExpr();
    // Make sure we've done all preprocessing, etc.
    Assert(d_assertions.size() == 0);
    return applySubstitutions(n).toExpr();
  }

  /**
   * Substitute away all AbstractValues in a node.
   */
  Node substituteAbstractValues(TNode n) {
    // We need to do this even if options::abstractValues() is off,
    // since the setting might have changed after we already gave out
    // some abstract values.
    return d_abstractValueMap.apply(n);
  }

  /**
   * Make a new (or return an existing) abstract value for a node.
   * Can only use this if options::abstractValues() is on.
   */
  Node mkAbstractValue(TNode n) {
    Assert(options::abstractValues());
    Node& val = d_abstractValues[n];
    if(val.isNull()) {
      val = d_smt.d_nodeManager->mkAbstractValue(n.getType());
      d_abstractValueMap.addSubstitution(val, n);
    }
    // We are supposed to ascribe types to all abstract values that go out.
    NodeManager* current = d_smt.d_nodeManager;
    Node ascription = current->mkConst(AscriptionType(n.getType().toType()));
    Node retval = current->mkNode(kind::APPLY_TYPE_ASCRIPTION, ascription, val);
    return retval;
  }

  //------------------------------- expression names
  // implements setExpressionName, as described in smt_engine.h
  void setExpressionName(Expr e, std::string name) {
    d_exprNames[Node::fromExpr(e)] = name;
  }

  // implements getExpressionName, as described in smt_engine.h
  bool getExpressionName(Expr e, std::string& name) const {
    context::CDHashMap< Node, std::string, NodeHashFunction >::const_iterator it = d_exprNames.find(e);
    if(it!=d_exprNames.end()) {
      name = (*it).second;
      return true;
    }else{
      return false;
    }
  }
  //------------------------------- end expression names
};/* class SmtEnginePrivate */

}/* namespace CVC4::smt */

SmtEngine::SmtEngine(ExprManager* em)
    : d_context(new Context()),
      d_userContext(new UserContext()),
      d_userLevels(),
      d_exprManager(em),
      d_nodeManager(d_exprManager->getNodeManager()),
      d_theoryEngine(nullptr),
      d_propEngine(nullptr),
      d_proofManager(nullptr),
      d_newProofManager(nullptr),
      d_rewriter(new theory::Rewriter()),
      d_pchecker(nullptr),
      d_pnm(nullptr),
      d_rewriteDb(nullptr),
      d_definedFunctions(nullptr),
      d_assertionList(nullptr),
      d_assignments(nullptr),
      d_modelGlobalCommands(),
      d_modelCommands(nullptr),
      d_dumpCommands(),
      d_defineCommands(),
      d_logic(),
      d_originalOptions(),
      d_isInternalSubsolver(false),
      d_pendingPops(0),
      d_fullyInited(false),
      d_queryMade(false),
      d_needPostsolve(false),
      d_globalNegation(false),
      d_status(),
      d_expectedStatus(),
      d_smtMode(SMT_MODE_START),
      d_private(nullptr),
      d_statisticsRegistry(nullptr),
      d_stats(nullptr)
{
  SmtScope smts(this);
  d_originalOptions.copyValues(em->getOptions());
  d_private.reset(new smt::SmtEnginePrivate(*this));
  d_statisticsRegistry.reset(new StatisticsRegistry());
  d_stats.reset(new SmtEngineStatistics());
  d_stats->d_resourceUnitsUsed.setData(
      d_private->getResourceManager()->getResourceUsage());

  // The ProofManager is constructed before any other proof objects such as
  // SatProof and TheoryProofs. The TheoryProofEngine and the SatProof are
  // initialized in TheoryEngine and PropEngine respectively.
  Assert(d_proofManager == nullptr);

  // d_proofManager must be created before Options has been finished
  // being parsed from the input file. Because of this, we cannot trust
  // that options::proof() is set correctly yet.
#ifdef CVC4_PROOF
  d_proofManager.reset(new ProofManager(getUserContext()));
  d_newProofManager.reset(new NewProofManager());
#endif

  d_definedFunctions = new (true) DefinedFunctionMap(getUserContext());
  d_modelCommands = new (true) smt::CommandList(getUserContext());
}

void SmtEngine::finishInit()
{
  // set the random seed
  Random::getRandom().setSeed(options::seed());

  // ensure that our heuristics are properly set up
  setDefaults(*this, d_logic);

<<<<<<< HEAD
=======
  if (options::proofNew())
  {
    d_pchecker.reset(new ProofChecker);
    d_pnm.reset(new ProofNodeManager(d_pchecker.get()));
    // make the rewrite database
    d_rewriteDb.reset(new RewriteDb);
    // enable proof support in the rewriter
    d_rewriter->setProofChecker(d_pchecker.get());
  }

>>>>>>> 504c1be8
  Trace("smt-debug") << "SmtEngine::finishInit" << std::endl;
  // We have mutual dependency here, so we add the prop engine to the theory
  // engine later (it is non-essential there)
  d_theoryEngine.reset(new TheoryEngine(getContext(),
                                        getUserContext(),
                                        d_private->d_iteRemover,
                                        const_cast<const LogicInfo&>(d_logic),
                                        d_pnm.get()));

  // Add the theories
  for(TheoryId id = theory::THEORY_FIRST; id < theory::THEORY_LAST; ++id) {
    TheoryConstructor::addTheory(getTheoryEngine(), id);
    //register with proof engine if applicable
#ifdef CVC4_PROOF
    ProofManager::currentPM()->getTheoryProofEngine()->registerTheory(d_theoryEngine->theoryOf(id));
#endif
  }

  Trace("smt-debug") << "Making decision engine..." << std::endl;

  Trace("smt-debug") << "Making prop engine..." << std::endl;
  /* force destruction of referenced PropEngine to enforce that statistics
   * are unregistered by the obsolete PropEngine object before registered
   * again by the new PropEngine object */
  d_propEngine.reset(nullptr);
  d_propEngine.reset(new PropEngine(getTheoryEngine(),
                                    getContext(),
                                    getUserContext(),
                                    d_private->getResourceManager()));

  Trace("smt-debug") << "Setting up theory engine..." << std::endl;
  d_theoryEngine->setPropEngine(getPropEngine());
  Trace("smt-debug") << "Finishing init for theory engine..." << std::endl;
  d_theoryEngine->finishInit();

  // global push/pop around everything, to ensure proper destruction
  // of context-dependent data structures
  d_userContext->push();
  d_context->push();

  Trace("smt-debug") << "Set up assertion list..." << std::endl;
  // [MGD 10/20/2011] keep around in incremental mode, due to a
  // cleanup ordering issue and Nodes/TNodes.  If SAT is popped
  // first, some user-context-dependent TNodes might still exist
  // with rc == 0.
  if(options::produceAssertions() ||
     options::incrementalSolving()) {
    // In the case of incremental solving, we appear to need these to
    // ensure the relevant Nodes remain live.
    d_assertionList = new (true) AssertionList(getUserContext());
    d_globalDefineFunRecLemmas.reset(new std::vector<Node>());
  }

  // dump out a set-logic command only when raw-benchmark is disabled to avoid
  // dumping the command twice.
  if (Dump.isOn("benchmark") && !Dump.isOn("raw-benchmark"))
  {
      LogicInfo everything;
      everything.lock();
      Dump("benchmark") << CommentCommand(
          "CVC4 always dumps the most general, all-supported logic (below), as "
          "some internals might require the use of a logic more general than "
          "the input.")
                        << SetBenchmarkLogicCommand(
                               everything.getLogicString());
  }

  Trace("smt-debug") << "Dump declaration commands..." << std::endl;
  // dump out any pending declaration commands
  for(unsigned i = 0; i < d_dumpCommands.size(); ++i) {
    Dump("declarations") << *d_dumpCommands[i];
    delete d_dumpCommands[i];
  }
  d_dumpCommands.clear();

  PROOF( ProofManager::currentPM()->setLogic(d_logic); );
  PROOF({
      for(TheoryId id = theory::THEORY_FIRST; id < theory::THEORY_LAST; ++id) {
        ProofManager::currentPM()->getTheoryProofEngine()->
          finishRegisterTheory(d_theoryEngine->theoryOf(id));
      }
    });
  // can only be called after theroy engine has been set up
  if (CVC4::options::proofNew())
  {
    d_newProofManager.get()->setProofNodeManager();
  }
  d_private->finishInit();
  Trace("smt-debug") << "SmtEngine::finishInit done" << std::endl;
}

void SmtEngine::finalOptionsAreSet() {
  if(d_fullyInited) {
    return;
  }

  if(! d_logic.isLocked()) {
    setLogicInternal();
  }

  // finish initialization, create the prop engine, etc.
  finishInit();

  AlwaysAssert(d_propEngine->getAssertionLevel() == 0)
      << "The PropEngine has pushed but the SmtEngine "
         "hasn't finished initializing!";

  d_fullyInited = true;
  Assert(d_logic.isLocked());
}

void SmtEngine::shutdown() {
  doPendingPops();

  while(options::incrementalSolving() && d_userContext->getLevel() > 1) {
    internalPop(true);
  }

  if (d_propEngine != nullptr)
  {
    d_propEngine->shutdown();
  }
  if (d_theoryEngine != nullptr)
  {
    d_theoryEngine->shutdown();
  }
}

SmtEngine::~SmtEngine()
{
  SmtScope smts(this);

  try {
    shutdown();

    // global push/pop around everything, to ensure proper destruction
    // of context-dependent data structures
    d_context->popto(0);
    d_userContext->popto(0);

    if(d_assignments != NULL) {
      d_assignments->deleteSelf();
    }

    d_globalDefineFunRecLemmas.reset();

    if(d_assertionList != NULL) {
      d_assertionList->deleteSelf();
    }

    for(unsigned i = 0; i < d_dumpCommands.size(); ++i) {
      delete d_dumpCommands[i];
      d_dumpCommands[i] = NULL;
    }
    d_dumpCommands.clear();

    DeleteAndClearCommandVector(d_modelGlobalCommands);

    if(d_modelCommands != NULL) {
      d_modelCommands->deleteSelf();
    }

    d_definedFunctions->deleteSelf();

    //destroy all passes before destroying things that they refer to
    d_private->getProcessAssertions()->cleanup();

    // d_proofManager is always created when proofs are enabled at configure
    // time.  Because of this, this code should not be wrapped in PROOF() which
    // additionally checks flags such as options::proof().
    //
    // Note: the proof manager must be destroyed before the theory engine.
    // Because the destruction of the proofs depends on contexts owned be the
    // theory solvers.
#ifdef CVC4_PROOF
    d_proofManager.reset(nullptr);
    d_newProofManager.reset(nullptr);
#endif
    d_pchecker.reset(nullptr);
    d_pnm.reset(nullptr);
    d_rewriteDb.reset(nullptr);

    d_theoryEngine.reset(nullptr);
    d_propEngine.reset(nullptr);

    d_stats.reset(nullptr);
    d_statisticsRegistry.reset(nullptr);

    d_private.reset(nullptr);

    d_userContext.reset(nullptr);
    d_context.reset(nullptr);
  } catch(Exception& e) {
    Warning() << "CVC4 threw an exception during cleanup." << endl
              << e << endl;
  }
}

void SmtEngine::setLogic(const LogicInfo& logic)
{
  SmtScope smts(this);
  if(d_fullyInited) {
    throw ModalException("Cannot set logic in SmtEngine after the engine has "
                         "finished initializing.");
  }
  d_logic = logic;
  d_userLogic = logic;
  setLogicInternal();
}

void SmtEngine::setLogic(const std::string& s)
{
  SmtScope smts(this);
  try
  {
    setLogic(LogicInfo(s));
    // dump out a set-logic command
    if (Dump.isOn("raw-benchmark"))
    {
      Dump("raw-benchmark")
          << SetBenchmarkLogicCommand(d_logic.getLogicString());
    }
  }
  catch (IllegalArgumentException& e)
  {
    throw LogicException(e.what());
  }
}

void SmtEngine::setLogic(const char* logic) { setLogic(string(logic)); }
LogicInfo SmtEngine::getLogicInfo() const {
  return d_logic;
}
LogicInfo SmtEngine::getUserLogicInfo() const
{
  // Lock the logic to make sure that this logic can be queried. We create a
  // copy of the user logic here to keep this method const.
  LogicInfo res = d_userLogic;
  res.lock();
  return res;
}
void SmtEngine::setFilename(std::string filename) { d_filename = filename; }
std::string SmtEngine::getFilename() const { return d_filename; }
void SmtEngine::setLogicInternal()
{
  Assert(!d_fullyInited)
      << "setting logic in SmtEngine but the engine has already"
         " finished initializing for this run";
  d_logic.lock();
  d_userLogic.lock();
}

void SmtEngine::setProblemExtended()
{
  d_smtMode = SMT_MODE_ASSERT;
  d_assumptions.clear();
}

void SmtEngine::setInfo(const std::string& key, const CVC4::SExpr& value)
{
  SmtScope smts(this);

  Trace("smt") << "SMT setInfo(" << key << ", " << value << ")" << endl;

  if(Dump.isOn("benchmark")) {
    if(key == "status") {
      string s = value.getValue();
      BenchmarkStatus status =
        (s == "sat") ? SMT_SATISFIABLE :
          ((s == "unsat") ? SMT_UNSATISFIABLE : SMT_UNKNOWN);
      Dump("benchmark") << SetBenchmarkStatusCommand(status);
    } else {
      Dump("benchmark") << SetInfoCommand(key, value);
    }
  }

  // Check for standard info keys (SMT-LIB v1, SMT-LIB v2, ...)
  if (key == "source" || key == "category" || key == "difficulty"
      || key == "notes" || key == "name" || key == "license")
  {
    // ignore these
    return;
  }
  else if (key == "filename")
  {
    d_filename = value.getValue();
    return;
  }
  else if (key == "smt-lib-version" && !options::inputLanguage.wasSetByUser())
  {
    language::input::Language ilang = language::input::LANG_AUTO;
    if( (value.isInteger() && value.getIntegerValue() == Integer(2)) ||
        (value.isRational() && value.getRationalValue() == Rational(2)) ||
        value.getValue() == "2" ||
        value.getValue() == "2.0" ) {
      ilang = language::input::LANG_SMTLIB_V2_0;
    } else if( (value.isRational() && value.getRationalValue() == Rational(5, 2)) ||
               value.getValue() == "2.5" ) {
      ilang = language::input::LANG_SMTLIB_V2_5;
    } else if( (value.isRational() && value.getRationalValue() == Rational(13, 5)) ||
               value.getValue() == "2.6" ) {
      ilang = language::input::LANG_SMTLIB_V2_6;
    }
    else
    {
      Warning() << "Warning: unsupported smt-lib-version: " << value << endl;
      throw UnrecognizedOptionException();
    }
    options::inputLanguage.set(ilang);
    // also update the output language
    if (!options::outputLanguage.wasSetByUser())
    {
      language::output::Language olang = language::toOutputLanguage(ilang);
      if (options::outputLanguage() != olang)
      {
        options::outputLanguage.set(olang);
        *options::out() << language::SetLanguage(olang);
      }
    }
    return;
  } else if(key == "status") {
    string s;
    if(value.isAtom()) {
      s = value.getValue();
    }
    if(s != "sat" && s != "unsat" && s != "unknown") {
      throw OptionException("argument to (set-info :status ..) must be "
                            "`sat' or `unsat' or `unknown'");
    }
    d_expectedStatus = Result(s, d_filename);
    return;
  }
  throw UnrecognizedOptionException();
}

bool SmtEngine::isValidGetInfoFlag(const std::string& key) const
{
  if (key == "all-statistics" || key == "error-behavior" || key == "name"
      || key == "version" || key == "authors" || key == "status"
      || key == "reason-unknown" || key == "assertion-stack-levels"
      || key == "all-options")
  {
    return true;
  }
  return false;
}

CVC4::SExpr SmtEngine::getInfo(const std::string& key) const
{
  SmtScope smts(this);

  Trace("smt") << "SMT getInfo(" << key << ")" << endl;
  if (!isValidGetInfoFlag(key))
  {
    throw UnrecognizedOptionException();
  }
  if (key == "all-statistics")
  {
    vector<SExpr> stats;
    for (StatisticsRegistry::const_iterator i =
             NodeManager::fromExprManager(d_exprManager)
                 ->getStatisticsRegistry()
                 ->begin();
         i
         != NodeManager::fromExprManager(d_exprManager)
                ->getStatisticsRegistry()
                ->end();
         ++i)
    {
      vector<SExpr> v;
      v.push_back((*i).first);
      v.push_back((*i).second);
      stats.push_back(v);
    }
    for (StatisticsRegistry::const_iterator i = d_statisticsRegistry->begin();
         i != d_statisticsRegistry->end();
         ++i)
    {
      vector<SExpr> v;
      v.push_back((*i).first);
      v.push_back((*i).second);
      stats.push_back(v);
    }
    return SExpr(stats);
  }
  if (key == "error-behavior")
  {
    return SExpr(SExpr::Keyword("immediate-exit"));
  }
  if (key == "name")
  {
    return SExpr(Configuration::getName());
  }
  if (key == "version")
  {
    return SExpr(Configuration::getVersionString());
  }
  if (key == "authors")
  {
    return SExpr(Configuration::about());
  }
  if (key == "status")
  {
    // sat | unsat | unknown
    switch (d_status.asSatisfiabilityResult().isSat())
    {
      case Result::SAT: return SExpr(SExpr::Keyword("sat"));
      case Result::UNSAT: return SExpr(SExpr::Keyword("unsat"));
      default: return SExpr(SExpr::Keyword("unknown"));
    }
  }
  if (key == "reason-unknown")
  {
    if (!d_status.isNull() && d_status.isUnknown())
    {
      stringstream ss;
      ss << d_status.whyUnknown();
      string s = ss.str();
      transform(s.begin(), s.end(), s.begin(), ::tolower);
      return SExpr(SExpr::Keyword(s));
    }
    else
    {
      throw RecoverableModalException(
          "Can't get-info :reason-unknown when the "
          "last result wasn't unknown!");
    }
  }
  if (key == "assertion-stack-levels")
  {
    AlwaysAssert(d_userLevels.size()
                 <= std::numeric_limits<unsigned long int>::max());
    return SExpr(static_cast<unsigned long int>(d_userLevels.size()));
  }
  Assert(key == "all-options");
  // get the options, like all-statistics
  std::vector<std::vector<std::string>> current_options =
      Options::current()->getOptions();
  return SExpr::parseListOfListOfAtoms(current_options);
}

void SmtEngine::debugCheckFormals(const std::vector<Expr>& formals, Expr func)
{
  for(std::vector<Expr>::const_iterator i = formals.begin(); i != formals.end(); ++i) {
    if((*i).getKind() != kind::BOUND_VARIABLE) {
      stringstream ss;
      ss << "All formal arguments to defined functions must be BOUND_VARIABLEs, but in the\n"
         << "definition of function " << func << ", formal\n"
         << "  " << *i << "\n"
         << "has kind " << (*i).getKind();
      throw TypeCheckingException(func, ss.str());
    }
  }
}

void SmtEngine::debugCheckFunctionBody(Expr formula,
                                       const std::vector<Expr>& formals,
                                       Expr func)
{
  Type formulaType = formula.getType(options::typeChecking());
  Type funcType = func.getType();
  // We distinguish here between definitions of constants and functions,
  // because the type checking for them is subtly different.  Perhaps we
  // should instead have SmtEngine::defineFunction() and
  // SmtEngine::defineConstant() for better clarity, although then that
  // doesn't match the SMT-LIBv2 standard...
  if(formals.size() > 0) {
    Type rangeType = FunctionType(funcType).getRangeType();
    if(! formulaType.isComparableTo(rangeType)) {
      stringstream ss;
      ss << "Type of defined function does not match its declaration\n"
         << "The function  : " << func << "\n"
         << "Declared type : " << rangeType << "\n"
         << "The body      : " << formula << "\n"
         << "Body type     : " << formulaType;
      throw TypeCheckingException(func, ss.str());
    }
  } else {
    if(! formulaType.isComparableTo(funcType)) {
      stringstream ss;
      ss << "Declared type of defined constant does not match its definition\n"
         << "The constant   : " << func << "\n"
         << "Declared type  : " << funcType << " " << Type::getTypeNode(funcType)->getId() << "\n"
         << "The definition : " << formula << "\n"
         << "Definition type: " << formulaType << " " << Type::getTypeNode(formulaType)->getId();
      throw TypeCheckingException(func, ss.str());
    }
  }
}

void SmtEngine::defineFunction(Expr func,
                               const std::vector<Expr>& formals,
                               Expr formula,
                               bool global)
{
  SmtScope smts(this);
  finalOptionsAreSet();
  doPendingPops();
  Trace("smt") << "SMT defineFunction(" << func << ")" << endl;
  debugCheckFormals(formals, func);

  stringstream ss;
  ss << language::SetLanguage(
            language::SetLanguage::getLanguage(Dump.getStream()))
     << func;
  DefineFunctionCommand c(ss.str(), func, formals, formula, global);
  addToModelCommandAndDump(
      c, ExprManager::VAR_FLAG_DEFINED, true, "declarations");

  PROOF(if (options::checkUnsatCores()) {
    d_defineCommands.push_back(c.clone());
  });

  // type check body
  debugCheckFunctionBody(formula, formals, func);

  // Substitute out any abstract values in formula
  Expr form =
      d_private->substituteAbstractValues(Node::fromExpr(formula)).toExpr();

  TNode funcNode = func.getTNode();
  vector<Node> formalsNodes;
  for(vector<Expr>::const_iterator i = formals.begin(),
        iend = formals.end();
      i != iend;
      ++i) {
    formalsNodes.push_back((*i).getNode());
  }
  TNode formNode = form.getTNode();
  DefinedFunction def(funcNode, formalsNodes, formNode);
  // Permit (check-sat) (define-fun ...) (get-value ...) sequences.
  // Otherwise, (check-sat) (get-value ((! foo :named bar))) breaks
  // d_haveAdditions = true;
  Debug("smt") << "definedFunctions insert " << funcNode << " " << formNode << endl;

  if (global)
  {
    d_definedFunctions->insertAtContextLevelZero(funcNode, def);
  }
  else
  {
    d_definedFunctions->insert(funcNode, def);
  }
}

void SmtEngine::defineFunctionsRec(
    const std::vector<Expr>& funcs,
    const std::vector<std::vector<Expr>>& formals,
    const std::vector<Expr>& formulas,
    bool global)
{
  SmtScope smts(this);
  finalOptionsAreSet();
  doPendingPops();
  Trace("smt") << "SMT defineFunctionsRec(...)" << endl;

  if (funcs.size() != formals.size() && funcs.size() != formulas.size())
  {
    stringstream ss;
    ss << "Number of functions, formals, and function bodies passed to "
          "defineFunctionsRec do not match:"
       << "\n"
       << "        #functions : " << funcs.size() << "\n"
       << "        #arg lists : " << formals.size() << "\n"
       << "  #function bodies : " << formulas.size() << "\n";
    throw ModalException(ss.str());
  }
  for (unsigned i = 0, size = funcs.size(); i < size; i++)
  {
    // check formal argument list
    debugCheckFormals(formals[i], funcs[i]);
    // type check body
    debugCheckFunctionBody(formulas[i], formals[i], funcs[i]);
  }

  if (Dump.isOn("raw-benchmark"))
  {
    std::vector<api::Term> tFuncs = api::exprVectorToTerms(d_solver, funcs);
    std::vector<std::vector<api::Term>> tFormals;
    for (const std::vector<Expr>& formal : formals)
    {
      tFormals.emplace_back(api::exprVectorToTerms(d_solver, formal));
    }
    std::vector<api::Term> tFormulas =
        api::exprVectorToTerms(d_solver, formulas);
    Dump("raw-benchmark") << DefineFunctionRecCommand(
        d_solver, tFuncs, tFormals, tFormulas, global);
  }

  ExprManager* em = getExprManager();
  bool maybeHasFv = language::isInputLangSygus(options::inputLanguage());
  for (unsigned i = 0, size = funcs.size(); i < size; i++)
  {
    // we assert a quantified formula
    Expr func_app;
    // make the function application
    if (formals[i].empty())
    {
      // it has no arguments
      func_app = funcs[i];
    }
    else
    {
      std::vector<Expr> children;
      children.push_back(funcs[i]);
      children.insert(children.end(), formals[i].begin(), formals[i].end());
      func_app = em->mkExpr(kind::APPLY_UF, children);
    }
    Expr lem = em->mkExpr(kind::EQUAL, func_app, formulas[i]);
    if (!formals[i].empty())
    {
      // set the attribute to denote this is a function definition
      std::string attr_name("fun-def");
      Expr aexpr = em->mkExpr(kind::INST_ATTRIBUTE, func_app);
      aexpr = em->mkExpr(kind::INST_PATTERN_LIST, aexpr);
      std::vector<Expr> expr_values;
      std::string str_value;
      setUserAttribute(attr_name, func_app, expr_values, str_value);
      // make the quantified formula
      Expr boundVars = em->mkExpr(kind::BOUND_VAR_LIST, formals[i]);
      lem = em->mkExpr(kind::FORALL, boundVars, lem, aexpr);
    }
    // assert the quantified formula
    //   notice we don't call assertFormula directly, since this would
    //   duplicate the output on raw-benchmark.
    Expr e = d_private->substituteAbstractValues(Node::fromExpr(lem)).toExpr();
    if (d_assertionList != nullptr)
    {
      d_assertionList->push_back(e);
    }
    if (global && d_globalDefineFunRecLemmas != nullptr)
    {
      // Global definitions are asserted at check-sat-time because we have to
      // make sure that they are always present
      Assert(!language::isInputLangSygus(options::inputLanguage()));
      d_globalDefineFunRecLemmas->emplace_back(Node::fromExpr(e));
    }
    else
    {
      d_private->addFormula(e.getNode(), false, true, false, maybeHasFv);
    }
  }
}

void SmtEngine::defineFunctionRec(Expr func,
                                  const std::vector<Expr>& formals,
                                  Expr formula,
                                  bool global)
{
  std::vector<Expr> funcs;
  funcs.push_back(func);
  std::vector<std::vector<Expr> > formals_multi;
  formals_multi.push_back(formals);
  std::vector<Expr> formulas;
  formulas.push_back(formula);
  defineFunctionsRec(funcs, formals_multi, formulas, global);
}

bool SmtEngine::isDefinedFunction( Expr func ){
  Node nf = Node::fromExpr( func );
  Debug("smt") << "isDefined function " << nf << "?" << std::endl;
  return d_definedFunctions->find(nf) != d_definedFunctions->end();
}

void SmtEnginePrivate::finishInit()
{
  d_preprocessingPassContext.reset(new PreprocessingPassContext(
      &d_smt, d_resourceManager, &d_iteRemover, &d_propagator));

  // initialize the preprocessing passes
  d_processor.finishInit(d_preprocessingPassContext.get());
}

Result SmtEngine::check() {
  Assert(d_fullyInited);
  Assert(d_pendingPops == 0);

  Trace("smt") << "SmtEngine::check()" << endl;

  ResourceManager* resourceManager = d_private->getResourceManager();

  resourceManager->beginCall();

  // Only way we can be out of resource is if cumulative budget is on
  if (resourceManager->cumulativeLimitOn() &&
      resourceManager->out()) {
    Result::UnknownExplanation why = resourceManager->outOfResources() ?
                             Result::RESOURCEOUT : Result::TIMEOUT;
    return Result(Result::ENTAILMENT_UNKNOWN, why, d_filename);
  }

  // Make sure the prop layer has all of the assertions
  Trace("smt") << "SmtEngine::check(): processing assertions" << endl;
  d_private->processAssertions();
  Trace("smt") << "SmtEngine::check(): done processing assertions" << endl;

  TimerStat::CodeTimer solveTimer(d_stats->d_solveTime);

  Chat() << "solving..." << endl;
  Trace("smt") << "SmtEngine::check(): running check" << endl;
  Result result = d_propEngine->checkSat();

  resourceManager->endCall();
  Trace("limit") << "SmtEngine::check(): cumulative millis " << resourceManager->getTimeUsage()
                 << ", resources " << resourceManager->getResourceUsage() << endl;


  return Result(result, d_filename);
}

Result SmtEngine::quickCheck() {
  Assert(d_fullyInited);
  Trace("smt") << "SMT quickCheck()" << endl;
  return Result(
      Result::ENTAILMENT_UNKNOWN, Result::REQUIRES_FULL_CHECK, d_filename);
}

theory::TheoryModel* SmtEngine::getAvailableModel(const char* c) const
{
  if (!options::assignFunctionValues())
  {
    std::stringstream ss;
    ss << "Cannot " << c << " when --assign-function-values is false.";
    throw RecoverableModalException(ss.str().c_str());
  }

  if (d_smtMode != SMT_MODE_SAT && d_smtMode != SMT_MODE_SAT_UNKNOWN)
  {
    std::stringstream ss;
    ss << "Cannot " << c
       << " unless immediately preceded by SAT/NOT_ENTAILED or UNKNOWN "
          "response.";
    throw RecoverableModalException(ss.str().c_str());
  }

  if (!options::produceModels())
  {
    std::stringstream ss;
    ss << "Cannot " << c << " when produce-models options is off.";
    throw ModalException(ss.str().c_str());
  }

  TheoryModel* m = d_theoryEngine->getBuiltModel();

  if (m == nullptr)
  {
    std::stringstream ss;
    ss << "Cannot " << c
       << " since model is not available. Perhaps the most recent call to "
          "check-sat was interupted?";
    throw RecoverableModalException(ss.str().c_str());
  }

  return m;
}

void SmtEnginePrivate::processAssertions() {
  TimerStat::CodeTimer paTimer(d_smt.d_stats->d_processAssertionsTime);
  spendResource(ResourceManager::Resource::PreprocessStep);
  Assert(d_smt.d_fullyInited);
  Assert(d_smt.d_pendingPops == 0);

  if (d_assertions.size() == 0) {
    // nothing to do
    return;
  }
  if (d_assertionsProcessed && options::incrementalSolving()) {
    // TODO(b/1255): Substitutions in incremental mode should be managed with a
    // proper data structure.

    d_assertions.enableStoreSubstsInAsserts();
  }
  else
  {
    d_assertions.disableStoreSubstsInAsserts();
  }

  // process the assertions
  bool noConflict = d_processor.apply(d_assertions);

  //notify theory engine new preprocessed assertions
  d_smt.d_theoryEngine->notifyPreprocessedAssertions( d_assertions.ref() );

  // Push the formula to decision engine
  if (noConflict)
  {
    Chat() << "pushing to decision engine..." << endl;
    d_smt.d_propEngine->addAssertionsToDecisionEngine(d_assertions);
  }

  // end: INVARIANT to maintain: no reordering of assertions or
  // introducing new ones

  // if incremental, compute which variables are assigned
  if (options::incrementalSolving())
  {
    d_preprocessingPassContext->recordSymbolsInAssertions(d_assertions.ref());
  }

  // Push the formula to SAT
  {
    Chat() << "converting to CNF..." << endl;
    TimerStat::CodeTimer codeTimer(d_smt.d_stats->d_cnfConversionTime);
    for (unsigned i = 0; i < d_assertions.size(); ++ i) {
      Chat() << "+ " << d_assertions[i] << std::endl;
      d_smt.d_propEngine->assertFormula(d_assertions[i]);
    }
  }

  d_assertionsProcessed = true;

  d_assertions.clear();
  getIteSkolemMap().clear();
}

void SmtEnginePrivate::addFormula(
    TNode n, bool inUnsatCore, bool inInput, bool isAssumption, bool maybeHasFv)
{
  if (n == d_true) {
    // nothing to do
    return;
  }

  Trace("smt") << "SmtEnginePrivate::addFormula(" << n
               << "), inUnsatCore = " << inUnsatCore
               << ", inInput = " << inInput
               << ", isAssumption = " << isAssumption << endl;

  // Ensure that it does not contain free variables
  if (maybeHasFv)
  {
    if (expr::hasFreeVar(n))
    {
      std::stringstream se;
      se << "Cannot process assertion with free variable.";
      if (language::isInputLangSygus(options::inputLanguage()))
      {
        // Common misuse of SyGuS is to use top-level assert instead of
        // constraint when defining the synthesis conjecture.
        se << " Perhaps you meant `constraint` instead of `assert`?";
      }
      throw ModalException(se.str().c_str());
    }
  }

  // Give it to proof manager
  PROOF(
    if( inInput ){
      // n is an input assertion
      if (inUnsatCore || options::unsatCores() || options::dumpUnsatCores() || options::checkUnsatCores() || options::fewerPreprocessingHoles()) {

        ProofManager::currentPM()->addCoreAssertion(n.toExpr());
      }
    }else{
      // n is the result of an unknown preprocessing step, add it to dependency map to null
      ProofManager::currentPM()->addDependence(n, Node::null());
    }
  );

  // Add the normalized formula to the queue
  d_assertions.push_back(n, isAssumption);
  //d_assertions.push_back(Rewriter::rewrite(n));
}

void SmtEngine::ensureBoolean(const Expr& e)
{
  Type type = e.getType(options::typeChecking());
  Type boolType = d_exprManager->booleanType();
  if(type != boolType) {
    stringstream ss;
    ss << "Expected " << boolType << "\n"
       << "The assertion : " << e << "\n"
       << "Its type      : " << type;
    throw TypeCheckingException(e, ss.str());
  }
}

Result SmtEngine::checkSat(const Expr& assumption, bool inUnsatCore)
{
  Dump("benchmark") << CheckSatCommand(assumption);
  return checkSatisfiability(assumption, inUnsatCore, false);
}

Result SmtEngine::checkSat(const vector<Expr>& assumptions, bool inUnsatCore)
{
  if (assumptions.empty())
  {
    Dump("benchmark") << CheckSatCommand();
  }
  else
  {
    Dump("benchmark") << CheckSatAssumingCommand(assumptions);
  }

  return checkSatisfiability(assumptions, inUnsatCore, false);
}

Result SmtEngine::checkEntailed(const Expr& expr, bool inUnsatCore)
{
  Dump("benchmark") << QueryCommand(expr, inUnsatCore);
  return checkSatisfiability(
             expr.isNull() ? std::vector<Expr>() : std::vector<Expr>{expr},
             inUnsatCore,
             true)
      .asEntailmentResult();
}

Result SmtEngine::checkEntailed(const vector<Expr>& exprs, bool inUnsatCore)
{
  return checkSatisfiability(exprs, inUnsatCore, true).asEntailmentResult();
}

Result SmtEngine::checkSatisfiability(const Expr& expr,
                                      bool inUnsatCore,
                                      bool isEntailmentCheck)
{
  return checkSatisfiability(
      expr.isNull() ? std::vector<Expr>() : std::vector<Expr>{expr},
      inUnsatCore,
      isEntailmentCheck);
}

Result SmtEngine::checkSatisfiability(const vector<Expr>& assumptions,
                                      bool inUnsatCore,
                                      bool isEntailmentCheck)
{
  try
  {
    SmtScope smts(this);
    finalOptionsAreSet();
    doPendingPops();

    Trace("smt") << "SmtEngine::"
                 << (isEntailmentCheck ? "checkEntailed" : "checkSat") << "("
                 << assumptions << ")" << endl;

    if(d_queryMade && !options::incrementalSolving()) {
      throw ModalException("Cannot make multiple queries unless "
                           "incremental solving is enabled "
                           "(try --incremental)");
    }

    // Note that a query has been made
    d_queryMade = true;
    // reset global negation
    d_globalNegation = false;

    bool didInternalPush = false;

    setProblemExtended();

    if (isEntailmentCheck)
    {
      size_t size = assumptions.size();
      if (size > 1)
      {
        /* Assume: not (BIGAND assumptions)  */
        d_assumptions.push_back(
            d_exprManager->mkExpr(kind::AND, assumptions).notExpr());
      }
      else if (size == 1)
      {
        /* Assume: not expr  */
        d_assumptions.push_back(assumptions[0].notExpr());
      }
    }
    else
    {
      /* Assume: BIGAND assumptions  */
      d_assumptions = assumptions;
    }

    if (!d_assumptions.empty())
    {
      internalPush();
      didInternalPush = true;
    }

    Result r(Result::SAT_UNKNOWN, Result::UNKNOWN_REASON);
    for (Expr e : d_assumptions)
    {
      // Substitute out any abstract values in ex.
      e = d_private->substituteAbstractValues(Node::fromExpr(e)).toExpr();
      Assert(e.getExprManager() == d_exprManager);
      // Ensure expr is type-checked at this point.
      ensureBoolean(e);

      /* Add assumption  */
      if (d_assertionList != NULL)
      {
        d_assertionList->push_back(e);
      }
      d_private->addFormula(e.getNode(), inUnsatCore, true, true);
    }

    if (d_globalDefineFunRecLemmas != nullptr)
    {
      // Global definitions are asserted at check-sat-time because we have to
      // make sure that they are always present (they are essentially level
      // zero assertions)
      for (const Node& lemma : *d_globalDefineFunRecLemmas)
      {
        d_private->addFormula(lemma, false, true, false, false);
      }
    }

    r = check();

    if ((options::solveRealAsInt() || options::solveIntAsBV() > 0)
        && r.asSatisfiabilityResult().isSat() == Result::UNSAT)
    {
      r = Result(Result::SAT_UNKNOWN, Result::UNKNOWN_REASON);
    }
    // flipped if we did a global negation
    if (d_globalNegation)
    {
      Trace("smt") << "SmtEngine::process global negate " << r << std::endl;
      if (r.asSatisfiabilityResult().isSat() == Result::UNSAT)
      {
        r = Result(Result::SAT);
      }
      else if (r.asSatisfiabilityResult().isSat() == Result::SAT)
      {
        // only if satisfaction complete
        if (d_logic.isPure(THEORY_ARITH) || d_logic.isPure(THEORY_BV))
        {
          r = Result(Result::UNSAT);
        }
        else
        {
          r = Result(Result::SAT_UNKNOWN, Result::UNKNOWN_REASON);
        }
      }
      Trace("smt") << "SmtEngine::global negate returned " << r << std::endl;
    }

    d_needPostsolve = true;

    // Pop the context
    if (didInternalPush)
    {
      internalPop();
    }

    // Remember the status
    d_status = r;
    // Check against expected status
    if (!d_expectedStatus.isUnknown() && !d_status.isUnknown()
        && d_status != d_expectedStatus)
    {
      CVC4_FATAL() << "Expected result " << d_expectedStatus << " but got "
                   << d_status;
    }
    d_expectedStatus = Result();
    // Update the SMT mode
    if (d_status.asSatisfiabilityResult().isSat() == Result::UNSAT)
    {
      d_smtMode = SMT_MODE_UNSAT;
    }
    else if (d_status.asSatisfiabilityResult().isSat() == Result::SAT)
    {
      d_smtMode = SMT_MODE_SAT;
    }
    else
    {
      d_smtMode = SMT_MODE_SAT_UNKNOWN;
    }

    Trace("smt") << "SmtEngine::" << (isEntailmentCheck ? "query" : "checkSat")
                 << "(" << assumptions << ") => " << r << endl;

    // Print the new proof if any
    if (options::proofNew()
        && r.asSatisfiabilityResult().isSat() == Result::UNSAT)
    {
      d_newProofManager.get()->printInternalProof();
    }
    // Check that SAT results generate a model correctly.
    if(options::checkModels()) {
      if (r.asSatisfiabilityResult().isSat() == Result::SAT)
      {
        checkModel();
      }
    }
    // Check that UNSAT results generate a proof correctly.
    if(options::checkProofs()) {
      if(r.asSatisfiabilityResult().isSat() == Result::UNSAT) {
        checkProof();
      }
    }
    // Check that UNSAT results generate an unsat core correctly.
    if(options::checkUnsatCores()) {
      if(r.asSatisfiabilityResult().isSat() == Result::UNSAT) {
        TimerStat::CodeTimer checkUnsatCoreTimer(d_stats->d_checkUnsatCoreTime);
        checkUnsatCore();
      }
    }

    return r;
  } catch (UnsafeInterruptException& e) {
    AlwaysAssert(d_private->getResourceManager()->out());
    Result::UnknownExplanation why = d_private->getResourceManager()->outOfResources() ?
      Result::RESOURCEOUT : Result::TIMEOUT;
    return Result(Result::SAT_UNKNOWN, why, d_filename);
  }
}

vector<Expr> SmtEngine::getUnsatAssumptions(void)
{
  Trace("smt") << "SMT getUnsatAssumptions()" << endl;
  SmtScope smts(this);
  if (!options::unsatAssumptions())
  {
    throw ModalException(
        "Cannot get unsat assumptions when produce-unsat-assumptions option "
        "is off.");
  }
  if (d_smtMode != SMT_MODE_UNSAT)
  {
    throw RecoverableModalException(
        "Cannot get unsat assumptions unless immediately preceded by "
        "UNSAT/ENTAILED.");
  }
  finalOptionsAreSet();
  if (Dump.isOn("benchmark"))
  {
    Dump("benchmark") << GetUnsatAssumptionsCommand();
  }
  UnsatCore core = getUnsatCoreInternal();
  vector<Expr> res;
  for (const Expr& e : d_assumptions)
  {
    if (find(core.begin(), core.end(), e) != core.end()) { res.push_back(e); }
  }
  return res;
}

Result SmtEngine::assertFormula(const Expr& ex, bool inUnsatCore)
{
  Assert(ex.getExprManager() == d_exprManager);
  SmtScope smts(this);
  finalOptionsAreSet();
  doPendingPops();

  Trace("smt") << "SmtEngine::assertFormula(" << ex << ")" << endl;

  if (Dump.isOn("raw-benchmark")) {
    Dump("raw-benchmark") << AssertCommand(ex);
  }

  // Substitute out any abstract values in ex
  Expr e = d_private->substituteAbstractValues(Node::fromExpr(ex)).toExpr();

  ensureBoolean(e);
  if(d_assertionList != NULL) {
    d_assertionList->push_back(e);
  }
  bool maybeHasFv = language::isInputLangSygus(options::inputLanguage());
  d_private->addFormula(e.getNode(), inUnsatCore, true, false, maybeHasFv);
  return quickCheck().asEntailmentResult();
}/* SmtEngine::assertFormula() */

/*
   --------------------------------------------------------------------------
    Handling SyGuS commands
   --------------------------------------------------------------------------
*/

void SmtEngine::declareSygusVar(const std::string& id, Expr var, Type type)
{
  SmtScope smts(this);
  finalOptionsAreSet();
  d_private->d_sygusVars.push_back(Node::fromExpr(var));
  Trace("smt") << "SmtEngine::declareSygusVar: " << var << "\n";
  Dump("raw-benchmark") << DeclareSygusVarCommand(id, var, type);
  // don't need to set that the conjecture is stale
}

void SmtEngine::declareSygusPrimedVar(const std::string& id, Type type)
{
  SmtScope smts(this);
  finalOptionsAreSet();
  // do nothing (the command is spurious)
  Trace("smt") << "SmtEngine::declareSygusPrimedVar: " << id << "\n";
  // don't need to set that the conjecture is stale
}

void SmtEngine::declareSygusFunctionVar(const std::string& id,
                                        Expr var,
                                        Type type)
{
  SmtScope smts(this);
  finalOptionsAreSet();
  d_private->d_sygusVars.push_back(Node::fromExpr(var));
  Trace("smt") << "SmtEngine::declareSygusFunctionVar: " << var << "\n";
  Dump("raw-benchmark") << DeclareSygusVarCommand(id, var, type);

  // don't need to set that the conjecture is stale
}

void SmtEngine::declareSynthFun(const std::string& id,
                                Expr func,
                                Type sygusType,
                                bool isInv,
                                const std::vector<Expr>& vars)
{
  SmtScope smts(this);
  finalOptionsAreSet();
  doPendingPops();
  Node fn = Node::fromExpr(func);
  d_private->d_sygusFunSymbols.push_back(fn);
  if (!vars.empty())
  {
    Expr bvl = d_exprManager->mkExpr(kind::BOUND_VAR_LIST, vars);
    std::vector<Expr> attr_val_bvl;
    attr_val_bvl.push_back(bvl);
    setUserAttribute("sygus-synth-fun-var-list", func, attr_val_bvl, "");
  }
  // whether sygus type encodes syntax restrictions
  if (sygusType.isDatatype()
      && static_cast<DatatypeType>(sygusType).getDatatype().isSygus())
  {
    TypeNode stn = TypeNode::fromType(sygusType);
    Node sym = d_nodeManager->mkBoundVar("sfproxy", stn);
    std::vector<Expr> attr_value;
    attr_value.push_back(sym.toExpr());
    setUserAttribute("sygus-synth-grammar", func, attr_value, "");
  }
  Trace("smt") << "SmtEngine::declareSynthFun: " << func << "\n";
  Dump("raw-benchmark") << SynthFunCommand(id, func, sygusType, isInv, vars);
  // sygus conjecture is now stale
  setSygusConjectureStale();
}

void SmtEngine::assertSygusConstraint(Expr constraint)
{
  SmtScope smts(this);
  finalOptionsAreSet();
  d_private->d_sygusConstraints.push_back(constraint);

  Trace("smt") << "SmtEngine::assertSygusConstrant: " << constraint << "\n";
  Dump("raw-benchmark") << SygusConstraintCommand(constraint);
  // sygus conjecture is now stale
  setSygusConjectureStale();
}

void SmtEngine::assertSygusInvConstraint(const Expr& inv,
                                         const Expr& pre,
                                         const Expr& trans,
                                         const Expr& post)
{
  SmtScope smts(this);
  finalOptionsAreSet();
  // build invariant constraint

  // get variables (regular and their respective primed versions)
  std::vector<Node> terms, vars, primed_vars;
  terms.push_back(Node::fromExpr(inv));
  terms.push_back(Node::fromExpr(pre));
  terms.push_back(Node::fromExpr(trans));
  terms.push_back(Node::fromExpr(post));
  // variables are built based on the invariant type
  FunctionType t = static_cast<FunctionType>(inv.getType());
  std::vector<Type> argTypes = t.getArgTypes();
  for (const Type& ti : argTypes)
  {
    TypeNode tn = TypeNode::fromType(ti);
    vars.push_back(d_nodeManager->mkBoundVar(tn));
    d_private->d_sygusVars.push_back(vars.back());
    std::stringstream ss;
    ss << vars.back() << "'";
    primed_vars.push_back(d_nodeManager->mkBoundVar(ss.str(), tn));
    d_private->d_sygusVars.push_back(primed_vars.back());
  }

  // make relevant terms; 0 -> Inv, 1 -> Pre, 2 -> Trans, 3 -> Post
  for (unsigned i = 0; i < 4; ++i)
  {
    Node op = terms[i];
    Trace("smt-debug") << "Make inv-constraint term #" << i << " : " << op
                       << " with type " << op.getType() << "...\n";
    std::vector<Node> children;
    children.push_back(op);
    // transition relation applied over both variable lists
    if (i == 2)
    {
      children.insert(children.end(), vars.begin(), vars.end());
      children.insert(children.end(), primed_vars.begin(), primed_vars.end());
    }
    else
    {
      children.insert(children.end(), vars.begin(), vars.end());
    }
    terms[i] = d_nodeManager->mkNode(kind::APPLY_UF, children);
    // make application of Inv on primed variables
    if (i == 0)
    {
      children.clear();
      children.push_back(op);
      children.insert(children.end(), primed_vars.begin(), primed_vars.end());
      terms.push_back(d_nodeManager->mkNode(kind::APPLY_UF, children));
    }
  }
  // make constraints
  std::vector<Node> conj;
  conj.push_back(d_nodeManager->mkNode(kind::IMPLIES, terms[1], terms[0]));
  Node term0_and_2 = d_nodeManager->mkNode(kind::AND, terms[0], terms[2]);
  conj.push_back(d_nodeManager->mkNode(kind::IMPLIES, term0_and_2, terms[4]));
  conj.push_back(d_nodeManager->mkNode(kind::IMPLIES, terms[0], terms[3]));
  Node constraint = d_nodeManager->mkNode(kind::AND, conj);

  d_private->d_sygusConstraints.push_back(constraint);

  Trace("smt") << "SmtEngine::assertSygusInvConstrant: " << constraint << "\n";
  Dump("raw-benchmark") << SygusInvConstraintCommand(inv, pre, trans, post);
  // sygus conjecture is now stale
  setSygusConjectureStale();
}

Result SmtEngine::checkSynth()
{
  SmtScope smts(this);

  if (options::incrementalSolving())
  {
    // TODO (project #7)
    throw ModalException(
        "Cannot make check-synth commands when incremental solving is enabled");
  }
  Expr query;
  if (d_private->d_sygusConjectureStale)
  {
    // build synthesis conjecture from asserted constraints and declared
    // variables/functions
    Node sygusVar =
        d_nodeManager->mkSkolem("sygus", d_nodeManager->booleanType());
    Node inst_attr = d_nodeManager->mkNode(kind::INST_ATTRIBUTE, sygusVar);
    Node sygusAttr = d_nodeManager->mkNode(kind::INST_PATTERN_LIST, inst_attr);
    std::vector<Node> bodyv;
    Trace("smt") << "Sygus : Constructing sygus constraint...\n";
    unsigned n_constraints = d_private->d_sygusConstraints.size();
    Node body = n_constraints == 0
                    ? d_nodeManager->mkConst(true)
                    : (n_constraints == 1
                           ? d_private->d_sygusConstraints[0]
                           : d_nodeManager->mkNode(
                               kind::AND, d_private->d_sygusConstraints));
    body = body.notNode();
    Trace("smt") << "...constructed sygus constraint " << body << std::endl;
    if (!d_private->d_sygusVars.empty())
    {
      Node boundVars =
          d_nodeManager->mkNode(kind::BOUND_VAR_LIST, d_private->d_sygusVars);
      body = d_nodeManager->mkNode(kind::EXISTS, boundVars, body);
      Trace("smt") << "...constructed exists " << body << std::endl;
    }
    if (!d_private->d_sygusFunSymbols.empty())
    {
      Node boundVars = d_nodeManager->mkNode(kind::BOUND_VAR_LIST,
                                             d_private->d_sygusFunSymbols);
      body = d_nodeManager->mkNode(kind::FORALL, boundVars, body, sygusAttr);
    }
    Trace("smt") << "...constructed forall " << body << std::endl;

    // set attribute for synthesis conjecture
    setUserAttribute("sygus", sygusVar.toExpr(), {}, "");

    Trace("smt") << "Check synthesis conjecture: " << body << std::endl;
    Dump("raw-benchmark") << CheckSynthCommand();

    d_private->d_sygusConjectureStale = false;

    if (options::incrementalSolving())
    {
      // we push a context so that this conjecture is removed if we modify it
      // later
      internalPush();
      assertFormula(body.toExpr(), true);
    }
    else
    {
      query = body.toExpr();
    }
  }

  Result r = checkSatisfiability(query, true, false);

  // Check that synthesis solutions satisfy the conjecture
  if (options::checkSynthSol()
      && r.asSatisfiabilityResult().isSat() == Result::UNSAT)
  {
    checkSynthSolution();
  }
  return r;
}

/*
   --------------------------------------------------------------------------
    End of Handling SyGuS commands
   --------------------------------------------------------------------------
*/

Node SmtEngine::postprocess(TNode node, TypeNode expectedType) const {
  return node;
}

Expr SmtEngine::simplify(const Expr& ex)
{
  Assert(ex.getExprManager() == d_exprManager);
  SmtScope smts(this);
  finalOptionsAreSet();
  doPendingPops();
  Trace("smt") << "SMT simplify(" << ex << ")" << endl;

  if(Dump.isOn("benchmark")) {
    Dump("benchmark") << SimplifyCommand(ex);
  }

  Expr e = d_private->substituteAbstractValues(Node::fromExpr(ex)).toExpr();
  if( options::typeChecking() ) {
    e.getType(true); // ensure expr is type-checked at this point
  }

  // Make sure all preprocessing is done
  d_private->processAssertions();
  Node n = d_private->simplify(Node::fromExpr(e));
  n = postprocess(n, TypeNode::fromType(e.getType()));
  return n.toExpr();
}

Expr SmtEngine::expandDefinitions(const Expr& ex)
{
  d_private->spendResource(ResourceManager::Resource::PreprocessStep);

  Assert(ex.getExprManager() == d_exprManager);
  SmtScope smts(this);
  finalOptionsAreSet();
  doPendingPops();
  Trace("smt") << "SMT expandDefinitions(" << ex << ")" << endl;

  // Substitute out any abstract values in ex.
  Expr e = d_private->substituteAbstractValues(Node::fromExpr(ex)).toExpr();
  if(options::typeChecking()) {
    // Ensure expr is type-checked at this point.
    e.getType(true);
  }

  unordered_map<Node, Node, NodeHashFunction> cache;
  Node n = d_private->getProcessAssertions()->expandDefinitions(
      Node::fromExpr(e), cache, /* expandOnly = */ true);
  n = postprocess(n, TypeNode::fromType(e.getType()));

  return n.toExpr();
}

// TODO(#1108): Simplify the error reporting of this method.
Expr SmtEngine::getValue(const Expr& ex) const
{
  Assert(ex.getExprManager() == d_exprManager);
  SmtScope smts(this);

  Trace("smt") << "SMT getValue(" << ex << ")" << endl;
  if(Dump.isOn("benchmark")) {
    Dump("benchmark") << GetValueCommand(ex);
  }

  // Substitute out any abstract values in ex.
  Expr e = d_private->substituteAbstractValues(Node::fromExpr(ex)).toExpr();

  // Ensure expr is type-checked at this point.
  e.getType(options::typeChecking());

  // do not need to apply preprocessing substitutions (should be recorded
  // in model already)

  Node n = Node::fromExpr(e);
  Trace("smt") << "--- getting value of " << n << endl;
  TypeNode expectedType = n.getType();

  // Expand, then normalize
  unordered_map<Node, Node, NodeHashFunction> cache;
  n = d_private->getProcessAssertions()->expandDefinitions(n, cache);
  // There are two ways model values for terms are computed (for historical
  // reasons).  One way is that used in check-model; the other is that
  // used by the Model classes.  It's not clear to me exactly how these
  // two are different, but they need to be unified.  This ugly hack here
  // is to fix bug 554 until we can revamp boolean-terms and models [MGD]

  //AJR : necessary?
  if(!n.getType().isFunction()) {
    n = Rewriter::rewrite(n);
  }

  Trace("smt") << "--- getting value of " << n << endl;
  TheoryModel* m = getAvailableModel("get-value");
  Node resultNode;
  if(m != NULL) {
    resultNode = m->getValue(n);
  }
  Trace("smt") << "--- got value " << n << " = " << resultNode << endl;
  resultNode = postprocess(resultNode, expectedType);
  Trace("smt") << "--- model-post returned " << resultNode << endl;
  Trace("smt") << "--- model-post returned " << resultNode.getType() << endl;
  Trace("smt") << "--- model-post expected " << expectedType << endl;

  // type-check the result we got
  // Notice that lambdas have function type, which does not respect the subtype
  // relation, so we ignore them here.
  Assert(resultNode.isNull() || resultNode.getKind() == kind::LAMBDA
         || resultNode.getType().isSubtypeOf(expectedType))
      << "Run with -t smt for details.";

  // Ensure it's a constant, or a lambda (for uninterpreted functions). This
  // assertion only holds for models that do not have approximate values.
  Assert(m->hasApproximations() || resultNode.getKind() == kind::LAMBDA
         || resultNode.isConst());

  if(options::abstractValues() && resultNode.getType().isArray()) {
    resultNode = d_private->mkAbstractValue(resultNode);
    Trace("smt") << "--- abstract value >> " << resultNode << endl;
  }

  return resultNode.toExpr();
}

vector<Expr> SmtEngine::getValues(const vector<Expr>& exprs)
{
  vector<Expr> result;
  for (const Expr& e : exprs)
  {
    result.push_back(getValue(e));
  }
  return result;
}

bool SmtEngine::addToAssignment(const Expr& ex) {
  SmtScope smts(this);
  finalOptionsAreSet();
  doPendingPops();
  // Substitute out any abstract values in ex
  Expr e = d_private->substituteAbstractValues(Node::fromExpr(ex)).toExpr();
  Type type = e.getType(options::typeChecking());
  // must be Boolean
  PrettyCheckArgument(
      type.isBoolean(), e,
      "expected Boolean-typed variable or function application "
      "in addToAssignment()" );
  Node n = e.getNode();
  // must be a defined constant, or a variable
  PrettyCheckArgument(
      (((d_definedFunctions->find(n) != d_definedFunctions->end())
        && n.getNumChildren() == 0)
       || n.isVar()),
      e,
      "expected variable or defined-function application "
      "in addToAssignment(),\ngot %s",
      e.toString().c_str());
  if(!options::produceAssignments()) {
    return false;
  }
  if(d_assignments == NULL) {
    d_assignments = new (true) AssignmentSet(getContext());
  }
  d_assignments->insert(n);

  return true;
}

// TODO(#1108): Simplify the error reporting of this method.
vector<pair<Expr, Expr>> SmtEngine::getAssignment()
{
  Trace("smt") << "SMT getAssignment()" << endl;
  SmtScope smts(this);
  finalOptionsAreSet();
  if(Dump.isOn("benchmark")) {
    Dump("benchmark") << GetAssignmentCommand();
  }
  if(!options::produceAssignments()) {
    const char* msg =
      "Cannot get the current assignment when "
      "produce-assignments option is off.";
    throw ModalException(msg);
  }

  // Get the model here, regardless of whether d_assignments is null, since
  // we should throw errors related to model availability whether or not
  // assignments is null.
  TheoryModel* m = getAvailableModel("get assignment");

  vector<pair<Expr,Expr>> res;
  if (d_assignments != nullptr)
  {
    TypeNode boolType = d_nodeManager->booleanType();
    for (AssignmentSet::key_iterator i = d_assignments->key_begin(),
                                     iend = d_assignments->key_end();
         i != iend;
         ++i)
    {
      Node as = *i;
      Assert(as.getType() == boolType);

      Trace("smt") << "--- getting value of " << as << endl;

      // Expand, then normalize
      unordered_map<Node, Node, NodeHashFunction> cache;
      Node n = d_private->getProcessAssertions()->expandDefinitions(as, cache);
      n = Rewriter::rewrite(n);

      Trace("smt") << "--- getting value of " << n << endl;
      Node resultNode;
      if (m != nullptr)
      {
        resultNode = m->getValue(n);
      }

      // type-check the result we got
      Assert(resultNode.isNull() || resultNode.getType() == boolType);

      // ensure it's a constant
      Assert(resultNode.isConst());

      Assert(as.isVar());
      res.emplace_back(as.toExpr(), resultNode.toExpr());
    }
  }
  return res;
}

void SmtEngine::addToModelCommandAndDump(const Command& c, uint32_t flags, bool userVisible, const char* dumpTag) {
  Trace("smt") << "SMT addToModelCommandAndDump(" << c << ")" << endl;
  SmtScope smts(this);
  // If we aren't yet fully inited, the user might still turn on
  // produce-models.  So let's keep any commands around just in
  // case.  This is useful in two cases: (1) SMT-LIBv1 auto-declares
  // sort "U" in QF_UF before setLogic() is run and we still want to
  // support finding card(U) with --finite-model-find, and (2) to
  // decouple SmtEngine and ExprManager if the user does a few
  // ExprManager::mkSort() before SmtEngine::setOption("produce-models")
  // and expects to find their cardinalities in the model.
  if(/* userVisible && */
     (!d_fullyInited || options::produceModels()) &&
     (flags & ExprManager::VAR_FLAG_DEFINED) == 0) {
    if(flags & ExprManager::VAR_FLAG_GLOBAL) {
      d_modelGlobalCommands.push_back(c.clone());
    } else {
      d_modelCommands->push_back(c.clone());
    }
  }
  if(Dump.isOn(dumpTag)) {
    if(d_fullyInited) {
      Dump(dumpTag) << c;
    } else {
      d_dumpCommands.push_back(c.clone());
    }
  }
}

// TODO(#1108): Simplify the error reporting of this method.
Model* SmtEngine::getModel() {
  Trace("smt") << "SMT getModel()" << endl;
  SmtScope smts(this);

  finalOptionsAreSet();

  if(Dump.isOn("benchmark")) {
    Dump("benchmark") << GetModelCommand();
  }

  TheoryModel* m = getAvailableModel("get model");

  // Since model m is being returned to the user, we must ensure that this
  // model object remains valid with future check-sat calls. Hence, we set
  // the theory engine into "eager model building" mode. TODO #2648: revisit.
  d_theoryEngine->setEagerModelBuilding();

  if (options::modelCoresMode() != options::ModelCoresMode::NONE)
  {
    // If we enabled model cores, we compute a model core for m based on our
    // (expanded) assertions using the model core builder utility
    std::vector<Expr> eassertsProc = getExpandedAssertions();
    ModelCoreBuilder::setModelCore(eassertsProc, m, options::modelCoresMode());
  }
  m->d_inputName = d_filename;
  m->d_isKnownSat = (d_smtMode == SMT_MODE_SAT);
  return m;
}

Result SmtEngine::blockModel()
{
  Trace("smt") << "SMT blockModel()" << endl;
  SmtScope smts(this);

  finalOptionsAreSet();

  if (Dump.isOn("benchmark"))
  {
    Dump("benchmark") << BlockModelCommand();
  }

  TheoryModel* m = getAvailableModel("block model");

  if (options::blockModelsMode() == options::BlockModelsMode::NONE)
  {
    std::stringstream ss;
    ss << "Cannot block model when block-models is set to none.";
    throw ModalException(ss.str().c_str());
  }

  // get expanded assertions
  std::vector<Expr> eassertsProc = getExpandedAssertions();
  Expr eblocker = ModelBlocker::getModelBlocker(
      eassertsProc, m, options::blockModelsMode());
  return assertFormula(eblocker);
}

Result SmtEngine::blockModelValues(const std::vector<Expr>& exprs)
{
  Trace("smt") << "SMT blockModelValues()" << endl;
  SmtScope smts(this);

  finalOptionsAreSet();

  PrettyCheckArgument(
      !exprs.empty(),
      "block model values must be called on non-empty set of terms");
  if (Dump.isOn("benchmark"))
  {
    Dump("benchmark") << BlockModelValuesCommand(exprs);
  }

  TheoryModel* m = getAvailableModel("block model values");

  // get expanded assertions
  std::vector<Expr> eassertsProc = getExpandedAssertions();
  // we always do block model values mode here
  Expr eblocker = ModelBlocker::getModelBlocker(
      eassertsProc, m, options::BlockModelsMode::VALUES, exprs);
  return assertFormula(eblocker);
}

std::pair<Expr, Expr> SmtEngine::getSepHeapAndNilExpr(void)
{
  if (!d_logic.isTheoryEnabled(THEORY_SEP))
  {
    const char* msg =
        "Cannot obtain separation logic expressions if not using the "
        "separation logic theory.";
    throw RecoverableModalException(msg);
  }
  NodeManagerScope nms(d_nodeManager);
  Expr heap;
  Expr nil;
  Model* m = getAvailableModel("get separation logic heap and nil");
  if (!m->getHeapModel(heap, nil))
  {
    InternalError()
        << "SmtEngine::getSepHeapAndNilExpr(): failed to obtain heap/nil "
           "expressions from theory model.";
  }
  return std::make_pair(heap, nil);
}

std::vector<Expr> SmtEngine::getExpandedAssertions()
{
  std::vector<Expr> easserts = getAssertions();
  // must expand definitions
  std::vector<Expr> eassertsProc;
  std::unordered_map<Node, Node, NodeHashFunction> cache;
  for (const Expr& e : easserts)
  {
    Node ea = Node::fromExpr(e);
    Node eae = d_private->getProcessAssertions()->expandDefinitions(ea, cache);
    eassertsProc.push_back(eae.toExpr());
  }
  return eassertsProc;
}

Expr SmtEngine::getSepHeapExpr() { return getSepHeapAndNilExpr().first; }

Expr SmtEngine::getSepNilExpr() { return getSepHeapAndNilExpr().second; }

void SmtEngine::checkProof()
{
#if (IS_LFSC_BUILD && IS_PROOFS_BUILD)

  Chat() << "generating proof..." << endl;

  const Proof& pf = getProof();

  Chat() << "checking proof..." << endl;

  std::string logicString = d_logic.getLogicString();

  std::stringstream pfStream;

  pfStream << proof::plf_signatures << endl;
  int64_t sizeBeforeProof = static_cast<int64_t>(pfStream.tellp());

  pf.toStream(pfStream);
  d_stats->d_proofsSize +=
      static_cast<int64_t>(pfStream.tellp()) - sizeBeforeProof;

  {
    TimerStat::CodeTimer checkProofTimer(d_stats->d_lfscCheckProofTime);
    lfscc_init();
    lfscc_check_file(pfStream, false, false, false, false, false, false, false);
  }
  // FIXME: we should actually call lfscc_cleanup here, but lfscc_cleanup
  // segfaults on regress0/bv/core/bitvec7.smt
  // lfscc_cleanup();

#else  /* (IS_LFSC_BUILD && IS_PROOFS_BUILD) */
  Unreachable()
      << "This version of CVC4 was built without proof support; cannot check "
         "proofs.";
#endif /* (IS_LFSC_BUILD && IS_PROOFS_BUILD) */
}

UnsatCore SmtEngine::getUnsatCoreInternal()
{
#if IS_PROOFS_BUILD
  if (!options::unsatCores())
  {
    throw ModalException(
        "Cannot get an unsat core when produce-unsat-cores option is off.");
  }
  if (d_smtMode != SMT_MODE_UNSAT)
  {
    throw RecoverableModalException(
        "Cannot get an unsat core unless immediately preceded by "
        "UNSAT/ENTAILED response.");
  }

  d_proofManager->traceUnsatCore();  // just to trigger core creation
  return UnsatCore(this, d_proofManager->extractUnsatCore());
#else  /* IS_PROOFS_BUILD */
  throw ModalException(
      "This build of CVC4 doesn't have proof support (required for unsat "
      "cores).");
#endif /* IS_PROOFS_BUILD */
}

void SmtEngine::checkUnsatCore() {
  Assert(options::unsatCores())
      << "cannot check unsat core if unsat cores are turned off";

  Notice() << "SmtEngine::checkUnsatCore(): generating unsat core" << endl;
  UnsatCore core = getUnsatCore();

  SmtEngine coreChecker(d_exprManager);
  coreChecker.setLogic(getLogicInfo());

  PROOF(
  std::vector<Command*>::const_iterator itg = d_defineCommands.begin();
  for (; itg != d_defineCommands.end();  ++itg) {
    (*itg)->invoke(&coreChecker);
  }
  );

  Notice() << "SmtEngine::checkUnsatCore(): pushing core assertions (size == " << core.size() << ")" << endl;
  for(UnsatCore::iterator i = core.begin(); i != core.end(); ++i) {
    Notice() << "SmtEngine::checkUnsatCore(): pushing core member " << *i << endl;
    coreChecker.assertFormula(*i);
  }
  const bool checkUnsatCores = options::checkUnsatCores();
  Result r;
  try {
    options::checkUnsatCores.set(false);
    options::checkProofs.set(false);
    r = coreChecker.checkSat();
  } catch(...) {
    options::checkUnsatCores.set(checkUnsatCores);
    throw;
  }
  Notice() << "SmtEngine::checkUnsatCore(): result is " << r << endl;
  if(r.asSatisfiabilityResult().isUnknown()) {
    Warning()
        << "SmtEngine::checkUnsatCore(): could not check core result unknown."
        << std::endl;
  }
  else if (r.asSatisfiabilityResult().isSat())
  {
    InternalError()
        << "SmtEngine::checkUnsatCore(): produced core was satisfiable.";
  }
}

void SmtEngine::checkModel(bool hardFailure) {
  // --check-model implies --produce-assertions, which enables the
  // assertion list, so we should be ok.
  Assert(d_assertionList != NULL)
      << "don't have an assertion list to check in SmtEngine::checkModel()";

  TimerStat::CodeTimer checkModelTimer(d_stats->d_checkModelTime);

  // Throughout, we use Notice() to give diagnostic output.
  //
  // If this function is running, the user gave --check-model (or equivalent),
  // and if Notice() is on, the user gave --verbose (or equivalent).

  Notice() << "SmtEngine::checkModel(): generating model" << endl;
  TheoryModel* m = getAvailableModel("check model");

  // check-model is not guaranteed to succeed if approximate values were used.
  // Thus, we intentionally abort here.
  if (m->hasApproximations())
  {
    throw RecoverableModalException(
        "Cannot run check-model on a model with approximate values.");
  }

  // Check individual theory assertions
  if (options::debugCheckModels())
  {
    d_theoryEngine->checkTheoryAssertionsWithModel(hardFailure);
  }

  // Output the model
  Notice() << *m;

  // We have a "fake context" for the substitution map (we don't need it
  // to be context-dependent)
  context::Context fakeContext;
  SubstitutionMap substitutions(&fakeContext, /* substituteUnderQuantifiers = */ false);

  for(size_t k = 0; k < m->getNumCommands(); ++k) {
    const DeclareFunctionCommand* c = dynamic_cast<const DeclareFunctionCommand*>(m->getCommand(k));
    Notice() << "SmtEngine::checkModel(): model command " << k << " : " << m->getCommand(k) << endl;
    if(c == NULL) {
      // we don't care about DECLARE-DATATYPES, DECLARE-SORT, ...
      Notice() << "SmtEngine::checkModel(): skipping..." << endl;
    } else {
      // We have a DECLARE-FUN:
      //
      // We'll first do some checks, then add to our substitution map
      // the mapping: function symbol |-> value

      Expr func = c->getFunction();
      Node val = m->getValue(func);

      Notice() << "SmtEngine::checkModel(): adding substitution: " << func << " |-> " << val << endl;

      // (1) if the value is a lambda, ensure the lambda doesn't contain the
      // function symbol (since then the definition is recursive)
      if (val.getKind() == kind::LAMBDA) {
        // first apply the model substitutions we have so far
        Debug("boolean-terms") << "applying subses to " << val[1] << endl;
        Node n = substitutions.apply(val[1]);
        Debug("boolean-terms") << "++ got " << n << endl;
        // now check if n contains func by doing a substitution
        // [func->func2] and checking equality of the Nodes.
        // (this just a way to check if func is in n.)
        SubstitutionMap subs(&fakeContext);
        Node func2 = NodeManager::currentNM()->mkSkolem("", TypeNode::fromType(func.getType()), "", NodeManager::SKOLEM_NO_NOTIFY);
        subs.addSubstitution(func, func2);
        if(subs.apply(n) != n) {
          Notice() << "SmtEngine::checkModel(): *** PROBLEM: MODEL VALUE DEFINED IN TERMS OF ITSELF ***" << endl;
          stringstream ss;
          ss << "SmtEngine::checkModel(): ERRORS SATISFYING ASSERTIONS WITH MODEL:" << endl
             << "considering model value for " << func << endl
             << "body of lambda is:   " << val << endl;
          if(n != val[1]) {
            ss << "body substitutes to: " << n << endl;
          }
          ss << "so " << func << " is defined in terms of itself." << endl
             << "Run with `--check-models -v' for additional diagnostics.";
          InternalError() << ss.str();
        }
      }

      // (2) check that the value is actually a value
      else if (!val.isConst())
      {
        // This is only a warning since it could have been assigned an
        // unevaluable term (e.g. an application of a transcendental function).
        // This parallels the behavior (warnings for non-constant expressions)
        // when checking whether assertions are satisfied below.
        Warning() << "Warning : SmtEngine::checkModel(): "
                  << "model value for " << func << endl
                  << "             is " << val << endl
                  << "and that is not a constant (.isConst() == false)."
                  << std::endl
                  << "Run with `--check-models -v' for additional diagnostics."
                  << std::endl;
      }

      // (3) check that it's the correct (sub)type
      // This was intended to be a more general check, but for now we can't do that because
      // e.g. "1" is an INT, which isn't a subrange type [1..10] (etc.).
      else if(func.getType().isInteger() && !val.getType().isInteger()) {
        Notice() << "SmtEngine::checkModel(): *** PROBLEM: MODEL VALUE NOT CORRECT TYPE ***" << endl;
        InternalError()
            << "SmtEngine::checkModel(): ERRORS SATISFYING ASSERTIONS WITH "
               "MODEL:"
            << endl
            << "model value for " << func << endl
            << "             is " << val << endl
            << "value type is     " << val.getType() << endl
            << "should be of type " << func.getType() << endl
            << "Run with `--check-models -v' for additional diagnostics.";
      }

      // (4) checks complete, add the substitution
      Debug("boolean-terms") << "cm: adding subs " << func << " :=> " << val << endl;
      substitutions.addSubstitution(func, val);
    }
  }

  // Now go through all our user assertions checking if they're satisfied.
  for(AssertionList::const_iterator i = d_assertionList->begin(); i != d_assertionList->end(); ++i) {
    Notice() << "SmtEngine::checkModel(): checking assertion " << *i << endl;
    Node n = Node::fromExpr(*i);

    // Apply any define-funs from the problem.
    {
      unordered_map<Node, Node, NodeHashFunction> cache;
      n = d_private->getProcessAssertions()->expandDefinitions(n, cache);
    }
    Notice() << "SmtEngine::checkModel(): -- expands to " << n << endl;

    // Apply our model value substitutions.
    Debug("boolean-terms") << "applying subses to " << n << endl;
    n = substitutions.apply(n);
    Debug("boolean-terms") << "++ got " << n << endl;
    Notice() << "SmtEngine::checkModel(): -- substitutes to " << n << endl;

    // We look up the value before simplifying. If n contains quantifiers,
    // this may increases the chance of finding its value before the node is
    // altered by simplification below.
    n = m->getValue(n);
    Notice() << "SmtEngine::checkModel(): -- get value : " << n << std::endl;

    // Simplify the result.
    n = d_private->simplify(n);
    Notice() << "SmtEngine::checkModel(): -- simplifies to  " << n << endl;

    // Replace the already-known ITEs (this is important for ground ITEs under quantifiers).
    n = d_private->d_iteRemover.replace(n);
    Notice() << "SmtEngine::checkModel(): -- ite replacement gives " << n << endl;

    // Apply our model value substitutions (again), as things may have been simplified.
    Debug("boolean-terms") << "applying subses to " << n << endl;
    n = substitutions.apply(n);
    Debug("boolean-terms") << "++ got " << n << endl;
    Notice() << "SmtEngine::checkModel(): -- re-substitutes to " << n << endl;

    // As a last-ditch effort, ask model to simplify it.
    // Presently, this is only an issue for quantifiers, which can have a value
    // but don't show up in our substitution map above.
    n = m->getValue(n);
    Notice() << "SmtEngine::checkModel(): -- model-substitutes to " << n << endl;

    if (n.isConst())
    {
      if (n.getConst<bool>())
      {
        // assertion is true, everything is fine
        continue;
      }
    }

    // Otherwise, we did not succeed in showing the current assertion to be
    // true. This may either indicate that our model is wrong, or that we cannot
    // check it. The latter may be the case for several reasons.
    // For example, quantified formulas are not checkable, although we assign
    // them to true/false based on the satisfying assignment. However,
    // quantified formulas can be modified during preprocess, so they may not
    // correspond to those in the satisfying assignment. Hence we throw
    // warnings for assertions that do not simplify to either true or false.
    // Other theories such as non-linear arithmetic (in particular,
    // transcendental functions) also have the property of not being able to
    // be checked precisely here.
    // Note that warnings like these can be avoided for quantified formulas
    // by making preprocessing passes explicitly record how they
    // rewrite quantified formulas (see cvc4-wishues#43).
    if (!n.isConst())
    {
      // Not constant, print a less severe warning message here.
      Warning() << "Warning : SmtEngine::checkModel(): cannot check simplified "
                   "assertion : "
                << n << endl;
      continue;
    }
    // Assertions that simplify to false result in an InternalError or
    // Warning being thrown below (when hardFailure is false).
    Notice() << "SmtEngine::checkModel(): *** PROBLEM: EXPECTED `TRUE' ***"
             << endl;
    stringstream ss;
    ss << "SmtEngine::checkModel(): "
       << "ERRORS SATISFYING ASSERTIONS WITH MODEL:" << endl
       << "assertion:     " << *i << endl
       << "simplifies to: " << n << endl
       << "expected `true'." << endl
       << "Run with `--check-models -v' for additional diagnostics.";
    if (hardFailure)
    {
      // internal error if hardFailure is true
      InternalError() << ss.str();
    }
    else
    {
      Warning() << ss.str() << endl;
    }
  }
  Notice() << "SmtEngine::checkModel(): all assertions checked out OK !" << endl;
}

void SmtEngine::checkSynthSolution()
{
  NodeManager* nm = NodeManager::currentNM();
  Notice() << "SmtEngine::checkSynthSolution(): checking synthesis solution" << endl;
  std::map<Node, std::map<Node, Node>> sol_map;
  /* Get solutions and build auxiliary vectors for substituting */
  if (!d_theoryEngine->getSynthSolutions(sol_map))
  {
    InternalError() << "SmtEngine::checkSynthSolution(): No solution to check!";
    return;
  }
  if (sol_map.empty())
  {
    InternalError() << "SmtEngine::checkSynthSolution(): Got empty solution!";
    return;
  }
  Trace("check-synth-sol") << "Got solution map:\n";
  // the set of synthesis conjectures in our assertions
  std::unordered_set<Node, NodeHashFunction> conjs;
  // For each of the above conjectures, the functions-to-synthesis and their
  // solutions. This is used as a substitution below.
  std::map<Node, std::vector<Node>> fvarMap;
  std::map<Node, std::vector<Node>> fsolMap;
  for (const std::pair<const Node, std::map<Node, Node>>& cmap : sol_map)
  {
    Trace("check-synth-sol") << "For conjecture " << cmap.first << ":\n";
    conjs.insert(cmap.first);
    std::vector<Node>& fvars = fvarMap[cmap.first];
    std::vector<Node>& fsols = fsolMap[cmap.first];
    for (const std::pair<const Node, Node>& pair : cmap.second)
    {
      Trace("check-synth-sol")
          << "  " << pair.first << " --> " << pair.second << "\n";
      fvars.push_back(pair.first);
      fsols.push_back(pair.second);
    }
  }
  Trace("check-synth-sol") << "Starting new SMT Engine\n";
  /* Start new SMT engine to check solutions */
  SmtEngine solChecker(d_exprManager);
  solChecker.setLogic(getLogicInfo());
  setOption("check-synth-sol", SExpr("false"));
  setOption("sygus-rec-fun", SExpr("false"));

  Trace("check-synth-sol") << "Retrieving assertions\n";
  // Build conjecture from original assertions
  if (d_assertionList == NULL)
  {
    Trace("check-synth-sol") << "No assertions to check\n";
    return;
  }
  // auxiliary assertions
  std::vector<Node> auxAssertions;
  // expand definitions cache
  std::unordered_map<Node, Node, NodeHashFunction> cache;
  for (AssertionList::const_iterator i = d_assertionList->begin();
       i != d_assertionList->end();
       ++i)
  {
    Notice() << "SmtEngine::checkSynthSolution(): checking assertion " << *i << endl;
    Trace("check-synth-sol") << "Retrieving assertion " << *i << "\n";
    Node assertion = Node::fromExpr(*i);
    // Apply any define-funs from the problem.
    assertion =
        d_private->getProcessAssertions()->expandDefinitions(assertion, cache);
    Notice() << "SmtEngine::checkSynthSolution(): -- expands to " << assertion
             << endl;
    Trace("check-synth-sol") << "Expanded assertion " << assertion << "\n";
    if (conjs.find(assertion) == conjs.end())
    {
      Trace("check-synth-sol") << "It is an auxiliary assertion\n";
      auxAssertions.push_back(assertion);
    }
    else
    {
      Trace("check-synth-sol") << "It is a synthesis conjecture\n";
    }
  }
  // check all conjectures
  for (const Node& conj : conjs)
  {
    // get the solution for this conjecture
    std::vector<Node>& fvars = fvarMap[conj];
    std::vector<Node>& fsols = fsolMap[conj];
    // Apply solution map to conjecture body
    Node conjBody;
    /* Whether property is quantifier free */
    if (conj[1].getKind() != kind::EXISTS)
    {
      conjBody = conj[1].substitute(
          fvars.begin(), fvars.end(), fsols.begin(), fsols.end());
    }
    else
    {
      conjBody = conj[1][1].substitute(
          fvars.begin(), fvars.end(), fsols.begin(), fsols.end());

      /* Skolemize property */
      std::vector<Node> vars, skos;
      for (unsigned j = 0, size = conj[1][0].getNumChildren(); j < size; ++j)
      {
        vars.push_back(conj[1][0][j]);
        std::stringstream ss;
        ss << "sk_" << j;
        skos.push_back(nm->mkSkolem(ss.str(), conj[1][0][j].getType()));
        Trace("check-synth-sol") << "\tSkolemizing " << conj[1][0][j] << " to "
                                 << skos.back() << "\n";
      }
      conjBody = conjBody.substitute(
          vars.begin(), vars.end(), skos.begin(), skos.end());
    }
    Notice() << "SmtEngine::checkSynthSolution(): -- body substitutes to "
             << conjBody << endl;
    Trace("check-synth-sol") << "Substituted body of assertion to " << conjBody
                             << "\n";
    solChecker.assertFormula(conjBody.toExpr());
    // Assert all auxiliary assertions. This may include recursive function
    // definitions that were added as assertions to the sygus problem.
    for (const Node& a : auxAssertions)
    {
      solChecker.assertFormula(a.toExpr());
    }
    Result r = solChecker.checkSat();
    Notice() << "SmtEngine::checkSynthSolution(): result is " << r << endl;
    Trace("check-synth-sol") << "Satsifiability check: " << r << "\n";
    if (r.asSatisfiabilityResult().isUnknown())
    {
      InternalError() << "SmtEngine::checkSynthSolution(): could not check "
                         "solution, result "
                         "unknown.";
    }
    else if (r.asSatisfiabilityResult().isSat())
    {
      InternalError()
          << "SmtEngine::checkSynthSolution(): produced solution leads to "
             "satisfiable negated conjecture.";
    }
    solChecker.resetAssertions();
  }
}

void SmtEngine::checkAbduct(Expr a)
{
  Assert(a.getType().isBoolean());
  Trace("check-abduct") << "SmtEngine::checkAbduct: get expanded assertions"
                        << std::endl;

  std::vector<Expr> asserts = getExpandedAssertions();
  asserts.push_back(a);

  // two checks: first, consistent with assertions, second, implies negated goal
  // is unsatisfiable.
  for (unsigned j = 0; j < 2; j++)
  {
    Trace("check-abduct") << "SmtEngine::checkAbduct: phase " << j
                          << ": make new SMT engine" << std::endl;
    // Start new SMT engine to check solution
    SmtEngine abdChecker(d_exprManager);
    abdChecker.setLogic(getLogicInfo());
    Trace("check-abduct") << "SmtEngine::checkAbduct: phase " << j
                          << ": asserting formulas" << std::endl;
    for (const Expr& e : asserts)
    {
      abdChecker.assertFormula(e);
    }
    Trace("check-abduct") << "SmtEngine::checkAbduct: phase " << j
                          << ": check the assertions" << std::endl;
    Result r = abdChecker.checkSat();
    Trace("check-abduct") << "SmtEngine::checkAbduct: phase " << j
                          << ": result is " << r << endl;
    std::stringstream serr;
    bool isError = false;
    if (j == 0)
    {
      if (r.asSatisfiabilityResult().isSat() != Result::SAT)
      {
        isError = true;
        serr << "SmtEngine::checkAbduct(): produced solution cannot be shown "
                "to be consisconsistenttent with assertions, result was "
             << r;
      }
      Trace("check-abduct")
          << "SmtEngine::checkAbduct: goal is " << d_abdConj << std::endl;
      // add the goal to the set of assertions
      Assert(!d_abdConj.isNull());
      asserts.push_back(d_abdConj);
    }
    else
    {
      if (r.asSatisfiabilityResult().isSat() != Result::UNSAT)
      {
        isError = true;
        serr << "SmtEngine::checkAbduct(): negated goal cannot be shown "
                "unsatisfiable with produced solution, result was "
             << r;
      }
    }
    // did we get an unexpected result?
    if (isError)
    {
      InternalError() << serr.str();
    }
  }
}

// TODO(#1108): Simplify the error reporting of this method.
UnsatCore SmtEngine::getUnsatCore() {
  Trace("smt") << "SMT getUnsatCore()" << endl;
  SmtScope smts(this);
  finalOptionsAreSet();
  if(Dump.isOn("benchmark")) {
    Dump("benchmark") << GetUnsatCoreCommand();
  }
  return getUnsatCoreInternal();
}

// TODO(#1108): Simplify the error reporting of this method.
const Proof& SmtEngine::getProof()
{
  Trace("smt") << "SMT getProof()" << endl;
  SmtScope smts(this);
  finalOptionsAreSet();
  if(Dump.isOn("benchmark")) {
    Dump("benchmark") << GetProofCommand();
  }
#if IS_PROOFS_BUILD
  if(!options::proof()) {
    throw ModalException("Cannot get a proof when produce-proofs option is off.");
  }
  if (d_smtMode != SMT_MODE_UNSAT)
  {
    throw RecoverableModalException(
        "Cannot get a proof unless immediately preceded by UNSAT/ENTAILED "
        "response.");
  }

  return ProofManager::getProof(this);
#else /* IS_PROOFS_BUILD */
  throw ModalException("This build of CVC4 doesn't have proof support.");
#endif /* IS_PROOFS_BUILD */
}

void SmtEngine::printInstantiations( std::ostream& out ) {
  SmtScope smts(this);
  finalOptionsAreSet();
  if (options::instFormatMode() == options::InstFormatMode::SZS)
  {
    out << "% SZS output start Proof for " << d_filename.c_str() << std::endl;
  }
  if( d_theoryEngine ){
    d_theoryEngine->printInstantiations( out );
  }else{
    Assert(false);
  }
  if (options::instFormatMode() == options::InstFormatMode::SZS)
  {
    out << "% SZS output end Proof for " << d_filename.c_str() << std::endl;
  }
}

void SmtEngine::printSynthSolution( std::ostream& out ) {
  SmtScope smts(this);
  finalOptionsAreSet();
  if( d_theoryEngine ){
    d_theoryEngine->printSynthSolution( out );
  }else{
    Assert(false);
  }
}

bool SmtEngine::getSynthSolutions(std::map<Expr, Expr>& sol_map)
{
  SmtScope smts(this);
  finalOptionsAreSet();
  std::map<Node, std::map<Node, Node>> sol_mapn;
  Assert(d_theoryEngine != nullptr);
  // fail if the theory engine does not have synthesis solutions
  if (!d_theoryEngine->getSynthSolutions(sol_mapn))
  {
    return false;
  }
  for (std::pair<const Node, std::map<Node, Node>>& cs : sol_mapn)
  {
    for (std::pair<const Node, Node>& s : cs.second)
    {
      sol_map[s.first.toExpr()] = s.second.toExpr();
    }
  }
  return true;
}

Expr SmtEngine::doQuantifierElimination(const Expr& e, bool doFull, bool strict)
{
  SmtScope smts(this);
  finalOptionsAreSet();
  if(!d_logic.isPure(THEORY_ARITH) && strict){
    Warning() << "Unexpected logic for quantifier elimination " << d_logic << endl;
  }
  Trace("smt-qe") << "Do quantifier elimination " << e << std::endl;
  Node n_e = Node::fromExpr( e );
  if (n_e.getKind() != kind::EXISTS && n_e.getKind() != kind::FORALL)
  {
    throw ModalException(
        "Expecting a quantified formula as argument to get-qe.");
  }
  //tag the quantified formula with the quant-elim attribute
  TypeNode t = NodeManager::currentNM()->booleanType();
  Node n_attr = NodeManager::currentNM()->mkSkolem("qe", t, "Auxiliary variable for qe attr.");
  std::vector< Node > node_values;
  d_theoryEngine->setUserAttribute( doFull ? "quant-elim" : "quant-elim-partial", n_attr, node_values, "");
  n_attr = NodeManager::currentNM()->mkNode(kind::INST_ATTRIBUTE, n_attr);
  n_attr = NodeManager::currentNM()->mkNode(kind::INST_PATTERN_LIST, n_attr);
  std::vector< Node > e_children;
  e_children.push_back( n_e[0] );
  e_children.push_back(n_e.getKind() == kind::EXISTS ? n_e[1]
                                                     : n_e[1].negate());
  e_children.push_back( n_attr );
  Node nn_e = NodeManager::currentNM()->mkNode( kind::EXISTS, e_children );
  Trace("smt-qe-debug") << "Query for quantifier elimination : " << nn_e << std::endl;
  Assert(nn_e.getNumChildren() == 3);
  Result r = checkSatisfiability(nn_e.toExpr(), true, true);
  Trace("smt-qe") << "Query returned " << r << std::endl;
  if(r.asSatisfiabilityResult().isSat() != Result::UNSAT ) {
    if( r.asSatisfiabilityResult().isSat() != Result::SAT && doFull ){
      Notice()
          << "While performing quantifier elimination, unexpected result : "
          << r << " for query.";
      // failed, return original
      return e;
    }
    std::vector< Node > inst_qs;
    d_theoryEngine->getInstantiatedQuantifiedFormulas( inst_qs );
    Assert(inst_qs.size() <= 1);
    Node ret_n;
    if( inst_qs.size()==1 ){
      Node top_q = inst_qs[0];
      //Node top_q = Rewriter::rewrite( nn_e ).negate();
      Assert(top_q.getKind() == kind::FORALL);
      Trace("smt-qe") << "Get qe for " << top_q << std::endl;
      ret_n = d_theoryEngine->getInstantiatedConjunction( top_q );
      Trace("smt-qe") << "Returned : " << ret_n << std::endl;
      if (n_e.getKind() == kind::EXISTS)
      {
        ret_n = Rewriter::rewrite(ret_n.negate());
      }
    }else{
      ret_n = NodeManager::currentNM()->mkConst(n_e.getKind() != kind::EXISTS);
    }
    // do extended rewrite to minimize the size of the formula aggressively
    theory::quantifiers::ExtendedRewriter extr(true);
    ret_n = extr.extendedRewrite(ret_n);
    return ret_n.toExpr();
  }else {
    return NodeManager::currentNM()
        ->mkConst(n_e.getKind() == kind::EXISTS)
        .toExpr();
  }
}

bool SmtEngine::getAbduct(const Expr& conj, const Type& grammarType, Expr& abd)
{
  SmtScope smts(this);

  if (!options::produceAbducts())
  {
    const char* msg = "Cannot get abduct when produce-abducts options is off.";
    throw ModalException(msg);
  }
  Trace("sygus-abduct") << "SmtEngine::getAbduct: conjecture " << conj
                        << std::endl;
  std::vector<Expr> easserts = getExpandedAssertions();
  std::vector<Node> axioms;
  for (unsigned i = 0, size = easserts.size(); i < size; i++)
  {
    axioms.push_back(Node::fromExpr(easserts[i]));
  }
  std::vector<Node> asserts(axioms.begin(), axioms.end());
  // negate the conjecture
  Node conjn = Node::fromExpr(conj);
  // must expand definitions
  std::unordered_map<Node, Node, NodeHashFunction> cache;
  conjn = d_private->getProcessAssertions()->expandDefinitions(conjn, cache);
  // now negate
  conjn = conjn.negate();
  d_abdConj = conjn.toExpr();
  asserts.push_back(conjn);
  std::string name("A");
  Node aconj = theory::quantifiers::SygusAbduct::mkAbductionConjecture(
      name, asserts, axioms, TypeNode::fromType(grammarType));
  // should be a quantified conjecture with one function-to-synthesize
  Assert(aconj.getKind() == kind::FORALL && aconj[0].getNumChildren() == 1);
  // remember the abduct-to-synthesize
  d_sssf = aconj[0][0].toExpr();
  Trace("sygus-abduct") << "SmtEngine::getAbduct: made conjecture : " << aconj
                        << ", solving for " << d_sssf << std::endl;
  // we generate a new smt engine to do the abduction query
  d_subsolver.reset(new SmtEngine(NodeManager::currentNM()->toExprManager()));
  d_subsolver->setIsInternalSubsolver();
  // get the logic
  LogicInfo l = d_logic.getUnlockedCopy();
  // enable everything needed for sygus
  l.enableSygus();
  d_subsolver->setLogic(l);
  // assert the abduction query
  d_subsolver->assertFormula(aconj.toExpr());
  if (getAbductInternal(abd))
  {
    // successfully generated an abduct, update to abduct state
    d_smtMode = SMT_MODE_ABDUCT;
    return true;
  }
  // failed, we revert to the assert state
  d_smtMode = SMT_MODE_ASSERT;
  return false;
}

bool SmtEngine::getAbductInternal(Expr& abd)
{
  // should have initialized the subsolver by now
  Assert(d_subsolver != nullptr);
  Trace("sygus-abduct") << "  SmtEngine::getAbduct check sat..." << std::endl;
  Result r = d_subsolver->checkSat();
  Trace("sygus-abduct") << "  SmtEngine::getAbduct result: " << r << std::endl;
  if (r.asSatisfiabilityResult().isSat() == Result::UNSAT)
  {
    // get the synthesis solution
    std::map<Expr, Expr> sols;
    d_subsolver->getSynthSolutions(sols);
    Assert(sols.size() == 1);
    std::map<Expr, Expr>::iterator its = sols.find(d_sssf);
    if (its != sols.end())
    {
      Trace("sygus-abduct")
          << "SmtEngine::getAbduct: solution is " << its->second << std::endl;
      Node abdn = Node::fromExpr(its->second);
      if (abdn.getKind() == kind::LAMBDA)
      {
        abdn = abdn[1];
      }
      // get the grammar type for the abduct
      Node af = Node::fromExpr(d_sssf);
      Node agdtbv = af.getAttribute(theory::SygusSynthFunVarListAttribute());
      Assert(!agdtbv.isNull());
      Assert(agdtbv.getKind() == kind::BOUND_VAR_LIST);
      // convert back to original
      // must replace formal arguments of abd with the free variables in the
      // input problem that they correspond to.
      std::vector<Node> vars;
      std::vector<Node> syms;
      SygusVarToTermAttribute sta;
      for (const Node& bv : agdtbv)
      {
        vars.push_back(bv);
        syms.push_back(bv.hasAttribute(sta) ? bv.getAttribute(sta) : bv);
      }
      abdn =
          abdn.substitute(vars.begin(), vars.end(), syms.begin(), syms.end());

      // convert to expression
      abd = abdn.toExpr();

      // if check abducts option is set, we check the correctness
      if (options::checkAbducts())
      {
        checkAbduct(abd);
      }
      return true;
    }
    Trace("sygus-abduct") << "SmtEngine::getAbduct: could not find solution!"
                          << std::endl;
    throw RecoverableModalException("Could not find solution for get-abduct.");
  }
  return false;
}

bool SmtEngine::getAbduct(const Expr& conj, Expr& abd)
{
  Type grammarType;
  return getAbduct(conj, grammarType, abd);
}

void SmtEngine::getInstantiatedQuantifiedFormulas( std::vector< Expr >& qs ) {
  SmtScope smts(this);
  if( d_theoryEngine ){
    std::vector< Node > qs_n;
    d_theoryEngine->getInstantiatedQuantifiedFormulas( qs_n );
    for( unsigned i=0; i<qs_n.size(); i++ ){
      qs.push_back( qs_n[i].toExpr() );
    }
  }else{
    Assert(false);
  }
}

void SmtEngine::getInstantiations( Expr q, std::vector< Expr >& insts ) {
  SmtScope smts(this);
  if( d_theoryEngine ){
    std::vector< Node > insts_n;
    d_theoryEngine->getInstantiations( Node::fromExpr( q ), insts_n );
    for( unsigned i=0; i<insts_n.size(); i++ ){
      insts.push_back( insts_n[i].toExpr() );
    }
  }else{
    Assert(false);
  }
}

void SmtEngine::getInstantiationTermVectors( Expr q, std::vector< std::vector< Expr > >& tvecs ) {
  SmtScope smts(this);
  Assert(options::trackInstLemmas());
  if( d_theoryEngine ){
    std::vector< std::vector< Node > > tvecs_n;
    d_theoryEngine->getInstantiationTermVectors( Node::fromExpr( q ), tvecs_n );
    for( unsigned i=0; i<tvecs_n.size(); i++ ){
      std::vector< Expr > tvec;
      for( unsigned j=0; j<tvecs_n[i].size(); j++ ){
        tvec.push_back( tvecs_n[i][j].toExpr() );
      }
      tvecs.push_back( tvec );
    }
  }else{
    Assert(false);
  }
}

vector<Expr> SmtEngine::getAssertions() {
  SmtScope smts(this);
  finalOptionsAreSet();
  doPendingPops();
  if(Dump.isOn("benchmark")) {
    Dump("benchmark") << GetAssertionsCommand();
  }
  Trace("smt") << "SMT getAssertions()" << endl;
  if(!options::produceAssertions()) {
    const char* msg =
      "Cannot query the current assertion list when not in produce-assertions mode.";
    throw ModalException(msg);
  }
  Assert(d_assertionList != NULL);
  // copy the result out
  return vector<Expr>(d_assertionList->begin(), d_assertionList->end());
}

void SmtEngine::push()
{
  SmtScope smts(this);
  finalOptionsAreSet();
  doPendingPops();
  Trace("smt") << "SMT push()" << endl;
  d_private->notifyPush();
  d_private->processAssertions();
  if(Dump.isOn("benchmark")) {
    Dump("benchmark") << PushCommand();
  }
  if(!options::incrementalSolving()) {
    throw ModalException("Cannot push when not solving incrementally (use --incremental)");
  }


  // The problem isn't really "extended" yet, but this disallows
  // get-model after a push, simplifying our lives somewhat and
  // staying symmetric with pop.
  setProblemExtended();

  d_userLevels.push_back(d_userContext->getLevel());
  internalPush();
  Trace("userpushpop") << "SmtEngine: pushed to level "
                       << d_userContext->getLevel() << endl;
}

void SmtEngine::pop() {
  SmtScope smts(this);
  finalOptionsAreSet();
  Trace("smt") << "SMT pop()" << endl;
  if(Dump.isOn("benchmark")) {
    Dump("benchmark") << PopCommand();
  }
  if(!options::incrementalSolving()) {
    throw ModalException("Cannot pop when not solving incrementally (use --incremental)");
  }
  if(d_userLevels.size() == 0) {
    throw ModalException("Cannot pop beyond the first user frame");
  }

  // The problem isn't really "extended" yet, but this disallows
  // get-model after a pop, simplifying our lives somewhat.  It might
  // not be strictly necessary to do so, since the pops occur lazily,
  // but also it would be weird to have a legally-executed (get-model)
  // that only returns a subset of the assignment (because the rest
  // is no longer in scope!).
  setProblemExtended();

  AlwaysAssert(d_userContext->getLevel() > 0);
  AlwaysAssert(d_userLevels.back() < d_userContext->getLevel());
  while (d_userLevels.back() < d_userContext->getLevel()) {
    internalPop(true);
  }
  d_userLevels.pop_back();

  // Clear out assertion queues etc., in case anything is still in there
  d_private->notifyPop();

  Trace("userpushpop") << "SmtEngine: popped to level "
                       << d_userContext->getLevel() << endl;
  // FIXME: should we reset d_status here?
  // SMT-LIBv2 spec seems to imply no, but it would make sense to..
}

void SmtEngine::internalPush() {
  Assert(d_fullyInited);
  Trace("smt") << "SmtEngine::internalPush()" << endl;
  doPendingPops();
  if(options::incrementalSolving()) {
    d_private->processAssertions();
    TimerStat::CodeTimer pushPopTimer(d_stats->d_pushPopTime);
    d_userContext->push();
    // the d_context push is done inside of the SAT solver
    d_propEngine->push();
  }
}

void SmtEngine::internalPop(bool immediate) {
  Assert(d_fullyInited);
  Trace("smt") << "SmtEngine::internalPop()" << endl;
  if(options::incrementalSolving()) {
    ++d_pendingPops;
  }
  if(immediate) {
    doPendingPops();
  }
}

void SmtEngine::doPendingPops() {
  Trace("smt") << "SmtEngine::doPendingPops()" << endl;
  Assert(d_pendingPops == 0 || options::incrementalSolving());
  // check to see if a postsolve() is pending
  if (d_needPostsolve)
  {
    d_propEngine->resetTrail();
  }
  while(d_pendingPops > 0) {
    TimerStat::CodeTimer pushPopTimer(d_stats->d_pushPopTime);
    d_propEngine->pop();
    // the d_context pop is done inside of the SAT solver
    d_userContext->pop();
    --d_pendingPops;
  }
  if (d_needPostsolve)
  {
    d_theoryEngine->postsolve();
    d_needPostsolve = false;
  }
}

void SmtEngine::reset()
{
  SmtScope smts(this);
  ExprManager *em = d_exprManager;
  Trace("smt") << "SMT reset()" << endl;
  if(Dump.isOn("benchmark")) {
    Dump("benchmark") << ResetCommand();
  }
  Options opts;
  opts.copyValues(d_originalOptions);
  this->~SmtEngine();
  NodeManager::fromExprManager(em)->getOptions().copyValues(opts);
  new(this) SmtEngine(em);
}

void SmtEngine::resetAssertions()
{
  SmtScope smts(this);

  if (!d_fullyInited)
  {
    // We're still in Start Mode, nothing asserted yet, do nothing.
    // (see solver execution modes in the SMT-LIB standard)
    Assert(d_context->getLevel() == 0);
    Assert(d_userContext->getLevel() == 0);
    DeleteAndClearCommandVector(d_modelGlobalCommands);
    return;
  }

  doPendingPops();

  Trace("smt") << "SMT resetAssertions()" << endl;
  if (Dump.isOn("benchmark"))
  {
    Dump("benchmark") << ResetAssertionsCommand();
  }

  while (!d_userLevels.empty())
  {
    pop();
  }

  // Remember the global push/pop around everything when beyond Start mode
  // (see solver execution modes in the SMT-LIB standard)
  Assert(d_userLevels.size() == 0 && d_userContext->getLevel() == 1);
  d_context->popto(0);
  d_userContext->popto(0);
  DeleteAndClearCommandVector(d_modelGlobalCommands);
  d_userContext->push();
  d_context->push();

  /* Create new PropEngine.
   * First force destruction of referenced PropEngine to enforce that
   * statistics are unregistered by the obsolete PropEngine object before
   * registered again by the new PropEngine object */
  d_propEngine.reset(nullptr);
  d_propEngine.reset(new PropEngine(getTheoryEngine(),
                                    getContext(),
                                    getUserContext(),
                                    d_private->getResourceManager()));
  d_theoryEngine->setPropEngine(getPropEngine());
}

void SmtEngine::interrupt()
{
  if(!d_fullyInited) {
    return;
  }
  d_propEngine->interrupt();
  d_theoryEngine->interrupt();
}

void SmtEngine::setResourceLimit(unsigned long units, bool cumulative) {
  d_private->getResourceManager()->setResourceLimit(units, cumulative);
}
void SmtEngine::setTimeLimit(unsigned long milis, bool cumulative) {
  d_private->getResourceManager()->setTimeLimit(milis, cumulative);
}

unsigned long SmtEngine::getResourceUsage() const {
  return d_private->getResourceManager()->getResourceUsage();
}

unsigned long SmtEngine::getTimeUsage() const {
  return d_private->getResourceManager()->getTimeUsage();
}

unsigned long SmtEngine::getResourceRemaining() const
{
  return d_private->getResourceManager()->getResourceRemaining();
}

unsigned long SmtEngine::getTimeRemaining() const
{
  return d_private->getResourceManager()->getTimeRemaining();
}

Statistics SmtEngine::getStatistics() const
{
  return Statistics(*d_statisticsRegistry);
}

SExpr SmtEngine::getStatistic(std::string name) const
{
  return d_statisticsRegistry->getStatistic(name);
}

void SmtEngine::safeFlushStatistics(int fd) const {
  d_statisticsRegistry->safeFlushInformation(fd);
}

void SmtEngine::setUserAttribute(const std::string& attr,
                                 Expr expr,
                                 const std::vector<Expr>& expr_values,
                                 const std::string& str_value)
{
  SmtScope smts(this);
  finalOptionsAreSet();
  std::vector<Node> node_values;
  for( unsigned i=0; i<expr_values.size(); i++ ){
    node_values.push_back( expr_values[i].getNode() );
  }
  d_theoryEngine->setUserAttribute(attr, expr.getNode(), node_values, str_value);
}

void SmtEngine::setPrintFuncInModel(Expr f, bool p) {
  Trace("setp-model") << "Set printInModel " << f << " to " << p << std::endl;
  for( unsigned i=0; i<d_modelGlobalCommands.size(); i++ ){
    Command * c = d_modelGlobalCommands[i];
    DeclareFunctionCommand* dfc = dynamic_cast<DeclareFunctionCommand*>(c);
    if(dfc != NULL) {
      if( dfc->getFunction()==f ){
        dfc->setPrintInModel( p );
      }
    }
  }
  for( unsigned i=0; i<d_modelCommands->size(); i++ ){
    Command * c = (*d_modelCommands)[i];
    DeclareFunctionCommand* dfc = dynamic_cast<DeclareFunctionCommand*>(c);
    if(dfc != NULL) {
      if( dfc->getFunction()==f ){
        dfc->setPrintInModel( p );
      }
    }
  }
}

void SmtEngine::beforeSearch()
{
  if(d_fullyInited) {
    throw ModalException(
        "SmtEngine::beforeSearch called after initialization.");
  }
}


void SmtEngine::setOption(const std::string& key, const CVC4::SExpr& value)
{
  NodeManagerScope nms(d_nodeManager);
  Trace("smt") << "SMT setOption(" << key << ", " << value << ")" << endl;

  if(Dump.isOn("benchmark")) {
    Dump("benchmark") << SetOptionCommand(key, value);
  }

  if(key == "command-verbosity") {
    if(!value.isAtom()) {
      const vector<SExpr>& cs = value.getChildren();
      if(cs.size() == 2 &&
         (cs[0].isKeyword() || cs[0].isString()) &&
         cs[1].isInteger()) {
        string c = cs[0].getValue();
        const Integer& v = cs[1].getIntegerValue();
        if(v < 0 || v > 2) {
          throw OptionException("command-verbosity must be 0, 1, or 2");
        }
        d_commandVerbosity[c] = v;
        return;
      }
    }
    throw OptionException("command-verbosity value must be a tuple (command-name, integer)");
  }

  if(!value.isAtom()) {
    throw OptionException("bad value for :" + key);
  }

  string optionarg = value.getValue();
  Options& nodeManagerOptions = NodeManager::currentNM()->getOptions();
  nodeManagerOptions.setOption(key, optionarg);
}

void SmtEngine::setIsInternalSubsolver() { d_isInternalSubsolver = true; }

bool SmtEngine::isInternalSubsolver() const { return d_isInternalSubsolver; }

CVC4::SExpr SmtEngine::getOption(const std::string& key) const
{
  NodeManagerScope nms(d_nodeManager);

  Trace("smt") << "SMT getOption(" << key << ")" << endl;

  if(key.length() >= 18 &&
     key.compare(0, 18, "command-verbosity:") == 0) {
    map<string, Integer>::const_iterator i = d_commandVerbosity.find(key.c_str() + 18);
    if(i != d_commandVerbosity.end()) {
      return SExpr((*i).second);
    }
    i = d_commandVerbosity.find("*");
    if(i != d_commandVerbosity.end()) {
      return SExpr((*i).second);
    }
    return SExpr(Integer(2));
  }

  if(Dump.isOn("benchmark")) {
    Dump("benchmark") << GetOptionCommand(key);
  }

  if(key == "command-verbosity") {
    vector<SExpr> result;
    SExpr defaultVerbosity;
    for(map<string, Integer>::const_iterator i = d_commandVerbosity.begin();
        i != d_commandVerbosity.end();
        ++i) {
      vector<SExpr> v;
      v.push_back(SExpr((*i).first));
      v.push_back(SExpr((*i).second));
      if((*i).first == "*") {
        // put the default at the end of the SExpr
        defaultVerbosity = SExpr(v);
      } else {
        result.push_back(SExpr(v));
      }
    }
    // put the default at the end of the SExpr
    if(!defaultVerbosity.isAtom()) {
      result.push_back(defaultVerbosity);
    } else {
      // ensure the default is always listed
      vector<SExpr> v;
      v.push_back(SExpr("*"));
      v.push_back(SExpr(Integer(2)));
      result.push_back(SExpr(v));
    }
    return SExpr(result);
  }

  Options& nodeManagerOptions = NodeManager::currentNM()->getOptions();
  return SExpr::parseAtom(nodeManagerOptions.getOption(key));
}

bool SmtEngine::getExpressionName(Expr e, std::string& name) const {
  return d_private->getExpressionName(e, name);
}

void SmtEngine::setExpressionName(Expr e, const std::string& name) {
  Trace("smt-debug") << "Set expression name " << e << " to " << name << std::endl;
  d_private->setExpressionName(e,name);
}

void SmtEngine::setSygusConjectureStale()
{
  if (d_private->d_sygusConjectureStale)
  {
    // already stale
    return;
  }
  d_private->d_sygusConjectureStale = true;
  if (options::incrementalSolving())
  {
    internalPop();
  }
}

}/* CVC4 namespace */<|MERGE_RESOLUTION|>--- conflicted
+++ resolved
@@ -660,7 +660,6 @@
       d_theoryEngine(nullptr),
       d_propEngine(nullptr),
       d_proofManager(nullptr),
-      d_newProofManager(nullptr),
       d_rewriter(new theory::Rewriter()),
       d_pchecker(nullptr),
       d_pnm(nullptr),
@@ -720,8 +719,6 @@
   // ensure that our heuristics are properly set up
   setDefaults(*this, d_logic);
 
-<<<<<<< HEAD
-=======
   if (options::proofNew())
   {
     d_pchecker.reset(new ProofChecker);
@@ -732,7 +729,6 @@
     d_rewriter->setProofChecker(d_pchecker.get());
   }
 
->>>>>>> 504c1be8
   Trace("smt-debug") << "SmtEngine::finishInit" << std::endl;
   // We have mutual dependency here, so we add the prop engine to the theory
   // engine later (it is non-essential there)
