--- conflicted
+++ resolved
@@ -80,13 +80,7 @@
    * @param n The node to simplify
    * @return The simplified term.
    */
-<<<<<<< HEAD
-  Node simplify(const Node& n,
-                bool removeItes = false,
-                bool expandOnly = false);
-=======
   Node simplify(const Node& n);
->>>>>>> 18e8b81b
   /**
    * Expand the definitions in a term or formula n.  No other
    * simplification or normalization is done.
