/*********************                                                        */
/*! \file set_defaults.cpp
 ** \verbatim
 ** Top contributors (to current version):
 **   Andrew Reynolds, Andres Noetzli, Aina Niemetz
 ** This file is part of the CVC4 project.
 ** Copyright (c) 2009-2020 by the authors listed in the file AUTHORS
 ** in the top-level source directory) and their institutional affiliations.
 ** All rights reserved.  See the file COPYING in the top-level source
 ** directory for licensing information.\endverbatim
 **
 ** \brief Implementation of setting default options.
 **/

#include "smt/set_defaults.h"

#include "base/output.h"
#include "options/arith_options.h"
#include "options/arrays_options.h"
#include "options/base_options.h"
#include "options/booleans_options.h"
#include "options/bv_options.h"
#include "options/datatypes_options.h"
#include "options/decision_options.h"
#include "options/language.h"
#include "options/main_options.h"
#include "options/open_ostream.h"
#include "options/option_exception.h"
#include "options/printer_options.h"
#include "options/proof_options.h"
#include "options/prop_options.h"
#include "options/quantifiers_options.h"
#include "options/sep_options.h"
#include "options/set_language.h"
#include "options/smt_options.h"
#include "options/strings_options.h"
#include "options/theory_options.h"
#include "options/uf_options.h"
#include "theory/theory.h"

using namespace CVC4::theory;

namespace CVC4 {
namespace smt {

void setDefaults(SmtEngine& smte, LogicInfo& logic)
{
  // implied options
  if (options::debugCheckModels())
  {
    Notice() << "SmtEngine: setting checkModel" << std::endl;
    options::checkModels.set(true);
  }
  if (options::checkModels() || options::dumpModels())
  {
    Notice() << "SmtEngine: setting produceModels" << std::endl;
    options::produceModels.set(true);
  }
  if (options::checkModels())
  {
    Notice() << "SmtEngine: setting produceAssignments" << std::endl;
    options::produceAssignments.set(true);
  }
  if (options::dumpUnsatCoresFull())
  {
    Notice() << "SmtEngine: setting dumpUnsatCores" << std::endl;
    options::dumpUnsatCores.set(true);
  }
  if (options::checkUnsatCores() || options::dumpUnsatCores()
      || options::unsatAssumptions())
  {
    Notice() << "SmtEngine: setting unsatCores" << std::endl;
    options::unsatCores.set(true);
  }
  if (options::checkProofs() || options::dumpProofs())
  {
    Notice() << "SmtEngine: setting proof" << std::endl;
    options::proof.set(true);
  }
  if (options::bitvectorAigSimplifications.wasSetByUser())
  {
    Notice() << "SmtEngine: setting bitvectorAig" << std::endl;
    options::bitvectorAig.set(true);
  }
  if (options::bitvectorEqualitySlicer.wasSetByUser())
  {
    Notice() << "SmtEngine: setting bitvectorEqualitySolver" << std::endl;
    options::bitvectorEqualitySolver.set(true);
  }
  if (options::bitvectorAlgebraicBudget.wasSetByUser())
  {
    Notice() << "SmtEngine: setting bitvectorAlgebraicSolver" << std::endl;
    options::bitvectorAlgebraicSolver.set(true);
  }

  // Language-based defaults
  if (!options::bitvectorDivByZeroConst.wasSetByUser())
  {
    // Bitvector-divide-by-zero changed semantics in SMT LIB 2.6, thus we
    // set this option if the input format is SMT LIB 2.6. We also set this
    // option if we are sygus, since we assume SMT LIB 2.6 semantics for sygus.
    options::bitvectorDivByZeroConst.set(
        language::isInputLang_smt2_6(options::inputLanguage())
        || language::isInputLangSygus(options::inputLanguage()));
  }
  bool is_sygus = language::isInputLangSygus(options::inputLanguage());

  if (options::bitblastMode() == options::BitblastMode::EAGER)
  {
    if (options::produceModels()
        && (logic.isTheoryEnabled(THEORY_ARRAYS)
            || logic.isTheoryEnabled(THEORY_UF)))
    {
      if (options::bitblastMode.wasSetByUser()
          || options::produceModels.wasSetByUser())
      {
        throw OptionException(std::string(
            "Eager bit-blasting currently does not support model generation "
            "for the combination of bit-vectors with arrays or uinterpreted "
            "functions. Try --bitblast=lazy"));
      }
      Notice() << "SmtEngine: setting bit-blast mode to lazy to support model"
               << "generation" << std::endl;
      smte.setOption("bitblastMode", SExpr("lazy"));
    }
    else if (!options::incrementalSolving())
    {
      options::ackermann.set(true);
    }

    if (options::incrementalSolving() && !logic.isPure(THEORY_BV))
    {
      throw OptionException(
          "Incremental eager bit-blasting is currently "
          "only supported for QF_BV. Try --bitblast=lazy.");
    }
  }

  if (options::solveIntAsBV() > 0)
  {
    // not compatible with incremental
    if (options::incrementalSolving())
    {
      throw OptionException(
          "solving integers as bitvectors is currently not supported "
          "when solving incrementally.");
    }
    // Int to BV currently always eliminates arithmetic completely (or otherwise
    // fails). Thus, it is safe to eliminate arithmetic. Also, bit-vectors
    // are required.
    logic = logic.getUnlockedCopy();
    logic.enableTheory(THEORY_BV);
    logic.disableTheory(THEORY_ARITH);
    logic.lock();
  }

  if (options::solveBVAsInt() != options::SolveBVAsIntMode::OFF)
  {
    // not compatible with incremental
    if (options::incrementalSolving())
    {
      throw OptionException(
          "solving bitvectors as integers is currently not supported "
          "when solving incrementally.");
    }
    else if (options::boolToBitvector() != options::BoolToBVMode::OFF)
    {
      throw OptionException(
          "solving bitvectors as integers is incompatible with --bool-to-bv.");
    }
    if (options::BVAndIntegerGranularity() > 8)
    {
      /**
       * The granularity sets the size of the ITE in each element
       * of the sum that is generated for bitwise operators.
       * The size of the ITE is 2^{2*granularity}.
       * Since we don't want to introduce ITEs with unbounded size,
       * we bound the granularity.
       */
      throw OptionException("solve-bv-as-int accepts values from 0 to 8.");
    }
    if (logic.isTheoryEnabled(THEORY_BV))
    {
      logic = logic.getUnlockedCopy();
      logic.enableTheory(THEORY_ARITH);
      logic.arithNonLinear();
      logic.lock();
    }
  }

  // set options about ackermannization
  if (options::ackermann() && options::produceModels()
      && (logic.isTheoryEnabled(THEORY_ARRAYS)
          || logic.isTheoryEnabled(THEORY_UF)))
  {
    if (options::produceModels.wasSetByUser())
    {
      throw OptionException(std::string(
          "Ackermannization currently does not support model generation."));
    }
    Notice() << "SmtEngine: turn off ackermannization to support model"
             << "generation" << std::endl;
    options::ackermann.set(false);
  }

  if (options::ackermann())
  {
    if (options::incrementalSolving())
    {
      throw OptionException(
          "Incremental Ackermannization is currently not supported.");
    }

    if (logic.isQuantified())
    {
      throw LogicException("Cannot use Ackermannization on quantified formula");
    }

    if (logic.isTheoryEnabled(THEORY_UF))
    {
      logic = logic.getUnlockedCopy();
      logic.disableTheory(THEORY_UF);
      logic.lock();
    }
    if (logic.isTheoryEnabled(THEORY_ARRAYS))
    {
      logic = logic.getUnlockedCopy();
      logic.disableTheory(THEORY_ARRAYS);
      logic.lock();
    }
  }

  // Set default options associated with strings-exp. We also set these options
  // if we are using eager string preprocessing, which may introduce quantified
  // formulas at preprocess time.
  if (options::stringExp() || !options::stringLazyPreproc())
  {
    // We require quantifiers since extended functions reduce using them.
    if (!logic.isQuantified())
    {
      logic = logic.getUnlockedCopy();
      logic.enableQuantifiers();
      logic.lock();
      Trace("smt") << "turning on quantifier logic, for strings-exp"
                   << std::endl;
    }
    // We require bounded quantifier handling.
    if (!options::fmfBound.wasSetByUser())
    {
      options::fmfBound.set(true);
      Trace("smt") << "turning on fmf-bound-int, for strings-exp" << std::endl;
    }
    // Turn off E-matching, since some bounded quantifiers introduced by strings
    // (e.g. for replaceall) admit matching loops.
    if (!options::eMatching.wasSetByUser())
    {
      options::eMatching.set(false);
      Trace("smt") << "turning off E-matching, for strings-exp" << std::endl;
    }
    // Do not eliminate extended arithmetic symbols from quantified formulas,
    // since some strategies, e.g. --re-elim-agg, introduce them.
    if (!options::elimExtArithQuant.wasSetByUser())
    {
      options::elimExtArithQuant.set(false);
      Trace("smt") << "turning off elim-ext-arith-quant, for strings-exp"
                   << std::endl;
    }
  }
  // !!!!!!!!!!!!!!!! temporary, to support CI check for old proof system
  if (options::proof())
  {
    options::proofNew.set(false);
  }

  if (options::arraysExp())
  {
    if (!logic.isQuantified())
    {
      logic = logic.getUnlockedCopy();
      logic.enableQuantifiers();
      logic.lock();
    }
    // Allows to answer sat more often by default.
    if (!options::fmfBound.wasSetByUser())
    {
      options::fmfBound.set(true);
      Trace("smt") << "turning on fmf-bound, for arrays-exp" << std::endl;
    }
  }

  // sygus inference may require datatypes
  if (!smte.isInternalSubsolver())
  {
    if (options::produceAbducts() || options::sygusInference()
        || options::sygusRewSynthInput() || options::sygusInst())
    {
      // since we are trying to recast as sygus, we assume the input is sygus
      is_sygus = true;
    }
  }

  // We now know whether the input is sygus. Update the logic to incorporate
  // the theories we need internally for handling sygus problems.
  if (is_sygus)
  {
    logic = logic.getUnlockedCopy();
    logic.enableSygus();
    logic.lock();
  }

  // sygus core connective requires unsat cores
  if (options::sygusCoreConnective())
  {
    options::unsatCores.set(true);
  }

  if ((options::checkModels() || options::checkSynthSol()
       || options::produceAbducts()
       || options::modelCoresMode() != options::ModelCoresMode::NONE
       || options::blockModelsMode() != options::BlockModelsMode::NONE)
      && !options::produceAssertions())
  {
    Notice() << "SmtEngine: turning on produce-assertions to support "
             << "option requiring assertions." << std::endl;
    smte.setOption("produce-assertions", SExpr("true"));
  }

  // Disable options incompatible with incremental solving, unsat cores, and
  // proofs or output an error if enabled explicitly. It is also currently
  // incompatible with arithmetic, force the option off.
  if (options::incrementalSolving() || options::unsatCores()
      || options::proof())
  {
    if (options::unconstrainedSimp())
    {
      if (options::unconstrainedSimp.wasSetByUser())
      {
        throw OptionException(
            "unconstrained simplification not supported with unsat "
            "cores/proofs/incremental solving");
      }
      Notice() << "SmtEngine: turning off unconstrained simplification to "
                  "support unsat cores/proofs/incremental solving"
               << std::endl;
      options::unconstrainedSimp.set(false);
    }
  }
  else
  {
    // Turn on unconstrained simplification for QF_AUFBV
    if (!options::unconstrainedSimp.wasSetByUser())
    {
      bool uncSimp = !logic.isQuantified() && !options::produceModels()
                     && !options::produceAssignments()
                     && !options::checkModels()
                     && logic.isTheoryEnabled(THEORY_ARRAYS)
                     && logic.isTheoryEnabled(THEORY_BV)
                     && !logic.isTheoryEnabled(THEORY_ARITH);
      Trace("smt") << "setting unconstrained simplification to " << uncSimp
                   << std::endl;
      options::unconstrainedSimp.set(uncSimp);
    }
  }

  if (options::incrementalSolving() || options::proof())
  {
    if (options::sygusInference())
    {
      if (options::sygusInference.wasSetByUser())
      {
        throw OptionException(
            "sygus inference not supported with proofs/incremental solving");
      }
      Notice() << "SmtEngine: turning off sygus inference to support "
                  "proofs/incremental solving"
               << std::endl;
      options::sygusInference.set(false);
    }
  }

<<<<<<< HEAD
  if (options::solveBVAsInt() != options::SolveBVAsIntMode::OFF)
=======

  if (options::solveBVAsInt() > 0)
>>>>>>> 1af865f3
  {
    /**
     * Operations on 1 bits are better handled as Boolean operations
     * than as integer operations.
     * Therefore, we enable bv-to-bool, which runs before
     * the translation to integers.
     */
    options::bitvectorToBool.set(true);
  }
<<<<<<< HEAD
=======

>>>>>>> 1af865f3
  // Disable options incompatible with unsat cores and proofs or output an
  // error if enabled explicitly
  if (options::unsatCores() || options::proof())
  {
    if (options::simplificationMode() != options::SimplificationMode::NONE)
    {
      if (options::simplificationMode.wasSetByUser())
      {
        throw OptionException(
            "simplification not supported with unsat cores/proofs");
      }
      Notice() << "SmtEngine: turning off simplification to support unsat "
                  "cores/proofs"
               << std::endl;
      options::simplificationMode.set(options::SimplificationMode::NONE);
    }

    if (options::pbRewrites())
    {
      if (options::pbRewrites.wasSetByUser())
      {
        throw OptionException(
            "pseudoboolean rewrites not supported with unsat cores/proofs");
      }
      Notice() << "SmtEngine: turning off pseudoboolean rewrites to support "
                  "unsat cores/proofs"
               << std::endl;
      smte.setOption("pb-rewrites", false);
    }

    if (options::sortInference())
    {
      if (options::sortInference.wasSetByUser())
      {
        throw OptionException(
            "sort inference not supported with unsat cores/proofs");
      }
      Notice() << "SmtEngine: turning off sort inference to support unsat "
                  "cores/proofs"
               << std::endl;
      options::sortInference.set(false);
    }

    if (options::preSkolemQuant())
    {
      if (options::preSkolemQuant.wasSetByUser())
      {
        throw OptionException(
            "pre-skolemization not supported with unsat cores/proofs");
      }
      Notice() << "SmtEngine: turning off pre-skolemization to support unsat "
                  "cores/proofs"
               << std::endl;
      options::preSkolemQuant.set(false);
    }


    if (options::bitvectorToBool())
    {
      if (options::bitvectorToBool.wasSetByUser())
      {
        throw OptionException(
            "bv-to-bool not supported with unsat cores/proofs");
      }
      Notice() << "SmtEngine: turning off bitvector-to-bool to support unsat "
                  "cores/proofs"
               << std::endl;
      options::bitvectorToBool.set(false);
    }

    if (options::boolToBitvector() != options::BoolToBVMode::OFF)
    {
      if (options::boolToBitvector.wasSetByUser())
      {
        throw OptionException(
            "bool-to-bv != off not supported with unsat cores/proofs");
      }
      Notice() << "SmtEngine: turning off bool-to-bv to support unsat "
                  "cores/proofs"
               << std::endl;
      smte.setOption("boolToBitvector", SExpr("off"));
    }

    if (options::bvIntroducePow2())
    {
      if (options::bvIntroducePow2.wasSetByUser())
      {
        throw OptionException(
            "bv-intro-pow2 not supported with unsat cores/proofs");
      }
      Notice() << "SmtEngine: turning off bv-intro-pow2 to support "
                  "unsat-cores/proofs"
               << std::endl;
      smte.setOption("bv-intro-pow2", false);
    }

    if (options::repeatSimp())
    {
      if (options::repeatSimp.wasSetByUser())
      {
        throw OptionException(
            "repeat-simp not supported with unsat cores/proofs");
      }
      Notice() << "SmtEngine: turning off repeat-simp to support unsat "
                  "cores/proofs"
               << std::endl;
      smte.setOption("repeat-simp", false);
    }

    if (options::globalNegate())
    {
      if (options::globalNegate.wasSetByUser())
      {
        throw OptionException(
            "global-negate not supported with unsat cores/proofs");
      }
      Notice() << "SmtEngine: turning off global-negate to support unsat "
                  "cores/proofs"
               << std::endl;
      smte.setOption("global-negate", false);
    }

    if (options::bitvectorAig())
    {
      throw OptionException(
          "bitblast-aig not supported with unsat cores/proofs");
    }
  }
  else
  {
    // by default, nonclausal simplification is off for QF_SAT
    if (!options::simplificationMode.wasSetByUser())
    {
      bool qf_sat = logic.isPure(THEORY_BOOL) && !logic.isQuantified();
      Trace("smt") << "setting simplification mode to <"
                   << logic.getLogicString() << "> " << (!qf_sat) << std::endl;
      // simplification=none works better for SMT LIB benchmarks with
      // quantifiers, not others options::simplificationMode.set(qf_sat ||
      // quantifiers ? options::SimplificationMode::NONE :
      // options::SimplificationMode::BATCH);
      options::simplificationMode.set(qf_sat
                                          ? options::SimplificationMode::NONE
                                          : options::SimplificationMode::BATCH);
    }
  }

  if (options::cegqiBv() && logic.isQuantified())
  {
    if (options::boolToBitvector() != options::BoolToBVMode::OFF)
    {
      if (options::boolToBitvector.wasSetByUser())
      {
        throw OptionException(
            "bool-to-bv != off not supported with CBQI BV for quantified "
            "logics");
      }
      Notice() << "SmtEngine: turning off bool-to-bitvector to support CBQI BV"
               << std::endl;
      smte.setOption("boolToBitvector", SExpr("off"));
    }
  }

  // cases where we need produce models
  if (!options::produceModels()
      && (options::produceAssignments() || options::sygusRewSynthCheck()
          || is_sygus))
  {
    Notice() << "SmtEngine: turning on produce-models" << std::endl;
    smte.setOption("produce-models", SExpr("true"));
  }

  /////////////////////////////////////////////////////////////////////////////
  // Theory widening
  //
  // Some theories imply the use of other theories to handle certain operators,
  // e.g. UF to handle partial functions.
  /////////////////////////////////////////////////////////////////////////////
  bool needsUf = false;
  // strings require LIA, UF; widen the logic
  if (logic.isTheoryEnabled(THEORY_STRINGS))
  {
    LogicInfo log(logic.getUnlockedCopy());
    // Strings requires arith for length constraints, and also UF
    needsUf = true;
    if (!logic.isTheoryEnabled(THEORY_ARITH) || logic.isDifferenceLogic()
        || !logic.areIntegersUsed())
    {
      Notice()
          << "Enabling linear integer arithmetic because strings are enabled"
          << std::endl;
      log.enableTheory(THEORY_ARITH);
      log.enableIntegers();
      log.arithOnlyLinear();
    }
    logic = log;
    logic.lock();
  }
  if (needsUf
      // Arrays, datatypes and sets permit Boolean terms and thus require UF
      || logic.isTheoryEnabled(THEORY_ARRAYS)
      || logic.isTheoryEnabled(THEORY_DATATYPES)
      || logic.isTheoryEnabled(THEORY_SETS)
      // Non-linear arithmetic requires UF to deal with division/mod because
      // their expansion introduces UFs for the division/mod-by-zero case.
      // If we are eliminating non-linear arithmetic via solve-int-as-bv,
      // then this is not required, since non-linear arithmetic will be
      // eliminated altogether (or otherwise fail at preprocessing).
      || (logic.isTheoryEnabled(THEORY_ARITH) && !logic.isLinear()
          && options::solveIntAsBV() == 0)
      // If division/mod-by-zero is not treated as a constant value in BV, we
      // need UF.
      || (logic.isTheoryEnabled(THEORY_BV)
          && !options::bitvectorDivByZeroConst())
      // FP requires UF since there are multiple operators that are partially
      // defined (see http://smtlib.cs.uiowa.edu/papers/BTRW15.pdf for more
      // details).
      || logic.isTheoryEnabled(THEORY_FP))
  {
    if (!logic.isTheoryEnabled(THEORY_UF))
    {
      LogicInfo log(logic.getUnlockedCopy());
      Notice() << "Enabling UF because " << logic << " requires it."
               << std::endl;
      log.enableTheory(THEORY_UF);
      logic = log;
      logic.lock();
    }
  }
  /////////////////////////////////////////////////////////////////////////////

  // Set the options for the theoryOf
  if (!options::theoryOfMode.wasSetByUser())
  {
    if (logic.isSharingEnabled() && !logic.isTheoryEnabled(THEORY_BV)
        && !logic.isTheoryEnabled(THEORY_STRINGS)
        && !logic.isTheoryEnabled(THEORY_SETS))
    {
      Trace("smt") << "setting theoryof-mode to term-based" << std::endl;
      options::theoryOfMode.set(options::TheoryOfMode::THEORY_OF_TERM_BASED);
    }
  }

  // by default, symmetry breaker is on only for non-incremental QF_UF
  if (!options::ufSymmetryBreaker.wasSetByUser())
  {
    bool qf_uf_noinc = logic.isPure(THEORY_UF) && !logic.isQuantified()
                       && !options::incrementalSolving() && !options::proof()
                       && !options::unsatCores();
    Trace("smt") << "setting uf symmetry breaker to " << qf_uf_noinc
                 << std::endl;
    options::ufSymmetryBreaker.set(qf_uf_noinc);
  }

  // If in arrays, set the UF handler to arrays
  if (logic.isTheoryEnabled(THEORY_ARRAYS)
      && (!logic.isQuantified()
          || (logic.isQuantified() && !logic.isTheoryEnabled(THEORY_UF))))
  {
    Theory::setUninterpretedSortOwner(THEORY_ARRAYS);
  }
  else
  {
    Theory::setUninterpretedSortOwner(THEORY_UF);
  }

  if (!options::simplifyWithCareEnabled.wasSetByUser())
  {
    bool qf_aufbv =
        !logic.isQuantified() && logic.isTheoryEnabled(THEORY_ARRAYS)
        && logic.isTheoryEnabled(THEORY_UF) && logic.isTheoryEnabled(THEORY_BV);

    bool withCare = qf_aufbv;
    Trace("smt") << "setting ite simplify with care to " << withCare
                 << std::endl;
    options::simplifyWithCareEnabled.set(withCare);
  }
  // Turn off array eager index splitting for QF_AUFLIA
  if (!options::arraysEagerIndexSplitting.wasSetByUser())
  {
    if (not logic.isQuantified() && logic.isTheoryEnabled(THEORY_ARRAYS)
        && logic.isTheoryEnabled(THEORY_UF)
        && logic.isTheoryEnabled(THEORY_ARITH))
    {
      Trace("smt") << "setting array eager index splitting to false"
                   << std::endl;
      options::arraysEagerIndexSplitting.set(false);
    }
  }
  // Turn on multiple-pass non-clausal simplification for QF_AUFBV
  if (!options::repeatSimp.wasSetByUser())
  {
    bool repeatSimp = !logic.isQuantified()
                      && (logic.isTheoryEnabled(THEORY_ARRAYS)
                          && logic.isTheoryEnabled(THEORY_UF)
                          && logic.isTheoryEnabled(THEORY_BV))
                      && !options::unsatCores();
    Trace("smt") << "setting repeat simplification to " << repeatSimp
                 << std::endl;
    options::repeatSimp.set(repeatSimp);
  }

  if (options::boolToBitvector() == options::BoolToBVMode::ALL
      && !logic.isTheoryEnabled(THEORY_BV))
  {
    if (options::boolToBitvector.wasSetByUser())
    {
      throw OptionException(
          "bool-to-bv=all not supported for non-bitvector logics.");
    }
    Notice() << "SmtEngine: turning off bool-to-bv for non-bv logic: "
             << logic.getLogicString() << std::endl;
    smte.setOption("boolToBitvector", SExpr("off"));
  }

  if (!options::bvEagerExplanations.wasSetByUser()
      && logic.isTheoryEnabled(THEORY_ARRAYS)
      && logic.isTheoryEnabled(THEORY_BV))
  {
    Trace("smt") << "enabling eager bit-vector explanations " << std::endl;
    options::bvEagerExplanations.set(true);
  }

  // Turn on arith rewrite equalities only for pure arithmetic
  if (!options::arithRewriteEq.wasSetByUser())
  {
    bool arithRewriteEq =
        logic.isPure(THEORY_ARITH) && logic.isLinear() && !logic.isQuantified();
    Trace("smt") << "setting arith rewrite equalities " << arithRewriteEq
                 << std::endl;
    options::arithRewriteEq.set(arithRewriteEq);
  }
  if (!options::arithHeuristicPivots.wasSetByUser())
  {
    int16_t heuristicPivots = 5;
    if (logic.isPure(THEORY_ARITH) && !logic.isQuantified())
    {
      if (logic.isDifferenceLogic())
      {
        heuristicPivots = -1;
      }
      else if (!logic.areIntegersUsed())
      {
        heuristicPivots = 0;
      }
    }
    Trace("smt") << "setting arithHeuristicPivots  " << heuristicPivots
                 << std::endl;
    options::arithHeuristicPivots.set(heuristicPivots);
  }
  if (!options::arithPivotThreshold.wasSetByUser())
  {
    uint16_t pivotThreshold = 2;
    if (logic.isPure(THEORY_ARITH) && !logic.isQuantified())
    {
      if (logic.isDifferenceLogic())
      {
        pivotThreshold = 16;
      }
    }
    Trace("smt") << "setting arith arithPivotThreshold  " << pivotThreshold
                 << std::endl;
    options::arithPivotThreshold.set(pivotThreshold);
  }
  if (!options::arithStandardCheckVarOrderPivots.wasSetByUser())
  {
    int16_t varOrderPivots = -1;
    if (logic.isPure(THEORY_ARITH) && !logic.isQuantified())
    {
      varOrderPivots = 200;
    }
    Trace("smt") << "setting arithStandardCheckVarOrderPivots  "
                 << varOrderPivots << std::endl;
    options::arithStandardCheckVarOrderPivots.set(varOrderPivots);
  }
  if (logic.isPure(THEORY_ARITH) && !logic.areRealsUsed())
  {
    if (!options::nlExtTangentPlanesInterleave.wasSetByUser())
    {
      Trace("smt") << "setting nlExtTangentPlanesInterleave to true"
                   << std::endl;
      options::nlExtTangentPlanesInterleave.set(true);
    }
  }

  // Set decision mode based on logic (if not set by user)
  if (!options::decisionMode.wasSetByUser())
  {
    options::DecisionMode decMode =
        // sygus uses internal
        is_sygus ? options::DecisionMode::INTERNAL :
                 // ALL
            logic.hasEverything()
                ? options::DecisionMode::JUSTIFICATION
                : (  // QF_BV
                      (not logic.isQuantified() && logic.isPure(THEORY_BV)) ||
                              // QF_AUFBV or QF_ABV or QF_UFBV
                              (not logic.isQuantified()
                               && (logic.isTheoryEnabled(THEORY_ARRAYS)
                                   || logic.isTheoryEnabled(THEORY_UF))
                               && logic.isTheoryEnabled(THEORY_BV))
                              ||
                              // QF_AUFLIA (and may be ends up enabling
                              // QF_AUFLRA?)
                              (not logic.isQuantified()
                               && logic.isTheoryEnabled(THEORY_ARRAYS)
                               && logic.isTheoryEnabled(THEORY_UF)
                               && logic.isTheoryEnabled(THEORY_ARITH))
                              ||
                              // QF_LRA
                              (not logic.isQuantified()
                               && logic.isPure(THEORY_ARITH) && logic.isLinear()
                               && !logic.isDifferenceLogic()
                               && !logic.areIntegersUsed())
                              ||
                              // Quantifiers
                              logic.isQuantified() ||
                              // Strings
                              logic.isTheoryEnabled(THEORY_STRINGS)
                          ? options::DecisionMode::JUSTIFICATION
                          : options::DecisionMode::INTERNAL);

    bool stoponly =
        // ALL
        logic.hasEverything() || logic.isTheoryEnabled(THEORY_STRINGS)
            ? false
            : (  // QF_AUFLIA
                  (not logic.isQuantified()
                   && logic.isTheoryEnabled(THEORY_ARRAYS)
                   && logic.isTheoryEnabled(THEORY_UF)
                   && logic.isTheoryEnabled(THEORY_ARITH))
                          ||
                          // QF_LRA
                          (not logic.isQuantified()
                           && logic.isPure(THEORY_ARITH) && logic.isLinear()
                           && !logic.isDifferenceLogic()
                           && !logic.areIntegersUsed())
                      ? true
                      : false);

    Trace("smt") << "setting decision mode to " << decMode << std::endl;
    options::decisionMode.set(decMode);
    options::decisionStopOnly.set(stoponly);
  }
  if (options::incrementalSolving())
  {
    // disable modes not supported by incremental
    options::sortInference.set(false);
    options::ufssFairnessMonotone.set(false);
    options::quantEpr.set(false);
    options::globalNegate.set(false);
    options::bvAbstraction.set(false);
    options::arithMLTrick.set(false);
  }
  if (logic.hasCardinalityConstraints())
  {
    // must have finite model finding on
    options::finiteModelFind.set(true);
  }

  // if it contains a theory with non-termination, do not strictly enforce that
  // quantifiers and theory combination must be interleaved
  if (logic.isTheoryEnabled(THEORY_STRINGS)
      || (logic.isTheoryEnabled(THEORY_ARITH) && !logic.isLinear()))
  {
    if (!options::instWhenStrictInterleave.wasSetByUser())
    {
      options::instWhenStrictInterleave.set(false);
    }
  }

  if (options::instMaxLevel() != -1)
  {
    Notice() << "SmtEngine: turning off cbqi to support instMaxLevel"
             << std::endl;
    options::cegqi.set(false);
  }
  // Do we need to track instantiations?
  // Needed for sygus due to single invocation techniques.
  if (options::cegqiNestedQE()
      || (options::proof() && !options::trackInstLemmas.wasSetByUser())
      || is_sygus)
  {
    options::trackInstLemmas.set(true);
  }

  if ((options::fmfBoundLazy.wasSetByUser() && options::fmfBoundLazy())
      || (options::fmfBoundInt.wasSetByUser() && options::fmfBoundInt()))
  {
    options::fmfBound.set(true);
  }
  // now have determined whether fmfBoundInt is on/off
  // apply fmfBoundInt options
  if (options::fmfBound())
  {
    if (!options::mbqiMode.wasSetByUser()
        || (options::mbqiMode() != options::MbqiMode::NONE
            && options::mbqiMode() != options::MbqiMode::FMC))
    {
      // if bounded integers are set, use no MBQI by default
      options::mbqiMode.set(options::MbqiMode::NONE);
    }
    if (!options::prenexQuant.wasSetByUser())
    {
      options::prenexQuant.set(options::PrenexQuantMode::NONE);
    }
  }
  if (options::ufHo())
  {
    // if higher-order, disable proof production
    if (options::proofNew())
    {
      if (options::proofNew.wasSetByUser())
      {
        Warning() << "SmtEngine: turning off proof production (not yet "
                     "supported with --uf-ho)\n";
      }
      options::proofNew.set(false);
    }
    // if higher-order, then current variants of model-based instantiation
    // cannot be used
    if (options::mbqiMode() != options::MbqiMode::NONE)
    {
      options::mbqiMode.set(options::MbqiMode::NONE);
    }
    if (!options::hoElimStoreAx.wasSetByUser())
    {
      // by default, use store axioms only if --ho-elim is set
      options::hoElimStoreAx.set(options::hoElim());
    }
    if (!options::assignFunctionValues())
    {
      // must assign function values
      options::assignFunctionValues.set(true);
    }
    // Cannot use macros, since lambda lifting and macro elimination are inverse
    // operations.
    if (options::macrosQuant())
    {
      options::macrosQuant.set(false);
    }
  }
  if (options::fmfFunWellDefinedRelevant())
  {
    if (!options::fmfFunWellDefined.wasSetByUser())
    {
      options::fmfFunWellDefined.set(true);
    }
  }
  if (options::fmfFunWellDefined())
  {
    if (!options::finiteModelFind.wasSetByUser())
    {
      options::finiteModelFind.set(true);
    }
  }
  // EPR
  if (options::quantEpr())
  {
    if (!options::preSkolemQuant.wasSetByUser())
    {
      options::preSkolemQuant.set(true);
    }
  }

  // now, have determined whether finite model find is on/off
  // apply finite model finding options
  if (options::finiteModelFind())
  {
    // apply conservative quantifiers splitting
    if (!options::quantDynamicSplit.wasSetByUser())
    {
      options::quantDynamicSplit.set(options::QuantDSplitMode::DEFAULT);
    }
    // do not eliminate extended arithmetic symbols from quantified formulas
    if (!options::elimExtArithQuant.wasSetByUser())
    {
      options::elimExtArithQuant.set(false);
    }
    if (!options::eMatching.wasSetByUser())
    {
      options::eMatching.set(options::fmfInstEngine());
    }
    if (!options::instWhenMode.wasSetByUser())
    {
      // instantiate only on last call
      if (options::eMatching())
      {
        options::instWhenMode.set(options::InstWhenMode::LAST_CALL);
      }
    }
  }

  // apply sygus options
  // if we are attempting to rewrite everything to SyGuS, use sygus()
  if (is_sygus)
  {
    if (!options::sygus())
    {
      Trace("smt") << "turning on sygus" << std::endl;
    }
    options::sygus.set(true);
    // must use Ferrante/Rackoff for real arithmetic
    if (!options::cegqiMidpoint.wasSetByUser())
    {
      options::cegqiMidpoint.set(true);
    }
    if (options::sygusRepairConst())
    {
      if (!options::cegqi.wasSetByUser())
      {
        options::cegqi.set(true);
      }
    }
    if (options::sygusInference())
    {
      // optimization: apply preskolemization, makes it succeed more often
      if (!options::preSkolemQuant.wasSetByUser())
      {
        options::preSkolemQuant.set(true);
      }
      if (!options::preSkolemQuantNested.wasSetByUser())
      {
        options::preSkolemQuantNested.set(true);
      }
    }
    // counterexample-guided instantiation for sygus
    if (!options::cegqiSingleInvMode.wasSetByUser())
    {
      options::cegqiSingleInvMode.set(options::CegqiSingleInvMode::USE);
    }
    if (!options::quantConflictFind.wasSetByUser())
    {
      options::quantConflictFind.set(false);
    }
    if (!options::instNoEntail.wasSetByUser())
    {
      options::instNoEntail.set(false);
    }
    if (!options::cegqiFullEffort.wasSetByUser())
    {
      // should use full effort cbqi for single invocation and repair const
      options::cegqiFullEffort.set(true);
    }
    if (options::sygusRew())
    {
      options::sygusRewSynth.set(true);
      options::sygusRewVerify.set(true);
    }
    if (options::sygusRewSynthInput())
    {
      // If we are using synthesis rewrite rules from input, we use
      // sygusRewSynth after preprocessing. See passes/synth_rew_rules.h for
      // details on this technique.
      options::sygusRewSynth.set(true);
      // we should not use the extended rewriter, since we are interested
      // in rewrites that are not in the main rewriter
      if (!options::sygusExtRew.wasSetByUser())
      {
        options::sygusExtRew.set(false);
      }
    }
    // Whether we must use "basic" sygus algorithms. A non-basic sygus algorithm
    // is one that is specialized for returning a single solution. Non-basic
    // sygus algorithms currently include the PBE solver, UNIF+PI, static
    // template inference for invariant synthesis, and single invocation
    // techniques.
    bool reqBasicSygus = false;
    if (options::produceAbducts())
    {
      // if doing abduction, we should filter strong solutions
      if (!options::sygusFilterSolMode.wasSetByUser())
      {
        options::sygusFilterSolMode.set(options::SygusFilterSolMode::STRONG);
      }
      // we must use basic sygus algorithms, since e.g. we require checking
      // a sygus side condition for consistency with axioms.
      reqBasicSygus = true;
    }
    if (options::sygusRewSynth() || options::sygusRewVerify()
        || options::sygusQueryGen())
    {
      // rewrite rule synthesis implies that sygus stream must be true
      options::sygusStream.set(true);
    }
    if (options::sygusStream() || options::incrementalSolving())
    {
      // Streaming and incremental mode are incompatible with techniques that
      // focus the search towards finding a single solution.
      reqBasicSygus = true;
    }
    // Now, disable options for non-basic sygus algorithms, if necessary.
    if (reqBasicSygus)
    {
      if (!options::sygusUnifPbe.wasSetByUser())
      {
        options::sygusUnifPbe.set(false);
      }
      if (options::sygusUnifPi.wasSetByUser())
      {
        options::sygusUnifPi.set(options::SygusUnifPiMode::NONE);
      }
      if (!options::sygusInvTemplMode.wasSetByUser())
      {
        options::sygusInvTemplMode.set(options::SygusInvTemplMode::NONE);
      }
      if (!options::cegqiSingleInvMode.wasSetByUser())
      {
        options::cegqiSingleInvMode.set(options::CegqiSingleInvMode::NONE);
      }
    }
    // do not allow partial functions
    if (!options::bitvectorDivByZeroConst())
    {
      if (options::bitvectorDivByZeroConst.wasSetByUser())
      {
        throw OptionException(
            "--no-bv-div-zero-const is not supported with SyGuS");
      }
      Notice()
          << "SmtEngine: setting bv-div-zero-const to true to support SyGuS"
          << std::endl;
      options::bitvectorDivByZeroConst.set(true);
    }
    if (!options::dtRewriteErrorSel.wasSetByUser())
    {
      options::dtRewriteErrorSel.set(true);
    }
    // do not miniscope
    if (!options::miniscopeQuant.wasSetByUser())
    {
      options::miniscopeQuant.set(false);
    }
    if (!options::miniscopeQuantFreeVar.wasSetByUser())
    {
      options::miniscopeQuantFreeVar.set(false);
    }
    if (!options::quantSplit.wasSetByUser())
    {
      options::quantSplit.set(false);
    }
    // do not do macros
    if (!options::macrosQuant.wasSetByUser())
    {
      options::macrosQuant.set(false);
    }
    if (!options::cegqiPreRegInst.wasSetByUser())
    {
      options::cegqiPreRegInst.set(true);
    }
    // not compatible with proofs
    if (options::proofNew())
    {
      if (options::proofNew.wasSetByUser())
      {
        Notice() << "SmtEngine: setting proof-new to false to support SyGuS"
                 << std::endl;
      }
      options::proofNew.set(false);
    }
  }
  // counterexample-guided instantiation for non-sygus
  // enable if any possible quantifiers with arithmetic, datatypes or bitvectors
  if ((logic.isQuantified()
       && (logic.isTheoryEnabled(THEORY_ARITH)
           || logic.isTheoryEnabled(THEORY_DATATYPES)
           || logic.isTheoryEnabled(THEORY_BV)
           || logic.isTheoryEnabled(THEORY_FP)))
      || options::cegqiAll())
  {
    if (!options::cegqi.wasSetByUser())
    {
      options::cegqi.set(true);
    }
    // check whether we should apply full cbqi
    if (logic.isPure(THEORY_BV))
    {
      if (!options::cegqiFullEffort.wasSetByUser())
      {
        options::cegqiFullEffort.set(true);
      }
    }
  }
  if (options::cegqi())
  {
    if (options::incrementalSolving())
    {
      // cannot do nested quantifier elimination in incremental mode
      options::cegqiNestedQE.set(false);
      options::cegqiPreRegInst.set(false);
    }
    if (logic.isPure(THEORY_ARITH) || logic.isPure(THEORY_BV))
    {
      if (!options::quantConflictFind.wasSetByUser())
      {
        options::quantConflictFind.set(false);
      }
      if (!options::instNoEntail.wasSetByUser())
      {
        options::instNoEntail.set(false);
      }
      if (!options::instWhenMode.wasSetByUser() && options::cegqiModel())
      {
        // only instantiation should happen at last call when model is avaiable
        options::instWhenMode.set(options::InstWhenMode::LAST_CALL);
      }
    }
    else
    {
      // only supported in pure arithmetic or pure BV
      options::cegqiNestedQE.set(false);
    }
    // prenexing
    if (options::cegqiNestedQE())
    {
      // only complete with prenex = normal
      options::prenexQuant.set(options::PrenexQuantMode::NORMAL);
    }
    else if (options::globalNegate())
    {
      if (!options::prenexQuant.wasSetByUser())
      {
        options::prenexQuant.set(options::PrenexQuantMode::NONE);
      }
    }
  }
  // implied options...
  if (options::strictTriggers())
  {
    if (!options::userPatternsQuant.wasSetByUser())
    {
      options::userPatternsQuant.set(options::UserPatMode::TRUST);
    }
  }
  if (options::qcfMode.wasSetByUser() || options::qcfTConstraint())
  {
    options::quantConflictFind.set(true);
  }
  if (options::cegqiNestedQE())
  {
    options::prenexQuantUser.set(true);
    if (!options::preSkolemQuant.wasSetByUser())
    {
      options::preSkolemQuant.set(true);
    }
  }
  // for induction techniques
  if (options::quantInduction())
  {
    if (!options::dtStcInduction.wasSetByUser())
    {
      options::dtStcInduction.set(true);
    }
    if (!options::intWfInduction.wasSetByUser())
    {
      options::intWfInduction.set(true);
    }
  }
  if (options::dtStcInduction())
  {
    // try to remove ITEs from quantified formulas
    if (!options::iteDtTesterSplitQuant.wasSetByUser())
    {
      options::iteDtTesterSplitQuant.set(true);
    }
    if (!options::iteLiftQuant.wasSetByUser())
    {
      options::iteLiftQuant.set(options::IteLiftQuantMode::ALL);
    }
  }
  if (options::intWfInduction())
  {
    if (!options::purifyTriggers.wasSetByUser())
    {
      options::purifyTriggers.set(true);
    }
  }
  if (options::conjectureNoFilter())
  {
    if (!options::conjectureFilterActiveTerms.wasSetByUser())
    {
      options::conjectureFilterActiveTerms.set(false);
    }
    if (!options::conjectureFilterCanonical.wasSetByUser())
    {
      options::conjectureFilterCanonical.set(false);
    }
    if (!options::conjectureFilterModel.wasSetByUser())
    {
      options::conjectureFilterModel.set(false);
    }
  }
  if (options::conjectureGenPerRound.wasSetByUser())
  {
    if (options::conjectureGenPerRound() > 0)
    {
      options::conjectureGen.set(true);
    }
    else
    {
      options::conjectureGen.set(false);
    }
  }
  // can't pre-skolemize nested quantifiers without UF theory
  if (!logic.isTheoryEnabled(THEORY_UF) && options::preSkolemQuant())
  {
    if (!options::preSkolemQuantNested.wasSetByUser())
    {
      options::preSkolemQuantNested.set(false);
    }
  }
  if (!logic.isTheoryEnabled(THEORY_DATATYPES))
  {
    options::quantDynamicSplit.set(options::QuantDSplitMode::NONE);
  }

  // until bugs 371,431 are fixed
  if (!options::minisatUseElim.wasSetByUser())
  {
    // cannot use minisat elimination for logics where a theory solver
    // introduces new literals into the search. This includes quantifiers
    // (quantifier instantiation), and the lemma schemas used in non-linear
    // and sets. We also can't use it if models are enabled.
    if (logic.isTheoryEnabled(THEORY_SETS) || logic.isQuantified()
        || options::produceModels() || options::produceAssignments()
        || options::checkModels()
        || (logic.isTheoryEnabled(THEORY_ARITH) && !logic.isLinear()))
    {
      options::minisatUseElim.set(false);
    }
  }

  // For now, these array theory optimizations do not support model-building
  if (options::produceModels() || options::produceAssignments()
      || options::checkModels())
  {
    options::arraysOptimizeLinear.set(false);
    options::arraysLazyRIntro1.set(false);
  }

  if (options::proof())
  {
    if (options::incrementalSolving())
    {
      if (options::incrementalSolving.wasSetByUser())
      {
        throw OptionException("--incremental is not supported with proofs");
      }
      Warning()
          << "SmtEngine: turning off incremental solving mode (not yet "
             "supported with --proof, try --tear-down-incremental instead)"
          << std::endl;
      smte.setOption("incremental", SExpr("false"));
    }
    if (logic > LogicInfo("QF_AUFBVLRA"))
    {
      throw OptionException(
          "Proofs are only supported for sub-logics of QF_AUFBVLIA.");
    }
    if (options::bitvectorAlgebraicSolver())
    {
      if (options::bitvectorAlgebraicSolver.wasSetByUser())
      {
        throw OptionException(
            "--bv-algebraic-solver is not supported with proofs");
      }
      Notice() << "SmtEngine: turning off bv algebraic solver to support proofs"
               << std::endl;
      options::bitvectorAlgebraicSolver.set(false);
    }
    if (options::bitvectorEqualitySolver())
    {
      if (options::bitvectorEqualitySolver.wasSetByUser())
      {
        throw OptionException("--bv-eq-solver is not supported with proofs");
      }
      Notice() << "SmtEngine: turning off bv eq solver to support proofs"
               << std::endl;
      options::bitvectorEqualitySolver.set(false);
    }
    if (options::bitvectorInequalitySolver())
    {
      if (options::bitvectorInequalitySolver.wasSetByUser())
      {
        throw OptionException(
            "--bv-inequality-solver is not supported with proofs");
      }
      Notice() << "SmtEngine: turning off bv ineq solver to support proofs"
               << std::endl;
      options::bitvectorInequalitySolver.set(false);
    }
  }

  if (!options::bitvectorEqualitySolver())
  {
    if (options::bvLazyRewriteExtf())
    {
      if (options::bvLazyRewriteExtf.wasSetByUser())
      {
        throw OptionException(
            "--bv-lazy-rewrite-extf requires --bv-eq-solver to be set");
      }
    }
    Trace("smt")
        << "disabling bvLazyRewriteExtf since equality solver is disabled"
        << std::endl;
    options::bvLazyRewriteExtf.set(false);
  }

  if (!options::sygusExprMinerCheckUseExport())
  {
    if (options::sygusExprMinerCheckTimeout.wasSetByUser())
    {
      throw OptionException(
          "--sygus-expr-miner-check-timeout=N requires "
          "--sygus-expr-miner-check-use-export");
    }
    if (options::sygusRewSynthInput() || options::produceAbducts())
    {
      std::stringstream ss;
      ss << (options::sygusRewSynthInput() ? "--sygus-rr-synth-input"
                                           : "--produce-abducts");
      ss << "requires --sygus-expr-miner-check-use-export";
      throw OptionException(ss.str());
    }
  }

  if (options::stringFMF() && !options::stringProcessLoopMode.wasSetByUser())
  {
    Trace("smt") << "settting stringProcessLoopMode to 'simple' since "
                    "--strings-fmf enabled"
                 << std::endl;
    options::stringProcessLoopMode.set(options::ProcessLoopMode::SIMPLE);
  }

  // !!! All options that require disabling models go here
  bool disableModels = false;
  std::string sOptNoModel;
  if (options::unconstrainedSimp.wasSetByUser() && options::unconstrainedSimp())
  {
    disableModels = true;
    sOptNoModel = "unconstrained-simp";
  }
  else if (options::sortInference())
  {
    disableModels = true;
    sOptNoModel = "sort-inference";
  }
  else if (options::minisatUseElim())
  {
    disableModels = true;
    sOptNoModel = "minisat-elimination";
  }
  else if (options::globalNegate())
  {
    disableModels = true;
    sOptNoModel = "global-negate";
  }
  if (disableModels)
  {
    if (options::produceModels())
    {
      if (options::produceModels.wasSetByUser())
      {
        std::stringstream ss;
        ss << "Cannot use " << sOptNoModel << " with model generation.";
        throw OptionException(ss.str());
      }
      Notice() << "SmtEngine: turning off produce-models to support "
               << sOptNoModel << std::endl;
      smte.setOption("produce-models", SExpr("false"));
    }
    if (options::produceAssignments())
    {
      if (options::produceAssignments.wasSetByUser())
      {
        std::stringstream ss;
        ss << "Cannot use " << sOptNoModel
           << " with model generation (produce-assignments).";
        throw OptionException(ss.str());
      }
      Notice() << "SmtEngine: turning off produce-assignments to support "
               << sOptNoModel << std::endl;
      smte.setOption("produce-assignments", SExpr("false"));
    }
    if (options::checkModels())
    {
      if (options::checkModels.wasSetByUser())
      {
        std::stringstream ss;
        ss << "Cannot use " << sOptNoModel
           << " with model generation (check-models).";
        throw OptionException(ss.str());
      }
      Notice() << "SmtEngine: turning off check-models to support "
               << sOptNoModel << std::endl;
      smte.setOption("check-models", SExpr("false"));
    }
  }

  if (options::bitblastMode() == options::BitblastMode::EAGER
      && !logic.isPure(THEORY_BV) && logic.getLogicString() != "QF_UFBV"
      && logic.getLogicString() != "QF_ABV")
  {
    throw OptionException(
        "Eager bit-blasting does not currently support theory combination. "
        "Note that in a QF_BV problem UF symbols can be introduced for "
        "division. "
        "Try --bv-div-zero-const to interpret division by zero as a constant.");
  }
  // !!!!!!!!!!!!!!!! temporary, until proof-new is functional
  if (options::proofNew())
  {
    throw OptionException("--proof-new is not yet supported.");
  }
}

}  // namespace smt
}  // namespace CVC4<|MERGE_RESOLUTION|>--- conflicted
+++ resolved
@@ -378,12 +378,7 @@
     }
   }
 
-<<<<<<< HEAD
   if (options::solveBVAsInt() != options::SolveBVAsIntMode::OFF)
-=======
-
-  if (options::solveBVAsInt() > 0)
->>>>>>> 1af865f3
   {
     /**
      * Operations on 1 bits are better handled as Boolean operations
@@ -393,10 +388,6 @@
      */
     options::bitvectorToBool.set(true);
   }
-<<<<<<< HEAD
-=======
-
->>>>>>> 1af865f3
   // Disable options incompatible with unsat cores and proofs or output an
   // error if enabled explicitly
   if (options::unsatCores() || options::proof())
