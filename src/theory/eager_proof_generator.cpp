--- conflicted
+++ resolved
@@ -117,10 +117,6 @@
 {
   // make the lemma
   Node lem = f.orNode(f.notNode());
-<<<<<<< HEAD
-  std::vector<Node> args;
-=======
->>>>>>> 2174ab36
   return mkTrustNode(lem, PfRule::SPLIT, {f}, false);
 }
 
