/*********************                                                        */
/*! \file theory.h
 ** \verbatim
 ** Top contributors (to current version):
 **   Dejan Jovanovic, Morgan Deters, Tim King
 ** This file is part of the CVC4 project.
 ** Copyright (c) 2009-2020 by the authors listed in the file AUTHORS
 ** in the top-level source directory) and their institutional affiliations.
 ** All rights reserved.  See the file COPYING in the top-level source
 ** directory for licensing information.\endverbatim
 **
 ** \brief Base of the theory interface.
 **
 ** Base of the theory interface.
 **/

#include "cvc4_private.h"

#ifndef CVC4__THEORY__THEORY_H
#define CVC4__THEORY__THEORY_H

#include <iosfwd>
#include <map>
#include <set>
#include <string>
#include <unordered_set>

#include "context/cdhashset.h"
#include "context/cdlist.h"
#include "context/cdo.h"
#include "context/context.h"
#include "expr/node.h"
#include "lib/ffs.h"
#include "options/options.h"
#include "options/theory_options.h"
#include "smt/command.h"
#include "smt/dump.h"
#include "smt/logic_request.h"
#include "theory/assertion.h"
#include "theory/care_graph.h"
#include "theory/decision_manager.h"
#include "theory/logic_info.h"
#include "theory/output_channel.h"
#include "theory/theory_id.h"
#include "theory/theory_rewriter.h"
#include "theory/trust_node.h"
#include "theory/valuation.h"
#include "util/statistics_registry.h"

namespace CVC4 {

class TheoryEngine;
<<<<<<< HEAD
class ProofChecker;
=======
class ProofNodeManager;
>>>>>>> c5a6aa2e

namespace theory {

class QuantifiersEngine;
class TheoryModel;
class SubstitutionMap;
class ExtTheory;
class TheoryRewriter;

class EntailmentCheckParameters;
class EntailmentCheckSideEffects;

namespace rrinst {
  class CandidateGenerator;
}/* CVC4::theory::rrinst namespace */

namespace eq {
  class EqualityEngine;
}/* CVC4::theory::eq namespace */

/**
 * Base class for T-solvers.  Abstract DPLL(T).
 *
 * This is essentially an interface class.  The TheoryEngine has
 * pointers to Theory.  Note that only one specific Theory type (e.g.,
 * TheoryUF) can exist per NodeManager, because of how the
 * RegisteredAttr works.  (If you need multiple instances of the same
 * theory, you'll have to write a multiplexed theory that dispatches
 * all calls to them.)
 */
class Theory {
 private:
  friend class ::CVC4::TheoryEngine;

  // Disallow default construction, copy, assignment.
  Theory() = delete;
  Theory(const Theory&) = delete;
  Theory& operator=(const Theory&) = delete;

  /** An integer identifying the type of the theory. */
  TheoryId d_id;

  /** Name of this theory instance. Along with the TheoryId this should provide
   * an unique string identifier for each instance of a Theory class. We need
   * this to ensure unique statistics names over multiple theory instances. */
  std::string d_instanceName;

  /** The SAT search context for the Theory. */
  context::Context* d_satContext;

  /** The user level assertion context for the Theory. */
  context::UserContext* d_userContext;

  /** Information about the logic we're operating within. */
  const LogicInfo& d_logicInfo;

<<<<<<< HEAD
  /** Pointer to proof checker */
  ProofChecker* d_pchecker;
=======
  /** Pointer to proof node manager */
  ProofNodeManager* d_pnm;
>>>>>>> c5a6aa2e

  /**
   * The assertFact() queue.
   *
   * These can not be TNodes as some atoms (such as equalities) are sent
   * across theories without being stored in a global map.
   */
  context::CDList<Assertion> d_facts;

  /** Index into the head of the facts list */
  context::CDO<unsigned> d_factsHead;

  /** Add shared term to the theory. */
  void addSharedTermInternal(TNode node);

  /** Indices for splitting on the shared terms. */
  context::CDO<unsigned> d_sharedTermsIndex;

  /** The care graph the theory will use during combination. */
  CareGraph* d_careGraph;

  /**
   * Pointer to the quantifiers engine (or NULL, if quantifiers are not
   * supported or not enabled). Not owned by the theory.
   */
  QuantifiersEngine* d_quantEngine;

  /** Pointer to the decision manager. */
  DecisionManager* d_decManager;

  /** Extended theory module or NULL. Owned by the theory. */
  ExtTheory* d_extTheory;

 protected:

  // === STATISTICS ===
  /** time spent in check calls */
  TimerStat d_checkTime;
  /** time spent in theory combination */
  TimerStat d_computeCareGraphTime;

  /**
   * The only method to add suff to the care graph.
   */
  void addCarePair(TNode t1, TNode t2);

  /**
   * The function should compute the care graph over the shared terms.
   * The default function returns all the pairs among the shared variables.
   */
  virtual void computeCareGraph();

  /**
   * A list of shared terms that the theory has.
   */
  context::CDList<TNode> d_sharedTerms;

  /**
   * Helper function for computeRelevantTerms
   */
  void collectTerms(TNode n,
                    std::set<Kind>& irrKinds,
                    std::set<Node>& termSet) const;

  /**
   * Scans the current set of assertions and shared terms top-down
   * until a theory-leaf is reached, and adds all terms found to
   * termSet.  This is used by collectModelInfo to delimit the set of
   * terms that should be used when constructing a model.
   *
   * irrKinds: The kinds of terms that appear in assertions that should *not*
   * be included in termSet. Note that the kinds EQUAL and NOT are always
   * treated as irrelevant kinds.
   *
   * includeShared: Whether to include shared terms in termSet. Notice that
   * shared terms are not influenced by irrKinds.
   */
  void computeRelevantTerms(std::set<Node>& termSet,
                            std::set<Kind>& irrKinds,
                            bool includeShared = true) const;
  /** same as above, but with empty irrKinds */
  void computeRelevantTerms(std::set<Node>& termSet, bool includeShared = true) const;

  /**
   * Construct a Theory.
   *
   * The pair <id, instance> is assumed to uniquely identify this Theory
   * w.r.t. the SmtEngine.
   */
  Theory(TheoryId id,
         context::Context* satContext,
         context::UserContext* userContext,
         OutputChannel& out,
         Valuation valuation,
         const LogicInfo& logicInfo,
<<<<<<< HEAD
         ProofChecker* pc,
=======
         ProofNodeManager* pnm,
>>>>>>> c5a6aa2e
         std::string instance = "");  // taking : No default.

  /**
   * This is called at shutdown time by the TheoryEngine, just before
   * destruction.  It is important because there are destruction
   * ordering issues between PropEngine and Theory (based on what
   * hard-links to Nodes are outstanding).  As the fact queue might be
   * nonempty, we ensure here that it's clear.  If you overload this,
   * you must make an explicit call here to this->Theory::shutdown()
   * too.
   */
  virtual void shutdown() { }

  /**
   * The output channel for the Theory.
   */
  OutputChannel* d_out;

  /**
   * The valuation proxy for the Theory to communicate back with the
   * theory engine (and other theories).
   */
  Valuation d_valuation;

  /**
   * Whether proofs are enabled
   *
   */
  bool d_proofsEnabled;

  /**
   * Returns the next assertion in the assertFact() queue.
   *
   * @return the next assertion in the assertFact() queue
   */
  inline Assertion get();

  const LogicInfo& getLogicInfo() const {
    return d_logicInfo;
  }

  /**
   * The theory that owns the uninterpreted sort.
   */
  static TheoryId s_uninterpretedSortOwner;

  void printFacts(std::ostream& os) const;
  void debugPrintFacts() const;

  /** is legal elimination
   *
   * Returns true if x -> val is a legal elimination of variable x. This is
   * useful for ppAssert, when x = val is an entailed equality. This function
   * determines whether indeed x can be eliminated from the problem via the
   * substituion x -> val.
   *
   * The following criteria imply that x -> val is *not* a legal elimination:
   * (1) If x is contained in val,
   * (2) If the type of val is not a subtype of the type of x,
   * (3) If val contains an operator that cannot be evaluated, and produceModels
   * is true. For example, x -> sqrt(2) is not a legal elimination if we
   * are producing models. This is because we care about the value of x, and
   * its value must be computed (approximated) by the non-linear solver.
   */
  bool isLegalElimination(TNode x, TNode val);

 public:
  /**
   * Return the ID of the theory responsible for the given type.
   */
  static inline TheoryId theoryOf(TypeNode typeNode) {
    Trace("theory::internal") << "theoryOf(" << typeNode << ")" << std::endl;
    TheoryId id;
    if (typeNode.getKind() == kind::TYPE_CONSTANT) {
      id = typeConstantToTheoryId(typeNode.getConst<TypeConstant>());
    } else {
      id = kindToTheoryId(typeNode.getKind());
    }
    if (id == THEORY_BUILTIN) {
      Trace("theory::internal") << "theoryOf(" << typeNode << ") == " << s_uninterpretedSortOwner << std::endl;
      return s_uninterpretedSortOwner;
    }
    return id;
  }

  /**
   * Returns the ID of the theory responsible for the given node.
   */
  static TheoryId theoryOf(options::TheoryOfMode mode, TNode node);

  /**
   * Returns the ID of the theory responsible for the given node.
   */
  static inline TheoryId theoryOf(TNode node) {
    return theoryOf(options::theoryOfMode(), node);
  }

  /**
   * Set the owner of the uninterpreted sort.
   */
  static void setUninterpretedSortOwner(TheoryId theory) {
    s_uninterpretedSortOwner = theory;
  }

  /**
   * Get the owner of the uninterpreted sort.
   */
  static TheoryId getUninterpretedSortOwner() {
    return s_uninterpretedSortOwner;
  }

  /**
   * Checks if the node is a leaf node of this theory
   */
  inline bool isLeaf(TNode node) const {
    return node.getNumChildren() == 0 || theoryOf(node) != d_id;
  }

  /**
   * Checks if the node is a leaf node of a theory.
   */
  inline static bool isLeafOf(TNode node, TheoryId theoryId) {
    return node.getNumChildren() == 0 || theoryOf(node) != theoryId;
  }

  /** Returns true if the assertFact queue is empty*/
  bool done() const { return d_factsHead == d_facts.size(); }
  /**
   * Destructs a Theory.
   */
  virtual ~Theory();

  /**
   * @return The theory rewriter associated with this theory.
   */
  virtual TheoryRewriter* getTheoryRewriter() = 0;

  /**
   * Subclasses of Theory may add additional efforts.  DO NOT CHECK
   * equality with one of these values (e.g. if STANDARD xxx) but
   * rather use range checks (or use the helper functions below).
   * Normally we call QUICK_CHECK or STANDARD; at the leaves we call
   * with FULL_EFFORT.
   */
  enum Effort {
    /**
     * Standard effort where theory need not do anything
     */
    EFFORT_STANDARD = 50,
    /**
     * Full effort requires the theory make sure its assertions are satisfiable or not
     */
    EFFORT_FULL = 100,
    /**
     * Combination effort means that the individual theories are already satisfied, and
     * it is time to put some effort into propagation of shared term equalities
     */
    EFFORT_COMBINATION = 150,
    /**
     * Last call effort, reserved for quantifiers.
     */
    EFFORT_LAST_CALL = 200
  };/* enum Effort */

  static inline bool standardEffortOrMore(Effort e) CVC4_CONST_FUNCTION
    { return e >= EFFORT_STANDARD; }
  static inline bool standardEffortOnly(Effort e) CVC4_CONST_FUNCTION
    { return e >= EFFORT_STANDARD && e <  EFFORT_FULL; }
  static inline bool fullEffort(Effort e) CVC4_CONST_FUNCTION
    { return e == EFFORT_FULL; }
  static inline bool combination(Effort e) CVC4_CONST_FUNCTION
    { return e == EFFORT_COMBINATION; }

  /**
   * Get the id for this Theory.
   */
  TheoryId getId() const {
    return d_id;
  }

  /**
   * Get the SAT context associated to this Theory.
   */
  context::Context* getSatContext() const {
    return d_satContext;
  }

  /**
   * Get the context associated to this Theory.
   */
  context::UserContext* getUserContext() const {
    return d_userContext;
  }

  /**
   * Set the output channel associated to this theory.
   */
  void setOutputChannel(OutputChannel& out) {
    d_out = &out;
  }

  /**
   * Get the output channel associated to this theory.
   */
  OutputChannel& getOutputChannel() {
    return *d_out;
  }

  /**
   * Get the valuation associated to this theory.
   */
  Valuation& getValuation() {
    return d_valuation;
  }

  /**
   * Get the quantifiers engine associated to this theory.
   */
  QuantifiersEngine* getQuantifiersEngine() {
    return d_quantEngine;
  }

  /**
   * Get the quantifiers engine associated to this theory (const version).
   */
  const QuantifiersEngine* getQuantifiersEngine() const {
    return d_quantEngine;
  }

  /** Get the decision manager associated to this theory. */
  DecisionManager* getDecisionManager() { return d_decManager; }

  /**
   * Finish theory initialization.  At this point, options and the logic
   * setting are final, and the master equality engine and quantifiers
   * engine (if any) are initialized.  This base class implementation
   * does nothing.
   */
  virtual void finishInit() { }

  /**
   * Expand definitions in the term node. This returns a term that is
   * equivalent to node. It wraps this term in a TrustNode of kind
   * TrustNodeKind::REWRITE. If node is unchanged by this method, the
   * null TrustNode may be returned. This is an optimization to avoid
   * constructing the trivial equality (= node node) internally within
   * TrustNode.
   *
   * The purpose of this method is typically to eliminate the operators in node
   * that are syntax sugar that cannot otherwise be eliminated during rewriting.
   * For example, division relies on the introduction of an uninterpreted
   * function for the divide-by-zero case, which we do not introduce with
   * the rewriter, since this function may be cached in a non-global fashion.
   *
   * Some theories have kinds that are effectively definitions and should be
   * expanded before they are handled.  Definitions allow a much wider range of
   * actions than the normal forms given by the rewriter. However no
   * assumptions can be made about subterms having been expanded or rewritten.
   * Where possible rewrite rules should be used, definitions should only be
   * used when rewrites are not possible, for example in handling
   * under-specified operations using partially defined functions.
   *
   * Some theories like sets use expandDefinition as a "context
   * independent preRegisterTerm".  This is required for cases where
   * a theory wants to be notified about a term before preprocessing
   * and simplification but doesn't necessarily want to rewrite it.
   */
  virtual TrustNode expandDefinition(Node node)
  {
    // by default, do nothing
    return TrustNode::null();
  }

  /**
   * Pre-register a term.  Done one time for a Node per SAT context level.
   */
  virtual void preRegisterTerm(TNode) { }

  /**
   * Assert a fact in the current context.
   */
  void assertFact(TNode assertion, bool isPreregistered) {
    Trace("theory") << "Theory<" << getId() << ">::assertFact["
                    << d_satContext->getLevel() << "](" << assertion << ", "
                    << (isPreregistered ? "true" : "false") << ")" << std::endl;
    d_facts.push_back(Assertion(assertion, isPreregistered));
  }

  /**
   * This method is called to notify a theory that the node n should
   * be considered a "shared term" by this theory
   */
  virtual void addSharedTerm(TNode n) { }

  /**
   * Called to set the master equality engine.
   */
  virtual void setMasterEqualityEngine(eq::EqualityEngine* eq) { }

  /** Called to set the quantifiers engine. */
  void setQuantifiersEngine(QuantifiersEngine* qe);
  /** Called to set the decision manager. */
  void setDecisionManager(DecisionManager* dm);

  /** Setup an ExtTheory module for this Theory. Can only be called once. */
  void setupExtTheory();

  /**
   * Return the current theory care graph. Theories should overload
   * computeCareGraph to do the actual computation, and use addCarePair to add
   * pairs to the care graph.
   */
  void getCareGraph(CareGraph* careGraph);

  /**
   * Return the status of two terms in the current context. Should be
   * implemented in sub-theories to enable more efficient theory-combination.
   */
  virtual EqualityStatus getEqualityStatus(TNode a, TNode b) {
    return EQUALITY_UNKNOWN;
  }

  /**
   * Return the model value of the give shared term (or null if not available).
   */
  virtual Node getModelValue(TNode var) { return Node::null(); }

  /**
   * Check the current assignment's consistency.
   *
   * An implementation of check() is required to either:
   * - return a conflict on the output channel,
   * - be interrupted,
   * - throw an exception
   * - or call get() until done() is true.
   */
  virtual void check(Effort level = EFFORT_FULL) { }

  /** Needs last effort check? */
  virtual bool needsCheckLastEffort() { return false; }

  /** T-propagate new literal assignments in the current context. */
  virtual void propagate(Effort level = EFFORT_FULL) { }

  /**
   * Return an explanation for the literal represented by parameter n
   * (which was previously propagated by this theory).
   */
  virtual TrustNode explain(TNode n)
  {
    Unimplemented() << "Theory " << identify()
                    << " propagated a node but doesn't implement the "
                       "Theory::explain() interface!";
  }

  /**
   * Get all relevant information in this theory regarding the current
   * model.  This should be called after a call to check( FULL_EFFORT )
   * for all theories with no conflicts and no lemmas added.
   *
   * This method returns true if and only if the equality engine of m is
   * consistent as a result of this call.
   */
  virtual bool collectModelInfo(TheoryModel* m) { return true; }
  /** if theories want to do something with model after building, do it here */
  virtual void postProcessModel( TheoryModel* m ){ }
  /**
   * Statically learn from assertion "in," which has been asserted
   * true at the top level.  The theory should only add (via
   * ::operator<< or ::append()) to the "learned" builder---it should
   * *never* clear it.  It is a conjunction to add to the formula at
   * the top-level and may contain other theories' contributions.
   */
  virtual void ppStaticLearn(TNode in, NodeBuilder<>& learned) { }

  enum PPAssertStatus {
    /** Atom has been solved  */
    PP_ASSERT_STATUS_SOLVED,
    /** Atom has not been solved */
    PP_ASSERT_STATUS_UNSOLVED,
    /** Atom is inconsistent */
    PP_ASSERT_STATUS_CONFLICT
  };

  /**
   * Given a literal, add the solved substitutions to the map, if any.
   * The method should return true if the literal can be safely removed.
   */
  virtual PPAssertStatus ppAssert(TNode in, SubstitutionMap& outSubstitutions);

  /**
   * Given an atom of the theory coming from the input formula, this
   * method can be overridden in a theory implementation to rewrite
   * the atom into an equivalent form.  This is only called just
<<<<<<< HEAD
   * before an input atom to the engine. The result of the method is
   * wrapped in a TrustNode of kind TrustNodeKind::REWRITE, which carries
   * information about the proof generator for the rewrite. Similarly to
   * expandDefinition, this method may return the null TrustNode if atom
   * is unchanged.
=======
   * before an input atom to the engine. This method returns a TrustNode of
   * kind TrustNodeKind::REWRITE, which carries information about the proof
   * generator for the rewrite. Similarly to expandDefinition, this method may
   * return the null TrustNode if atom is unchanged.
>>>>>>> c5a6aa2e
   */
  virtual TrustNode ppRewrite(TNode atom) { return TrustNode::null(); }

  /**
   * Notify preprocessed assertions. Called on new assertions after
   * preprocessing before they are asserted to theory engine.
   */
  virtual void ppNotifyAssertions(const std::vector<Node>& assertions) {}

  /**
   * A Theory is called with presolve exactly one time per user
   * check-sat.  presolve() is called after preregistration,
   * rewriting, and Boolean propagation, (other theories'
   * propagation?), but the notified Theory has not yet had its
   * check() or propagate() method called.  A Theory may empty its
   * assertFact() queue using get().  A Theory can raise conflicts,
   * add lemmas, and propagate literals during presolve().
   *
   * NOTE: The presolve property must be added to the kinds file for
   * the theory.
   */
  virtual void presolve() { }

  /**
   * A Theory is called with postsolve exactly one time per user
   * check-sat.  postsolve() is called after the query has completed
   * (regardless of whether sat, unsat, or unknown), and after any
   * model-querying related to the query has been performed.
   * After this call, the theory will not get another check() or
   * propagate() call until presolve() is called again.  A Theory
   * cannot raise conflicts, add lemmas, or propagate literals during
   * postsolve().
   */
  virtual void postsolve() { }

  /**
   * Notification sent to the theory wheneven the search restarts.
   * Serves as a good time to do some clean-up work, and you can
   * assume you're at DL 0 for the purposes of Contexts.  This function
   * should not use the output channel.
   */
  virtual void notifyRestart() { }

  /**
   * Identify this theory (for debugging, dynamic configuration,
   * etc..)
   */
  virtual std::string identify() const = 0;

  /** Set user attribute
    * This function is called when an attribute is set by a user.  In SMT-LIBv2 this is done
    *  via the syntax (! n :attr)
    */
  virtual void setUserAttribute(const std::string& attr, Node n, std::vector<Node> node_values, std::string str_value) {
    Unimplemented() << "Theory " << identify()
                    << " doesn't support Theory::setUserAttribute interface";
  }

  /** A set of theories */
  typedef uint32_t Set;

  /** A set of all theories */
  static const Set AllTheories = (1 << theory::THEORY_LAST) - 1;

  /** Pops a first theory off the set */
  static inline TheoryId setPop(Set& set) {
    uint32_t i = ffs(set); // Find First Set (bit)
    if (i == 0) { return THEORY_LAST; }
    TheoryId id = (TheoryId)(i-1);
    set = setRemove(id, set);
    return id;
  }

  /** Returns the size of a set of theories */
  static inline size_t setSize(Set set) {
    size_t count = 0;
    while (setPop(set) != THEORY_LAST) {
      ++ count;
    }
    return count;
  }

  /** Returns the index size of a set of theories */
  static inline size_t setIndex(TheoryId id, Set set) {
    Assert(setContains(id, set));
    size_t count = 0;
    while (setPop(set) != id) {
      ++ count;
    }
    return count;
  }

  /** Add the theory to the set. If no set specified, just returns a singleton set */
  static inline Set setInsert(TheoryId theory, Set set = 0) {
    return set | (1 << theory);
  }

  /** Add the theory to the set. If no set specified, just returns a singleton set */
  static inline Set setRemove(TheoryId theory, Set set = 0) {
    return setDifference(set, setInsert(theory));
  }

  /** Check if the set contains the theory */
  static inline bool setContains(TheoryId theory, Set set) {
    return set & (1 << theory);
  }

  static inline Set setComplement(Set a) {
    return (~a) & AllTheories;
  }

  static inline Set setIntersection(Set a, Set b) {
    return a & b;
  }

  static inline Set setUnion(Set a, Set b) {
    return a | b;
  }

  /** a - b  */
  static inline Set setDifference(Set a, Set b) {
    return (~b) & a;
  }

  static inline std::string setToString(theory::Theory::Set theorySet) {
    std::stringstream ss;
    ss << "[";
    for(unsigned theoryId = 0; theoryId < theory::THEORY_LAST; ++theoryId) {
      if (theory::Theory::setContains((theory::TheoryId)theoryId, theorySet)) {
        ss << (theory::TheoryId) theoryId << " ";
      }
    }
    ss << "]";
    return ss.str();
  }

  typedef context::CDList<Assertion>::const_iterator assertions_iterator;

  /**
   * Provides access to the facts queue, primarily intended for theory
   * debugging purposes.
   *
   * @return the iterator to the beginning of the fact queue
   */
  assertions_iterator facts_begin() const {
    return d_facts.begin();
  }

  /**
   * Provides access to the facts queue, primarily intended for theory
   * debugging purposes.
   *
   * @return the iterator to the end of the fact queue
   */
  assertions_iterator facts_end() const {
    return d_facts.end();
  }
  /**
   * Whether facts have been asserted to this theory.
   *
   * @return true iff facts have been asserted to this theory.
   */
  bool hasFacts() { 
    return !d_facts.empty(); 
  }

  /** Return total number of facts asserted to this theory */
  size_t numAssertions() {
    return d_facts.size();
  }
  
  typedef context::CDList<TNode>::const_iterator shared_terms_iterator;

  /**
   * Provides access to the shared terms, primarily intended for theory
   * debugging purposes.
   *
   * @return the iterator to the beginning of the shared terms list
   */
  shared_terms_iterator shared_terms_begin() const {
    return d_sharedTerms.begin();
  }

  /**
   * Provides access to the facts queue, primarily intended for theory
   * debugging purposes.
   *
   * @return the iterator to the end of the shared terms list
   */
  shared_terms_iterator shared_terms_end() const {
    return d_sharedTerms.end();
  }


  /**
   * This is a utility function for constructing a copy of the currently shared terms
   * in a queriable form.  As this is
   */
  std::unordered_set<TNode, TNodeHashFunction> currentlySharedTerms() const;

  /**
   * This allows the theory to be queried for whether a literal, lit, is
   * entailed by the theory.  This returns a pair of a Boolean and a node E.
   *
   * If the Boolean is true, then E is a formula that entails lit and E is propositionally
   * entailed by the assertions to the theory.
   *
   * If the Boolean is false, it is "unknown" if lit is entailed and E may be
   * any node.
   *
   * The literal lit is either an atom a or (not a), which must belong to the theory:
   *   There is some TheoryOfMode m s.t. Theory::theoryOf(m, a) == this->getId().
   *
   * There are NO assumptions that a or the subterms of a have been
   * preprocessed in any form.  This includes ppRewrite, rewriting,
   * preregistering, registering, definition expansion or ITE removal!
   *
   * Theories are free to limit the amount of effort they use and so may
   * always opt to return "unknown".  Both "unknown" and "not entailed",
   * may return for E a non-boolean Node (e.g. Node::null()).  (There is no explicit output
   * for the negation of lit is entailed.)
   *
   * If lit is theory valid, the return result may be the Boolean constant
   * true for E.
   *
   * If lit is entailed by multiple assertions on the theory's getFact()
   * queue, a_1, a_2, ... and a_k, this may return E=(and a_1 a_2 ... a_k) or
   * another theory entailed explanation E=(and (and a_1 a_2) (and a3 a_4) ... a_k)
   *
   * If lit is entailed by a single assertion on the theory's getFact()
   * queue, say a, this may return E=a.
   *
   * The theory may always return false!
   *
   * The search is controlled by the parameter params.  For default behavior,
   * this may be left NULL.
   *
   * Theories that want parameters extend the virtual EntailmentCheckParameters
   * class.  Users ask the theory for an appropriate subclass from the theory
   * and configure that.  How this is implemented is on a per theory basis.
   *
   * The search may provide additional output to guide the user of
   * this function.  This output is stored in a EntailmentCheckSideEffects*
   * output parameter.  The implementation of this is theory specific.  For
   * no output, this is NULL.
   *
   * Theories may not touch their output stream during an entailment check.
   *
   * @param  lit     a literal belonging to the theory.
   * @param  params  the control parameters for the entailment check.
   * @param  out     a theory specific output object of the entailment search.
   * @return         a pair <b,E> s.t. if b is true, then a formula E such that
   * E |= lit in the theory.
   */
  virtual std::pair<bool, Node> entailmentCheck(
      TNode lit, const EntailmentCheckParameters* params = NULL,
      EntailmentCheckSideEffects* out = NULL);

  /* equality engine TODO: use? */
  virtual eq::EqualityEngine* getEqualityEngine() { return NULL; }

  /* Get extended theory if one has been installed. */
  ExtTheory* getExtTheory();

  /* get current substitution at an effort
   *   input : vars
   *   output : subs, exp
   *   where ( exp[vars[i]] => vars[i] = subs[i] ) holds for all i
   */
  virtual bool getCurrentSubstitution(int effort, std::vector<Node>& vars,
                                      std::vector<Node>& subs,
                                      std::map<Node, std::vector<Node> >& exp) {
    return false;
  }

  /* is extended function reduced */
  virtual bool isExtfReduced( int effort, Node n, Node on, std::vector< Node >& exp ) { return n.isConst(); }
  
  /**
   * Get reduction for node
   * If return value is not 0, then n is reduced.
   * If return value <0 then n is reduced SAT-context-independently (e.g. by a
   *  lemma that persists at this user-context level).
   * If nr is non-null, then ( n = nr ) should be added as a lemma by caller,
   *  and return value should be <0.
   */
  virtual int getReduction( int effort, Node n, Node& nr ) { return 0; }

  /** Turn on proof-production mode. */
  void produceProofs() { d_proofsEnabled = true; }

};/* class Theory */

std::ostream& operator<<(std::ostream& os, theory::Theory::Effort level);


inline theory::Assertion Theory::get() {
  Assert(!done()) << "Theory::get() called with assertion queue empty!";

  // Get the assertion
  Assertion fact = d_facts[d_factsHead];
  d_factsHead = d_factsHead + 1;

  Trace("theory") << "Theory::get() => " << fact << " (" << d_facts.size() - d_factsHead << " left)" << std::endl;

  if(Dump.isOn("state")) {
    Dump("state") << AssertCommand(fact.d_assertion.toExpr());
  }

  return fact;
}

inline std::ostream& operator<<(std::ostream& out,
                                const CVC4::theory::Theory& theory) {
  return out << theory.identify();
}

inline std::ostream& operator << (std::ostream& out, theory::Theory::PPAssertStatus status) {
  switch (status) {
  case theory::Theory::PP_ASSERT_STATUS_SOLVED:
    out << "SOLVE_STATUS_SOLVED"; break;
  case theory::Theory::PP_ASSERT_STATUS_UNSOLVED:
    out << "SOLVE_STATUS_UNSOLVED"; break;
  case theory::Theory::PP_ASSERT_STATUS_CONFLICT:
    out << "SOLVE_STATUS_CONFLICT"; break;
  default:
    Unhandled();
  }
  return out;
}

class EntailmentCheckParameters {
private:
  TheoryId d_tid;
protected:
  EntailmentCheckParameters(TheoryId tid);
public:
  TheoryId getTheoryId() const;
  virtual ~EntailmentCheckParameters();
};/* class EntailmentCheckParameters */

class EntailmentCheckSideEffects {
private:
  TheoryId d_tid;
protected:
  EntailmentCheckSideEffects(TheoryId tid);
public:
  TheoryId getTheoryId() const;
  virtual ~EntailmentCheckSideEffects();
};/* class EntailmentCheckSideEffects */

}/* CVC4::theory namespace */
}/* CVC4 namespace */

#endif /* CVC4__THEORY__THEORY_H */<|MERGE_RESOLUTION|>--- conflicted
+++ resolved
@@ -50,11 +50,7 @@
 namespace CVC4 {
 
 class TheoryEngine;
-<<<<<<< HEAD
-class ProofChecker;
-=======
 class ProofNodeManager;
->>>>>>> c5a6aa2e
 
 namespace theory {
 
@@ -111,13 +107,8 @@
   /** Information about the logic we're operating within. */
   const LogicInfo& d_logicInfo;
 
-<<<<<<< HEAD
-  /** Pointer to proof checker */
-  ProofChecker* d_pchecker;
-=======
   /** Pointer to proof node manager */
   ProofNodeManager* d_pnm;
->>>>>>> c5a6aa2e
 
   /**
    * The assertFact() queue.
@@ -213,11 +204,7 @@
          OutputChannel& out,
          Valuation valuation,
          const LogicInfo& logicInfo,
-<<<<<<< HEAD
-         ProofChecker* pc,
-=======
          ProofNodeManager* pnm,
->>>>>>> c5a6aa2e
          std::string instance = "");  // taking : No default.
 
   /**
@@ -612,18 +599,10 @@
    * Given an atom of the theory coming from the input formula, this
    * method can be overridden in a theory implementation to rewrite
    * the atom into an equivalent form.  This is only called just
-<<<<<<< HEAD
-   * before an input atom to the engine. The result of the method is
-   * wrapped in a TrustNode of kind TrustNodeKind::REWRITE, which carries
-   * information about the proof generator for the rewrite. Similarly to
-   * expandDefinition, this method may return the null TrustNode if atom
-   * is unchanged.
-=======
    * before an input atom to the engine. This method returns a TrustNode of
    * kind TrustNodeKind::REWRITE, which carries information about the proof
    * generator for the rewrite. Similarly to expandDefinition, this method may
    * return the null TrustNode if atom is unchanged.
->>>>>>> c5a6aa2e
    */
   virtual TrustNode ppRewrite(TNode atom) { return TrustNode::null(); }
 
