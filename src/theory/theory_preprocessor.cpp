/*********************                                                        */
/*! \file theory_preprocessor.cpp
 ** \verbatim
 ** Top contributors (to current version):
 **   Andrew Reynolds, Dejan Jovanovic, Morgan Deters
 ** This file is part of the CVC4 project.
 ** Copyright (c) 2009-2020 by the authors listed in the file AUTHORS
 ** in the top-level source directory and their institutional affiliations.
 ** All rights reserved.  See the file COPYING in the top-level source
 ** directory for licensing information.\endverbatim
 **
 ** \brief The theory preprocessor
 **/

#include "theory/theory_preprocessor.h"

#include "expr/lazy_proof.h"
#include "expr/skolem_manager.h"
#include "theory/logic_info.h"
#include "theory/rewriter.h"
#include "theory/theory_engine.h"

using namespace std;

namespace CVC4 {
namespace theory {

TheoryPreprocessor::TheoryPreprocessor(TheoryEngine& engine,
                                       context::UserContext* userContext,
                                       ProofNodeManager* pnm)
    : d_engine(engine),
      d_logicInfo(engine.getLogicInfo()),
      d_ppCache(userContext),
      d_rtfCache(userContext),
      d_tfr(userContext, pnm),
      d_tpg(pnm ? new TConvProofGenerator(
                      pnm,
                      userContext,
                      TConvPolicy::FIXPOINT,
                      TConvCachePolicy::NEVER,
                      "TheoryPreprocessor::preprocess_rewrite",
                      &d_iqtc)
                : nullptr),
      d_tpgRtf(pnm ? new TConvProofGenerator(pnm,
                                             userContext,
                                             TConvPolicy::FIXPOINT,
                                             TConvCachePolicy::NEVER,
                                             "TheoryPreprocessor::rtf",
                                             &d_iqtc)
                   : nullptr),
      d_tpgRew(pnm ? new TConvProofGenerator(pnm,
                                             userContext,
                                             TConvPolicy::ONCE,
                                             TConvCachePolicy::NEVER,
                                             "TheoryPreprocessor::pprew")
                   : nullptr),
      d_tspg(nullptr),
      d_lp(pnm ? new LazyCDProof(pnm,
                                 nullptr,
                                 userContext,
                                 "TheoryPreprocessor::LazyCDProof")
               : nullptr)
{
  if (isProofEnabled())
  {
    // Make the main term conversion sequence generator, which tracks up to
    // three conversions made in succession:
    // (1) rewriting
    // (2) (theory preprocessing+rewriting until fixed point)+term formula
    // removal+rewriting.
    std::vector<ProofGenerator*> ts;
    ts.push_back(d_tpgRew.get());
    ts.push_back(d_tpgRtf.get());
    d_tspg.reset(new TConvSeqProofGenerator(
        pnm, ts, userContext, "TheoryPreprocessor::sequence"));
  }
}

TheoryPreprocessor::~TheoryPreprocessor() {}

TrustNode TheoryPreprocessor::preprocess(TNode node,
                                         std::vector<TrustNode>& newLemmas,
                                         std::vector<Node>& newSkolems)
{
  return preprocessInternal(node, newLemmas, newSkolems, true);
}

TrustNode TheoryPreprocessor::preprocessInternal(
    TNode node,
    std::vector<TrustNode>& newLemmas,
    std::vector<Node>& newSkolems,
    bool procLemmas)
{
  // In this method, all rewriting steps of node are stored in d_tpg.

  Trace("tpp-debug") << "TheoryPreprocessor::preprocess: start " << node
                     << std::endl;

  // We must rewrite before preprocessing, because some terms when rewritten
  // may introduce new terms that are not top-level and require preprocessing.
  // An example of this is (forall ((x Int)) (and (tail L) (P x))) which
  // rewrites to (and (tail L) (forall ((x Int)) (P x))). The subterm (tail L)
  // must be preprocessed as a child here.
  Node irNode = rewriteWithProof(node, d_tpgRew.get(), true);

  // run theory preprocessing
  TrustNode tpp = theoryPreprocess(irNode, newLemmas, newSkolems);
  Node ppNode = tpp.getNode();

  if (Trace.isOn("tpp-debug"))
  {
    if (node != irNode)
    {
      Trace("tpp-debug") << "after initial rewriting : " << irNode << std::endl;
    }
    if (irNode != ppNode)
    {
      Trace("tpp-debug")
          << "after preprocessing + rewriting and term formula removal : "
          << ppNode << std::endl;
    }
    Trace("tpp-debug") << "TheoryPreprocessor::preprocess: finish" << std::endl;
  }
  if (node == ppNode)
  {
    Trace("tpp-debug") << "...TheoryPreprocessor::preprocess returned no change"
                       << std::endl;
    // no change
    return TrustNode::null();
  }

  // Now, sequence the conversion steps if proofs are enabled.
  TrustNode tret;
  if (isProofEnabled())
  {
    std::vector<Node> cterms;
    cterms.push_back(node);
    cterms.push_back(irNode);
    cterms.push_back(ppNode);
    // We have that:
    // node -> irNode via rewriting
    // irNode -> ppNode via theory-preprocessing + rewriting + tf removal
    tret = d_tspg->mkTrustRewriteSequence(cterms);
    tret.debugCheckClosed("tpp-debug", "TheoryPreprocessor::lemma_ret");
  }
  else
  {
    tret = TrustNode::mkTrustRewrite(node, ppNode, nullptr);
  }

  // now, rewrite the lemmas
  Trace("tpp-debug") << "TheoryPreprocessor::preprocess: process lemmas"
                     << std::endl;
  for (size_t i = 0, lsize = newLemmas.size(); i < lsize; ++i)
  {
    // get the trust node to process
    TrustNode trn = newLemmas[i];
    trn.debugCheckClosed(
        "tpp-debug", "TheoryPreprocessor::lemma_new_initial", false);
    Assert(trn.getKind() == TrustNodeKind::LEMMA);
    Node assertion = trn.getNode();
    // rewrite, which is independent of d_tpg, since additional lemmas
    // are justified separately.
    Node rewritten = Rewriter::rewrite(assertion);
    if (assertion != rewritten)
    {
      if (isProofEnabled())
      {
        Assert(d_lp != nullptr);
        // store in the lazy proof
        d_lp->addLazyStep(assertion,
                          trn.getGenerator(),
                          PfRule::THEORY_PREPROCESS_LEMMA,
                          true,
                          "TheoryPreprocessor::rewrite_lemma_new");
        d_lp->addStep(rewritten,
                      PfRule::MACRO_SR_PRED_TRANSFORM,
                      {assertion},
                      {rewritten});
      }
      newLemmas[i] = TrustNode::mkTrustLemma(rewritten, d_lp.get());
    }
    Assert(!isProofEnabled() || newLemmas[i].getGenerator() != nullptr);
<<<<<<< HEAD
    newLemmas[i].debugCheckClosed("tpp-proof-debug",
                                  "TheoryPreprocessor::lemma_new");
    Trace("tpp-proof-debug")
        << "New lemma: " << newLemmas[i].getNode() << std::endl;
=======
    newLemmas[i].debugCheckClosed("tpp-debug", "TheoryPreprocessor::lemma_new");
  }
  Trace("tpp-debug") << "...TheoryPreprocessor::preprocess returned "
                     << tret.getNode() << std::endl;
  if (procLemmas)
  {
    // Also must preprocess the new lemmas. This is especially important for
    // formulas containing witness terms whose bodies are not in preprocessed
    // form, as term formula removal introduces new lemmas for these that
    // require theory-preprocessing.
    size_t i = 0;
    while (i < newLemmas.size())
    {
      TrustNode cur = newLemmas[i];
      newLemmas[i] = preprocessLemmaInternal(cur, newLemmas, newSkolems, false);
      i++;
    }
>>>>>>> 18e8b81b
  }
  return tret;
}

TrustNode TheoryPreprocessor::preprocessLemma(TrustNode node,
                                              std::vector<TrustNode>& newLemmas,
                                              std::vector<Node>& newSkolems)
{
  return preprocessLemmaInternal(node, newLemmas, newSkolems, true);
}

TrustNode TheoryPreprocessor::preprocessLemmaInternal(
    TrustNode node,
    std::vector<TrustNode>& newLemmas,
    std::vector<Node>& newSkolems,
    bool procLemmas)
{
  // what was originally proven
  Node lemma = node.getProven();
  TrustNode tplemma =
      preprocessInternal(lemma, newLemmas, newSkolems, procLemmas);
  if (tplemma.isNull())
  {
    // no change needed
    return node;
  }
  Assert(tplemma.getKind() == TrustNodeKind::REWRITE);
  // what it was preprocessed to
  Node lemmap = tplemma.getNode();
  Assert(lemmap != node.getProven());
  // process the preprocessing
  if (isProofEnabled())
  {
    Assert(d_lp != nullptr);
    // add the original proof to the lazy proof
    d_lp->addLazyStep(node.getProven(), node.getGenerator());
    // only need to do anything if lemmap changed in a non-trivial way
    if (!CDProof::isSame(lemmap, lemma))
    {
      d_lp->addLazyStep(tplemma.getProven(),
                        tplemma.getGenerator(),
                        PfRule::PREPROCESS_LEMMA,
                        true,
                        "TheoryEngine::lemma_pp");
      // ---------- from node -------------- from theory preprocess
      // lemma                lemma = lemmap
      // ------------------------------------------ EQ_RESOLVE
      // lemmap
      std::vector<Node> pfChildren;
      pfChildren.push_back(lemma);
      pfChildren.push_back(tplemma.getProven());
      d_lp->addStep(lemmap, PfRule::EQ_RESOLVE, pfChildren, {});
    }
  }
  return TrustNode::mkTrustLemma(lemmap, d_lp.get());
}

RemoveTermFormulas& TheoryPreprocessor::getRemoveTermFormulas()
{
  return d_tfr;
}

struct preprocess_stack_element
{
  TNode node;
  bool children_added;
  preprocess_stack_element(TNode n) : node(n), children_added(false) {}
};

TrustNode TheoryPreprocessor::theoryPreprocess(
    TNode assertion,
    std::vector<TrustNode>& newLemmas,
    std::vector<Node>& newSkolems)
{
  Trace("theory::preprocess")
      << "TheoryPreprocessor::theoryPreprocess(" << assertion << ")" << endl;
  // spendResource();

  // Do a topological sort of the subexpressions and substitute them
  vector<preprocess_stack_element> toVisit;
  toVisit.push_back(assertion);

  while (!toVisit.empty())
  {
    // The current node we are processing
    preprocess_stack_element& stackHead = toVisit.back();
    TNode current = stackHead.node;

    Trace("theory::preprocess-debug")
        << "TheoryPreprocessor::theoryPreprocess processing " << current
        << endl;

    // If node already in the cache we're done, pop from the stack
    if (d_rtfCache.find(current) != d_rtfCache.end())
    {
      toVisit.pop_back();
      continue;
    }

    TheoryId tid = Theory::theoryOf(current);

    if (!d_logicInfo.isTheoryEnabled(tid) && tid != THEORY_SAT_SOLVER)
    {
      stringstream ss;
      ss << "The logic was specified as " << d_logicInfo.getLogicString()
         << ", which doesn't include " << tid
         << ", but got a preprocessing-time fact for that theory." << endl
         << "The fact:" << endl
         << current;
      throw LogicException(ss.str());
    }
    // If this is an atom, we preprocess its terms with the theory ppRewriter
    if (tid != THEORY_BOOL)
    {
      Node ppRewritten = ppTheoryRewrite(current);
      Assert(Rewriter::rewrite(ppRewritten) == ppRewritten);
      if (isProofEnabled() && ppRewritten != current)
      {
        TrustNode trn =
            TrustNode::mkTrustRewrite(current, ppRewritten, d_tpg.get());
        registerTrustedRewrite(trn, d_tpgRtf.get(), true);
      }

      // Term formula removal without fixed point. We do not need to do fixed
      // point since newLemmas are theory-preprocessed until fixed point in
      // preprocessInternal (at top-level, when procLemmas=true).
      TrustNode ttfr = d_tfr.run(ppRewritten, newLemmas, newSkolems, false);
      Node rtfNode = ppRewritten;
      if (!ttfr.isNull())
      {
        rtfNode = ttfr.getNode();
        registerTrustedRewrite(ttfr, d_tpgRtf.get(), true);
      }
      // Finish the conversion by rewriting. This is registered as a
      // post-rewrite, since it is the last step applied for theory atoms.
      Node retNode = rewriteWithProof(rtfNode, d_tpgRtf.get(), false);
      d_rtfCache[current] = retNode;
      continue;
    }

    // Not yet substituted, so process
    if (stackHead.children_added)
    {
      // Children have been processed, so substitute
      NodeBuilder<> builder(current.getKind());
      if (current.getMetaKind() == kind::metakind::PARAMETERIZED)
      {
        builder << current.getOperator();
      }
      for (unsigned i = 0; i < current.getNumChildren(); ++i)
      {
        Assert(d_rtfCache.find(current[i]) != d_rtfCache.end());
        builder << d_rtfCache[current[i]].get();
      }
      // Mark the substitution and continue
      Node result = builder;
      // always rewrite here, since current may not be in rewritten form after
      // reconstruction
      result = rewriteWithProof(result, d_tpgRtf.get(), false);
      Trace("theory::preprocess-debug")
          << "TheoryPreprocessor::theoryPreprocess setting " << current
          << " -> " << result << endl;
      d_rtfCache[current] = result;
      toVisit.pop_back();
    }
    else
    {
      // Mark that we have added the children if any
      if (current.getNumChildren() > 0)
      {
        stackHead.children_added = true;
        // We need to add the children
        for (TNode::iterator child_it = current.begin();
             child_it != current.end();
             ++child_it)
        {
          TNode childNode = *child_it;
          if (d_rtfCache.find(childNode) == d_rtfCache.end())
          {
            toVisit.push_back(childNode);
          }
        }
      }
      else
      {
        // No children, so we're done
        Trace("theory::preprocess-debug")
            << "SubstitutionMap::internalSubstitute setting " << current
            << " -> " << current << endl;
        d_rtfCache[current] = current;
        toVisit.pop_back();
      }
    }
  }
  Assert(d_rtfCache.find(assertion) != d_rtfCache.end());
  // Return the substituted version
  Node res = d_rtfCache[assertion];
  return TrustNode::mkTrustRewrite(assertion, res, d_tpg.get());
}

// Recursively traverse a term and call the theory rewriter on its sub-terms
Node TheoryPreprocessor::ppTheoryRewrite(TNode term)
{
  NodeMap::iterator find = d_ppCache.find(term);
  if (find != d_ppCache.end())
  {
    return (*find).second;
  }
  if (term.getNumChildren() == 0)
  {
    return preprocessWithProof(term);
  }
  // should be in rewritten form here
  Assert(term == Rewriter::rewrite(term));
  Trace("theory-pp") << "ppTheoryRewrite { " << term << endl;
  // do not rewrite inside quantifiers
  Node newTerm = term;
  if (!term.isClosure())
  {
    NodeBuilder<> newNode(term.getKind());
    if (term.getMetaKind() == kind::metakind::PARAMETERIZED)
    {
      newNode << term.getOperator();
    }
    for (const Node& nt : term)
    {
      newNode << ppTheoryRewrite(nt);
    }
    newTerm = Node(newNode);
    newTerm = rewriteWithProof(newTerm, d_tpg.get(), false);
  }
  newTerm = preprocessWithProof(newTerm);
  d_ppCache[term] = newTerm;
  Trace("theory-pp") << "ppTheoryRewrite returning " << newTerm << "}" << endl;
  return newTerm;
}

Node TheoryPreprocessor::rewriteWithProof(Node term,
                                          TConvProofGenerator* pg,
                                          bool isPre)
{
  Node termr = Rewriter::rewrite(term);
  // store rewrite step if tracking proofs and it rewrites
  if (isProofEnabled())
  {
    // may rewrite the same term more than once, thus check hasRewriteStep
    if (termr != term)
    {
      Trace("tpp-debug") << "TheoryPreprocessor: addRewriteStep (rewriting) "
                         << term << " -> " << termr << std::endl;
      // always use term context hash 0 (default)
      pg->addRewriteStep(term, termr, PfRule::REWRITE, {}, {term}, isPre);
    }
  }
  return termr;
}

Node TheoryPreprocessor::preprocessWithProof(Node term)
{
  // Important that it is in rewritten form, to ensure that the rewrite steps
  // recorded in d_tpg are functional. In other words, there should not
  // be steps from the same term to multiple rewritten forms, which would be
  // the case if we registered a preprocessing step for a non-rewritten term.
  Assert(term == Rewriter::rewrite(term));
  // We never call ppRewrite on equalities here, since equalities have a
  // special status. In particular, notice that theory preprocessing can be
  // called on all formulas asserted to theory engine, including those generated
  // as new literals appearing in lemmas. Calling ppRewrite on equalities is
  // incompatible with theory combination where a split on equality requested
  // by a theory could be preprocessed to something else, thus making theory
  // combination either non-terminating or result in solution soundness.
  // Notice that an alternative solution is to ensure that certain lemmas
  // (e.g. splits from theory combination) can never have theory preprocessing
  // applied to them. However, it is more uniform to say that theory
  // preprocessing is applied to all formulas. This makes it so that e.g.
  // theory solvers do not need to specify whether they want their lemmas to
  // be theory-preprocessed or not.
  if (term.getKind() == kind::EQUAL)
  {
    return term;
  }
  // call ppRewrite for the given theory
  TrustNode trn = d_engine.theoryOf(term)->ppRewrite(term);
  if (trn.isNull())
  {
    // no change, return original term
    return term;
  }
  Node termr = trn.getNode();
  Assert(term != termr);
  if (isProofEnabled())
  {
    registerTrustedRewrite(trn, d_tpg.get(), false);
  }
  // Rewrite again here, which notice is a *pre* rewrite.
  termr = rewriteWithProof(termr, d_tpg.get(), true);
  return ppTheoryRewrite(termr);
}

bool TheoryPreprocessor::isProofEnabled() const { return d_tpg != nullptr; }

void TheoryPreprocessor::registerTrustedRewrite(TrustNode trn,
                                                TConvProofGenerator* pg,
                                                bool isPre)
{
  if (!isProofEnabled() || trn.isNull())
  {
    return;
  }
  Assert(trn.getKind() == TrustNodeKind::REWRITE);
  Node eq = trn.getProven();
  Node term = eq[0];
  Node termr = eq[1];
  if (trn.getGenerator() != nullptr)
  {
    Trace("tpp-debug") << "TheoryPreprocessor: addRewriteStep (generator) "
                       << term << " -> " << termr << std::endl;
    trn.debugCheckClosed("tpp-debug",
                         "TheoryPreprocessor::preprocessWithProof");
    // always use term context hash 0 (default)
    pg->addRewriteStep(
        term, termr, trn.getGenerator(), isPre, PfRule::ASSUME, true);
  }
  else
  {
    Trace("tpp-debug") << "TheoryPreprocessor: addRewriteStep (trusted) "
                       << term << " -> " << termr << std::endl;
    // small step trust
    pg->addRewriteStep(term,
                       termr,
                       PfRule::THEORY_PREPROCESS,
                       {},
                       {term.eqNode(termr)},
                       isPre);
  }
}

}  // namespace theory
}  // namespace CVC4<|MERGE_RESOLUTION|>--- conflicted
+++ resolved
@@ -181,12 +181,6 @@
       newLemmas[i] = TrustNode::mkTrustLemma(rewritten, d_lp.get());
     }
     Assert(!isProofEnabled() || newLemmas[i].getGenerator() != nullptr);
-<<<<<<< HEAD
-    newLemmas[i].debugCheckClosed("tpp-proof-debug",
-                                  "TheoryPreprocessor::lemma_new");
-    Trace("tpp-proof-debug")
-        << "New lemma: " << newLemmas[i].getNode() << std::endl;
-=======
     newLemmas[i].debugCheckClosed("tpp-debug", "TheoryPreprocessor::lemma_new");
   }
   Trace("tpp-debug") << "...TheoryPreprocessor::preprocess returned "
@@ -204,7 +198,6 @@
       newLemmas[i] = preprocessLemmaInternal(cur, newLemmas, newSkolems, false);
       i++;
     }
->>>>>>> 18e8b81b
   }
   return tret;
 }
