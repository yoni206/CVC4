--- conflicted
+++ resolved
@@ -235,7 +235,6 @@
  /** get user pat mode */
  options::UserPatMode getInstUserPatMode();
 
-<<<<<<< HEAD
 public:
  /** add term to database */
  void addTermToDatabase(Node n,
@@ -243,8 +242,6 @@
                         bool withinInstClosure = false);
  /** notification when master equality engine is updated */
  void eqNotifyNewClass(TNode t);
- /** use model equality engine */
- bool usingModelEqualityEngine() const { return d_useModelEe; }
  /** debug print equality engine */
  void debugPrintEqualityEngine(const char* c);
  /** get internal representative
@@ -258,26 +255,6 @@
   * guided instantiation.
   */
  Node getInternalRepresentative(Node a, Node q, int index);
-=======
- public:
-  /** add term to database */
-  void addTermToDatabase( Node n, bool withinQuant = false, bool withinInstClosure = false );
-  /** notification when master equality engine is updated */
-  void eqNotifyNewClass(TNode t);
-  /** debug print equality engine */
-  void debugPrintEqualityEngine( const char * c );
-  /** get internal representative
-   *
-   * Choose a term that is equivalent to a in the current context that is the
-   * best term for instantiating the index^th variable of quantified formula q.
-   * If no legal term can be found, we return null. This can occur if:
-   * - a's type is not a subtype of the type of the index^th variable of q,
-   * - a is in an equivalent class with all terms that are restricted not to
-   * appear in instantiations of q, e.g. INST_CONSTANT terms for counterexample
-   * guided instantiation.
-   */
-  Node getInternalRepresentative( Node a, Node q, int index );
->>>>>>> 8b1f36ef
 
 public:
  //----------user interface for instantiations (see quantifiers/instantiate.h)
