/*********************                                                        */
/*! \file theory_bv_rewrite_rules_operator_elimination.h
 ** \verbatim
 ** Top contributors (to current version):
 **   Liana Hadarean, Aina Niemetz, Yoni Zohar
 ** This file is part of the CVC4 project.
 ** Copyright (c) 2009-2020 by the authors listed in the file AUTHORS
 ** in the top-level source directory) and their institutional affiliations.
 ** All rights reserved.  See the file COPYING in the top-level source
 ** directory for licensing information.\endverbatim
 **
 ** \brief [[ Add one-line brief description here ]]
 **
 ** [[ Add lengthier description here ]]
 ** \todo document this file
 **/

#include "cvc4_private.h"

#pragma once

#include "options/bv_options.h"
#include "theory/bv/theory_bv_rewrite_rules.h"
#include "theory/bv/theory_bv_utils.h"

namespace CVC4 {
namespace theory {
namespace bv {

<<<<<<< HEAD

=======
/*
 * This rewrite is not meant to be used by the BV rewriter.
 * It is specifically designed for the bv-to-int preprocessing pass.
 * Based on Hacker's Delight section 2-2 equation a:
 * -x = ~x+1
 */
>>>>>>> 64eae483
template <>
inline bool RewriteRule<NegEliminate>::applies(TNode node)
{
  return (node.getKind() == kind::BITVECTOR_NEG);
}

template <>
inline Node RewriteRule<NegEliminate>::apply(TNode node)
{
<<<<<<< HEAD
  // hacker's delight section 2-2 eqation a:
  // -x = ~x-1
  Debug("bv-rewrite") << "RewriteRule<NegEliminate>(" << node << ")"
                      << std::endl;
  TNode a = node[0];
  unsigned size = utils::getSize(a);
  Node one = utils::mkConst(size, 1);
  Node nota = NodeManager::currentNM()->mkNode(kind::BITVECTOR_NOT, a);
  Node bvadd = NodeManager::currentNM()->mkNode(kind::BITVECTOR_PLUS, nota, one);
  return bvadd;
}

=======
  Debug("bv-rewrite") << "RewriteRule<NegEliminate>(" << node << ")"
                      << std::endl;
  NodeManager* nm = NodeManager::currentNM();
  TNode a = node[0];
  unsigned size = utils::getSize(a);
  Node one = utils::mkOne(size);
  Node nota = nm->mkNode(kind::BITVECTOR_NOT, a);
  Node bvadd =
      nm->mkNode(kind::BITVECTOR_PLUS, nota, one);
  return bvadd;
}

/*
 * This rewrite is not meant to be used by the BV rewriter.
 * It is specifically designed for the bv-to-int preprocessing pass.
 * Based on Hacker's Delight section 2-2 equation h:
 * x+y = x|y + x&y
 */
>>>>>>> 64eae483
template <>
inline bool RewriteRule<OrEliminate>::applies(TNode node)
{
  return (node.getKind() == kind::BITVECTOR_OR);
}

template <>
inline Node RewriteRule<OrEliminate>::apply(TNode node)
{
<<<<<<< HEAD
  // hacker's delight section 2-2 eqation h:
  // x+y = x|y + x&y
  Debug("bv-rewrite") << "RewriteRule<OrEliminate>(" << node << ")"
                      << std::endl;
  TNode a = node[0];
  TNode b = node[1];
  Node bvadd = NodeManager::currentNM()->mkNode(kind::BITVECTOR_PLUS, a, b);
  Node bvand = NodeManager::currentNM()->mkNode(kind::BITVECTOR_AND, a, b);
  Node result =
      NodeManager::currentNM()->mkNode(kind::BITVECTOR_SUB, bvadd, bvand);
  return result;
}

=======
  Debug("bv-rewrite") << "RewriteRule<OrEliminate>(" << node << ")"
                      << std::endl;
  NodeManager* nm = NodeManager::currentNM();
  TNode a = node[0];
  TNode b = node[1];
  Node bvadd = nm->mkNode(kind::BITVECTOR_PLUS, a, b);
  Node bvand = nm->mkNode(kind::BITVECTOR_AND, a, b);
  Node result =
      nm->mkNode(kind::BITVECTOR_SUB, bvadd, bvand);
  return result;
}

/*
 * This rewrite is not meant to be used by the BV rewriter.
 * It is specifically designed for the bv-to-int preprocessing pass.
 * Based on Hacker's Delight section 2-2 equation n:
 * x xor y = x|y - x&y
 */
>>>>>>> 64eae483
template <>
inline bool RewriteRule<XorEliminate>::applies(TNode node)
{
  return (node.getKind() == kind::BITVECTOR_XOR);
}

template <>
inline Node RewriteRule<XorEliminate>::apply(TNode node)
{
<<<<<<< HEAD
  // hacker's delight section 2-2 eqation n:
  // x xor y = x|y - x&y
  Debug("bv-rewrite") << "RewriteRule<XorEliminate>(" << node << ")"
                      << std::endl;
  TNode a = node[0];
  TNode b = node[1];
  Node bvor = NodeManager::currentNM()->mkNode(kind::BITVECTOR_OR, a, b);
  Node bvand = NodeManager::currentNM()->mkNode(kind::BITVECTOR_AND, a, b);
  Node result =
      NodeManager::currentNM()->mkNode(kind::BITVECTOR_SUB, bvor, bvand);
=======
  Debug("bv-rewrite") << "RewriteRule<XorEliminate>(" << node << ")"
                      << std::endl;
  NodeManager* nm = NodeManager::currentNM();
  TNode a = node[0];
  TNode b = node[1];
  Node bvor = nm->mkNode(kind::BITVECTOR_OR, a, b);
  Node bvand = nm->mkNode(kind::BITVECTOR_AND, a, b);
  Node result = nm->mkNode(kind::BITVECTOR_SUB, bvor, bvand);
>>>>>>> 64eae483
  return result;
}

template <>
inline bool RewriteRule<UgtEliminate>::applies(TNode node)
{
  return (node.getKind() == kind::BITVECTOR_UGT);
}

template <>
inline Node RewriteRule<UgtEliminate>::apply(TNode node)
{
  Debug("bv-rewrite") << "RewriteRule<UgtEliminate>(" << node << ")"
                      << std::endl;
  TNode a = node[0];
  TNode b = node[1];
  Node result = NodeManager::currentNM()->mkNode(kind::BITVECTOR_ULT, b, a);
  return result;
}

template <>
inline bool RewriteRule<UgeEliminate>::applies(TNode node)
{
  return (node.getKind() == kind::BITVECTOR_UGE);
}

template <>
inline Node RewriteRule<UgeEliminate>::apply(TNode node)
{
  Debug("bv-rewrite") << "RewriteRule<UgeEliminate>(" << node << ")"
                      << std::endl;
  TNode a = node[0];
  TNode b = node[1];
  Node result = NodeManager::currentNM()->mkNode(kind::BITVECTOR_ULE, b, a);
  return result;
}

template <>
inline bool RewriteRule<SgtEliminate>::applies(TNode node)
{
  return (node.getKind() == kind::BITVECTOR_SGT);
}

template <>
inline Node RewriteRule<SgtEliminate>::apply(TNode node)
{
  Debug("bv-rewrite") << "RewriteRule<SgtEliminate>(" << node << ")"
                      << std::endl;
  TNode a = node[0];
  TNode b = node[1];
  Node result = NodeManager::currentNM()->mkNode(kind::BITVECTOR_SLT, b, a);
  return result;
}

template <>
inline bool RewriteRule<SgeEliminate>::applies(TNode node)
{
  return (node.getKind() == kind::BITVECTOR_SGE);
}

template <>
inline Node RewriteRule<SgeEliminate>::apply(TNode node)
{
  Debug("bv-rewrite") << "RewriteRule<SgeEliminate>(" << node << ")"
                      << std::endl;
  TNode a = node[0];
  TNode b = node[1];
  Node result = NodeManager::currentNM()->mkNode(kind::BITVECTOR_SLE, b, a);
  return result;
}

template <>
inline bool RewriteRule<SltEliminate>::applies(TNode node)
{
  return (node.getKind() == kind::BITVECTOR_SLT); 
}

template <>
inline Node RewriteRule<SltEliminate>::apply(TNode node)
{
  Debug("bv-rewrite") << "RewriteRule<SltEliminate>(" << node << ")"
                      << std::endl;
  NodeManager *nm = NodeManager::currentNM();
  unsigned size = utils::getSize(node[0]);
  Integer val = Integer(1).multiplyByPow2(size - 1);
  Node pow_two = utils::mkConst(size, val);
  Node a = nm->mkNode(kind::BITVECTOR_PLUS, node[0], pow_two);
  Node b = nm->mkNode(kind::BITVECTOR_PLUS, node[1], pow_two);

  return nm->mkNode(kind::BITVECTOR_ULT, a, b);
}

template <>
inline bool RewriteRule<SleEliminate>::applies(TNode node)
{
  return (node.getKind() == kind::BITVECTOR_SLE); 
}

template <>
inline Node RewriteRule<SleEliminate>::apply(TNode node)
{
  Debug("bv-rewrite") << "RewriteRule<SleEliminate>(" << node << ")"
                      << std::endl;
  NodeManager *nm = NodeManager::currentNM();
  TNode a = node[0];
  TNode b = node[1];
  Node b_slt_a = nm->mkNode(kind::BITVECTOR_SLT, b, a);
  return nm->mkNode(kind::NOT, b_slt_a);
}

template <>
inline bool RewriteRule<UleEliminate>::applies(TNode node)
{
  return (node.getKind() == kind::BITVECTOR_ULE); 
}

template <>
inline Node RewriteRule<UleEliminate>::apply(TNode node)
{
  Debug("bv-rewrite") << "RewriteRule<UleEliminate>(" << node << ")"
                      << std::endl;
  NodeManager *nm = NodeManager::currentNM();
  TNode a = node[0];
  TNode b = node[1];
  Node b_ult_a = nm->mkNode(kind::BITVECTOR_ULT, b, a);
  return nm->mkNode(kind::NOT, b_ult_a);
}

template <>
inline bool RewriteRule<CompEliminate>::applies(TNode node)
{
  return (node.getKind() == kind::BITVECTOR_COMP); 
}

template <>
inline Node RewriteRule<CompEliminate>::apply(TNode node)
{
  Debug("bv-rewrite") << "RewriteRule<CompEliminate>(" << node << ")"
                      << std::endl;
  NodeManager *nm = NodeManager::currentNM();
  Node comp = nm->mkNode(kind::EQUAL, node[0], node[1]);
  Node one = utils::mkConst(1, 1);
  Node zero = utils::mkConst(1, 0);

  return nm->mkNode(kind::ITE, comp, one, zero);
}

template <>
inline bool RewriteRule<SubEliminate>::applies(TNode node)
{
  return (node.getKind() == kind::BITVECTOR_SUB); 
}

template <>
inline Node RewriteRule<SubEliminate>::apply(TNode node)
{
  Debug("bv-rewrite") << "RewriteRule<SubEliminate>(" << node << ")"
                      << std::endl;
  NodeManager *nm = NodeManager::currentNM();
  Node negb = nm->mkNode(kind::BITVECTOR_NEG, node[1]);
  Node a = node[0];

  return nm->mkNode(kind::BITVECTOR_PLUS, a, negb);
}

template <>
inline bool RewriteRule<RepeatEliminate>::applies(TNode node)
{
  return (node.getKind() == kind::BITVECTOR_REPEAT);
}

template <>
inline Node RewriteRule<RepeatEliminate>::apply(TNode node)
{
  Debug("bv-rewrite") << "RewriteRule<RepeatEliminate>(" << node << ")" << std::endl;
  TNode a = node[0];
  unsigned amount =
      node.getOperator().getConst<BitVectorRepeat>().d_repeatAmount;
  Assert(amount >= 1);
  if(amount == 1) {
    return a; 
  }
  NodeBuilder<> result(kind::BITVECTOR_CONCAT);
  for(unsigned i = 0; i < amount; ++i) {
    result << node[0]; 
  }
  Node resultNode = result; 
  return resultNode;
}

template <>
inline bool RewriteRule<RotateLeftEliminate>::applies(TNode node)
{
  return (node.getKind() == kind::BITVECTOR_ROTATE_LEFT);
}

template <>
inline Node RewriteRule<RotateLeftEliminate>::apply(TNode node)
{
  Debug("bv-rewrite") << "RewriteRule<RotateLeftEliminate>(" << node << ")" << std::endl;
  TNode a = node[0];
  unsigned amount =
      node.getOperator().getConst<BitVectorRotateLeft>().d_rotateLeftAmount;
  amount = amount % utils::getSize(a); 
  if (amount == 0) {
    return a; 
  }

  Node left   = utils::mkExtract(a, utils::getSize(a)-1 - amount, 0);
  Node right  = utils::mkExtract(a, utils::getSize(a) -1, utils::getSize(a) - amount);
  Node result = utils::mkConcat(left, right);

  return result;
}

template <>
inline bool RewriteRule<RotateRightEliminate>::applies(TNode node)
{
  return (node.getKind() == kind::BITVECTOR_ROTATE_RIGHT);
}

template <>
inline Node RewriteRule<RotateRightEliminate>::apply(TNode node)
{
  Debug("bv-rewrite") << "RewriteRule<RotateRightEliminate>(" << node << ")" << std::endl;
  TNode a = node[0];
  unsigned amount =
      node.getOperator().getConst<BitVectorRotateRight>().d_rotateRightAmount;
  amount = amount % utils::getSize(a); 
  if (amount == 0) {
    return a; 
  }
  
  Node left  = utils::mkExtract(a, amount - 1, 0);
  Node right = utils::mkExtract(a, utils::getSize(a)-1, amount);
  Node result = utils::mkConcat(left, right);

  return result;
}

template <>
inline bool RewriteRule<BVToNatEliminate>::applies(TNode node)
{
  return (node.getKind() == kind::BITVECTOR_TO_NAT);
}

template <>
inline Node RewriteRule<BVToNatEliminate>::apply(TNode node)
{
  Debug("bv-rewrite") << "RewriteRule<BVToNatEliminate>(" << node << ")" << std::endl;

  //if( node[0].isConst() ){
    //TODO? direct computation instead of term construction+rewriting
  //}
  return utils::eliminateBv2Nat(node);
}

template <>
inline bool RewriteRule<IntToBVEliminate>::applies(TNode node)
{
  return (node.getKind() == kind::INT_TO_BITVECTOR);
}

template <>
inline Node RewriteRule<IntToBVEliminate>::apply(TNode node)
{
  Debug("bv-rewrite") << "RewriteRule<IntToBVEliminate>(" << node << ")" << std::endl;

  //if( node[0].isConst() ){
    //TODO? direct computation instead of term construction+rewriting
  //}
  return utils::eliminateInt2Bv(node);
}

template <>
inline bool RewriteRule<NandEliminate>::applies(TNode node)
{
  return (node.getKind() == kind::BITVECTOR_NAND &&
          node.getNumChildren() == 2);
}

template <>
inline Node RewriteRule<NandEliminate>::apply(TNode node)
{
  Debug("bv-rewrite") << "RewriteRule<NandEliminate>(" << node << ")"
                      << std::endl;
  NodeManager *nm = NodeManager::currentNM();
  TNode a = node[0];
  TNode b = node[1];
  Node andNode = nm->mkNode(kind::BITVECTOR_AND, a, b);
  Node result = nm->mkNode(kind::BITVECTOR_NOT, andNode);
  return result;
}

template <>
inline bool RewriteRule<NorEliminate>::applies(TNode node)
{
  return (node.getKind() == kind::BITVECTOR_NOR && node.getNumChildren() == 2);
}

template <>
inline Node RewriteRule<NorEliminate>::apply(TNode node)
{
  Debug("bv-rewrite") << "RewriteRule<NorEliminate>(" << node << ")"
                      << std::endl;
  NodeManager *nm = NodeManager::currentNM();
  TNode a = node[0];
  TNode b = node[1];
  Node orNode = nm->mkNode(kind::BITVECTOR_OR, a, b);
  Node result = nm->mkNode(kind::BITVECTOR_NOT, orNode);
  return result;
}

template <>
inline bool RewriteRule<XnorEliminate>::applies(TNode node)
{
  return (node.getKind() == kind::BITVECTOR_XNOR &&
          node.getNumChildren() == 2);
}

template <>
inline Node RewriteRule<XnorEliminate>::apply(TNode node)
{
  Debug("bv-rewrite") << "RewriteRule<XnorEliminate>(" << node << ")"
                      << std::endl;
  NodeManager *nm = NodeManager::currentNM();
  TNode a = node[0];
  TNode b = node[1];
  Node xorNode = nm->mkNode(kind::BITVECTOR_XOR, a, b);
  Node result = nm->mkNode(kind::BITVECTOR_NOT, xorNode);
  return result;
}

template <>
inline bool RewriteRule<SdivEliminate>::applies(TNode node)
{
  return (node.getKind() == kind::BITVECTOR_SDIV);
}

template <>
inline Node RewriteRule<SdivEliminate>::apply(TNode node)
{
  Debug("bv-rewrite") << "RewriteRule<SdivEliminate>(" << node << ")"
                      << std::endl;

  NodeManager *nm = NodeManager::currentNM();
  TNode a = node[0];
  TNode b = node[1];
  unsigned size = utils::getSize(a);

  Node one = utils::mkConst(1, 1);
  Node a_lt_0 =
      nm->mkNode(kind::EQUAL, utils::mkExtract(a, size - 1, size - 1), one);
  Node b_lt_0 =
      nm->mkNode(kind::EQUAL, utils::mkExtract(b, size - 1, size - 1), one);
  Node abs_a =
      nm->mkNode(kind::ITE, a_lt_0, nm->mkNode(kind::BITVECTOR_NEG, a), a);
  Node abs_b =
      nm->mkNode(kind::ITE, b_lt_0, nm->mkNode(kind::BITVECTOR_NEG, b), b);

  Node a_udiv_b =
      nm->mkNode(options::bitvectorDivByZeroConst() ? kind::BITVECTOR_UDIV_TOTAL
                                                    : kind::BITVECTOR_UDIV,
                 abs_a,
                 abs_b);
  Node neg_result = nm->mkNode(kind::BITVECTOR_NEG, a_udiv_b);

  Node condition = nm->mkNode(kind::XOR, a_lt_0, b_lt_0);
  Node result = nm->mkNode(kind::ITE, condition, neg_result, a_udiv_b);

  return result;
}

<<<<<<< HEAD

=======
/*
 * This rewrite is not meant to be used by the BV rewriter
 * It is specifically designed for the bv-to-int preprocessing pass.
 * Similar to ordinary sdiv elimination.
 * The sign-check is done with bvult instead of bit-extraction.
 */
>>>>>>> 64eae483
template <>
inline bool RewriteRule<SdivEliminateFewerBitwiseOps>::applies(TNode node)
{
  return (node.getKind() == kind::BITVECTOR_SDIV);
}

template <>
inline Node RewriteRule<SdivEliminateFewerBitwiseOps>::apply(TNode node)
{
<<<<<<< HEAD
  Debug("bv-rewrite") << "RewriteRule<SdivEliminateFewerBitwiseOps>(" << node << ")"
                      << std::endl;

  NodeManager *nm = NodeManager::currentNM();
  TNode a = node[0];
  TNode b = node[1];
  unsigned size = utils::getSize(a);
  Node a_lt_0 =
    nm->mkNode(kind::BITVECTOR_ULT, a, utils::mkMinSigned(size));
  Node b_lt_0 =
    nm->mkNode(kind::BITVECTOR_ULT, b, utils::mkMinSigned(size));
=======
  Debug("bv-rewrite") << "RewriteRule<SdivEliminateFewerBitwiseOps>(" << node
                      << ")" << std::endl;

  NodeManager* nm = NodeManager::currentNM();
  TNode a = node[0];
  TNode b = node[1];
  unsigned size = utils::getSize(a);
  Node a_lt_0 = nm->mkNode(kind::BITVECTOR_UGE, a, utils::mkMinSigned(size));
  Node b_lt_0 = nm->mkNode(kind::BITVECTOR_UGE, b, utils::mkMinSigned(size));
>>>>>>> 64eae483
  Node abs_a =
      nm->mkNode(kind::ITE, a_lt_0, nm->mkNode(kind::BITVECTOR_NEG, a), a);
  Node abs_b =
      nm->mkNode(kind::ITE, b_lt_0, nm->mkNode(kind::BITVECTOR_NEG, b), b);

  Node a_udiv_b =
      nm->mkNode(options::bitvectorDivByZeroConst() ? kind::BITVECTOR_UDIV_TOTAL
                                                    : kind::BITVECTOR_UDIV,
                 abs_a,
                 abs_b);
  Node neg_result = nm->mkNode(kind::BITVECTOR_NEG, a_udiv_b);

<<<<<<< HEAD
  Node condition = nm->mkNode(kind::XOR, a_lt_0, b_lt_0);
  Node result = nm->mkNode(kind::ITE, condition, neg_result, a_udiv_b);
=======
  Node result = nm->mkNode(kind::ITE, a_lt_0.xorNode(b_lt_0), neg_result, a_udiv_b);
>>>>>>> 64eae483

  return result;
}

template <>
inline bool RewriteRule<SremEliminate>::applies(TNode node)
{
  return (node.getKind() == kind::BITVECTOR_SREM);
}

template <>
inline Node RewriteRule<SremEliminate>::apply(TNode node)
{
  Debug("bv-rewrite") << "RewriteRule<SremEliminate>(" << node << ")"
                      << std::endl;
  NodeManager *nm = NodeManager::currentNM();
  TNode a = node[0];
  TNode b = node[1];
  unsigned size = utils::getSize(a);

  Node one = utils::mkConst(1, 1);
  Node a_lt_0 =
      nm->mkNode(kind::EQUAL, utils::mkExtract(a, size - 1, size - 1), one);
  Node b_lt_0 =
      nm->mkNode(kind::EQUAL, utils::mkExtract(b, size - 1, size - 1), one);
  Node abs_a =
      nm->mkNode(kind::ITE, a_lt_0, nm->mkNode(kind::BITVECTOR_NEG, a), a);
  Node abs_b =
      nm->mkNode(kind::ITE, b_lt_0, nm->mkNode(kind::BITVECTOR_NEG, b), b);

  Node a_urem_b =
      nm->mkNode(options::bitvectorDivByZeroConst() ? kind::BITVECTOR_UREM_TOTAL
                                                    : kind::BITVECTOR_UREM,
                 abs_a,
                 abs_b);
  Node neg_result = nm->mkNode(kind::BITVECTOR_NEG, a_urem_b);

  Node result = nm->mkNode(kind::ITE, a_lt_0, neg_result, a_urem_b);

  return result;
}

/*
 * This rewrite is not meant to be used by the BV rewriter
 * It is specifically designed for the bv-to-int preprocessing pass.
 * Similar to ordinary srem elimination.
 * The sign-check is done with bvult instead of bit-extraction.
 */
template <>
inline bool RewriteRule<SremEliminateFewerBitwiseOps>::applies(TNode node)
{
  return (node.getKind() == kind::BITVECTOR_SREM);
}

template <>
inline Node RewriteRule<SremEliminateFewerBitwiseOps>::apply(TNode node)
{
  Debug("bv-rewrite") << "RewriteRule<SremEliminateFewerBitwiseOps>(" << node
                      << ")" << std::endl;
  NodeManager* nm = NodeManager::currentNM();
  TNode a = node[0];
  TNode b = node[1];
  unsigned size = utils::getSize(a);
  Node a_lt_0 = nm->mkNode(kind::BITVECTOR_UGE, a, utils::mkMinSigned(size));
  Node b_lt_0 = nm->mkNode(kind::BITVECTOR_UGE, b, utils::mkMinSigned(size));
  Node abs_a =
      nm->mkNode(kind::ITE, a_lt_0, nm->mkNode(kind::BITVECTOR_NEG, a), a);
  Node abs_b =
      nm->mkNode(kind::ITE, b_lt_0, nm->mkNode(kind::BITVECTOR_NEG, b), b);
  Node a_urem_b =
      nm->mkNode(options::bitvectorDivByZeroConst() ? kind::BITVECTOR_UREM_TOTAL
                                                    : kind::BITVECTOR_UREM,
                 abs_a,
                 abs_b);
  Node neg_result = nm->mkNode(kind::BITVECTOR_NEG, a_urem_b);

  Node result = nm->mkNode(kind::ITE, a_lt_0, neg_result, a_urem_b);

  return result;
}

template <>
inline bool RewriteRule<SremEliminateFewerBitwiseOps>::applies(TNode node)
{
  return (node.getKind() == kind::BITVECTOR_SREM);
}

template <>
inline Node RewriteRule<SremEliminateFewerBitwiseOps>::apply(TNode node)
{
  Debug("bv-rewrite") << "RewriteRule<SremEliminateFewerBitwiseOps>(" << node << ")"
                      << std::endl;
  NodeManager *nm = NodeManager::currentNM();
  TNode a = node[0];
  TNode b = node[1];
  unsigned size = utils::getSize(a);
  Node a_lt_0 =
    nm->mkNode(kind::BITVECTOR_ULT, a, utils::mkMinSigned(size));
  Node b_lt_0 =
    nm->mkNode(kind::BITVECTOR_ULT, b, utils::mkMinSigned(size));
  Node abs_a =
      nm->mkNode(kind::ITE, a_lt_0, nm->mkNode(kind::BITVECTOR_NEG, a), a);
  Node abs_b =
      nm->mkNode(kind::ITE, b_lt_0, nm->mkNode(kind::BITVECTOR_NEG, b), b);
  Node a_urem_b =
      nm->mkNode(options::bitvectorDivByZeroConst() ? kind::BITVECTOR_UREM_TOTAL
                                                    : kind::BITVECTOR_UREM,
                 abs_a,
                 abs_b);
  Node neg_result = nm->mkNode(kind::BITVECTOR_NEG, a_urem_b);

  Node result = nm->mkNode(kind::ITE, a_lt_0, neg_result, a_urem_b);

  return result;
}

template <>
inline bool RewriteRule<SmodEliminate>::applies(TNode node)
{
  return (node.getKind() == kind::BITVECTOR_SMOD);
}

template <>
inline Node RewriteRule<SmodEliminate>::apply(TNode node)
{
  Debug("bv-rewrite") << "RewriteRule<SmodEliminate>(" << node << ")"
                      << std::endl;
  NodeManager *nm = NodeManager::currentNM();
  TNode s = node[0];
  TNode t = node[1];
  unsigned size = utils::getSize(s);

  // (bvsmod s t) abbreviates
  //     (let ((?msb_s ((_ extract |m-1| |m-1|) s))
  //           (?msb_t ((_ extract |m-1| |m-1|) t)))
  //       (let ((abs_s (ite (= ?msb_s #b0) s (bvneg s)))
  //             (abs_t (ite (= ?msb_t #b0) t (bvneg t))))
  //         (let ((u (bvurem abs_s abs_t)))
  //           (ite (= u (_ bv0 m))
  //                u
  //           (ite (and (= ?msb_s #b0) (= ?msb_t #b0))
  //                u
  //           (ite (and (= ?msb_s #b1) (= ?msb_t #b0))
  //                (bvadd (bvneg u) t)
  //           (ite (and (= ?msb_s #b0) (= ?msb_t #b1))
  //                (bvadd u t)
  //                (bvneg u))))))))

  Node msb_s = utils::mkExtract(s, size - 1, size - 1);
  Node msb_t = utils::mkExtract(t, size - 1, size - 1);

  Node bit1 = utils::mkConst(1, 1);
  Node bit0 = utils::mkConst(1, 0);

  Node abs_s =
      msb_s.eqNode(bit0).iteNode(s, nm->mkNode(kind::BITVECTOR_NEG, s));
  Node abs_t =
      msb_t.eqNode(bit0).iteNode(t, nm->mkNode(kind::BITVECTOR_NEG, t));

  Node u = nm->mkNode(kind::BITVECTOR_UREM, abs_s, abs_t);
  Node neg_u = nm->mkNode(kind::BITVECTOR_NEG, u);

  Node cond0 = u.eqNode(utils::mkConst(size, 0));
  Node cond1 = msb_s.eqNode(bit0).andNode(msb_t.eqNode(bit0));
  Node cond2 = msb_s.eqNode(bit1).andNode(msb_t.eqNode(bit0));
  Node cond3 = msb_s.eqNode(bit0).andNode(msb_t.eqNode(bit1));

  Node result = cond0.iteNode(
      u,
      cond1.iteNode(
          u,
          cond2.iteNode(
              nm->mkNode(kind::BITVECTOR_PLUS, neg_u, t),
              cond3.iteNode(nm->mkNode(kind::BITVECTOR_PLUS, u, t), neg_u))));

  return result;
}

/*
 * This rewrite is not meant to be used by the BV rewriter
 * It is specifically designed for the bv-to-int preprocessing pass.
 * Similar to ordinary smod elimination.
 * The sign-check is done with bvult instead of bit-extraction.
 */
template <>
inline bool RewriteRule<SmodEliminateFewerBitwiseOps>::applies(TNode node)
{
  return (node.getKind() == kind::BITVECTOR_SMOD);
}

template <>
inline Node RewriteRule<SmodEliminateFewerBitwiseOps>::apply(TNode node)
{
  Debug("bv-rewrite") << "RewriteRule<SmodEliminate>(" << node << ")"
                      << std::endl;
  NodeManager* nm = NodeManager::currentNM();
  TNode s = node[0];
  TNode t = node[1];
  unsigned size = utils::getSize(s);

  /*
   * (bvsmod s t) abbreviates
   *    (let ((?msb_s ((_ extract |m-1| |m-1|) s))
   *          (?msb_t ((_ extract |m-1| |m-1|) t)))
   *      (let ((abs_s (ite (= ?msb_s #b0) s (bvneg s)))
   *            (abs_t (ite (= ?msb_t #b0) t (bvneg t))))
   *        (let ((u (bvurem abs_s abs_t)))
   *          (ite (= u (_ bv0 m))
   *               u
   *          (ite (and (= ?msb_s #b0) (= ?msb_t #b0))
   *               u
   *          (ite (and (= ?msb_s #b1) (= ?msb_t #b0))
   *               (bvadd (bvneg u) t)
   *          (ite (and (= ?msb_s #b0) (= ?msb_t #b1))
   *               (bvadd u t)
   *               (bvneg u))))))))
   */

  Node s_lt_0 = nm->mkNode(kind::BITVECTOR_UGE, s, utils::mkMinSigned(size));
  Node t_lt_0 = nm->mkNode(kind::BITVECTOR_UGE, t, utils::mkMinSigned(size));
  Node abs_s =
      nm->mkNode(kind::ITE, s_lt_0, nm->mkNode(kind::BITVECTOR_NEG, s), s);
  Node abs_t =
      nm->mkNode(kind::ITE, t_lt_0, nm->mkNode(kind::BITVECTOR_NEG, t), t);

  Node u = nm->mkNode(kind::BITVECTOR_UREM, abs_s, abs_t);
  Node neg_u = nm->mkNode(kind::BITVECTOR_NEG, u);

  Node cond0 = u.eqNode(utils::mkConst(size, 0));
  Node cond1 =
      nm->mkNode(kind::NOT, s_lt_0).andNode(nm->mkNode(kind::NOT, t_lt_0));
  Node cond2 = s_lt_0.andNode(nm->mkNode(kind::NOT, t_lt_0));
  Node cond3 = nm->mkNode(kind::NOT, s_lt_0).andNode(t_lt_0);

  Node result = cond0.iteNode(
      u,
      cond1.iteNode(
          u,
          cond2.iteNode(
              nm->mkNode(kind::BITVECTOR_PLUS, neg_u, t),
              cond3.iteNode(nm->mkNode(kind::BITVECTOR_PLUS, u, t), neg_u))));

  return result;
}

template <>
inline bool RewriteRule<SmodEliminateFewerBitwiseOps>::applies(TNode node)
{
  return (node.getKind() == kind::BITVECTOR_SMOD);
}

template <>
inline Node RewriteRule<SmodEliminateFewerBitwiseOps>::apply(TNode node)
{
  Debug("bv-rewrite") << "RewriteRule<SmodEliminate>(" << node << ")"
                      << std::endl;
  NodeManager *nm = NodeManager::currentNM();
  TNode s = node[0];
  TNode t = node[1];
  unsigned size = utils::getSize(s);

  // (bvsmod s t) abbreviates
  //     (let ((?msb_s ((_ extract |m-1| |m-1|) s))
  //           (?msb_t ((_ extract |m-1| |m-1|) t)))
  //       (let ((abs_s (ite (= ?msb_s #b0) s (bvneg s)))
  //             (abs_t (ite (= ?msb_t #b0) t (bvneg t))))
  //         (let ((u (bvurem abs_s abs_t)))
  //           (ite (= u (_ bv0 m))
  //                u
  //           (ite (and (= ?msb_s #b0) (= ?msb_t #b0))
  //                u
  //           (ite (and (= ?msb_s #b1) (= ?msb_t #b0))
  //                (bvadd (bvneg u) t)
  //           (ite (and (= ?msb_s #b0) (= ?msb_t #b1))
  //                (bvadd u t)
  //                (bvneg u))))))))

  Node s_lt_0 =
    nm->mkNode(kind::BITVECTOR_ULT, s, utils::mkMinSigned(size));
  Node t_lt_0 =
    nm->mkNode(kind::BITVECTOR_ULT, t, utils::mkMinSigned(size));
  Node abs_s =
      nm->mkNode(kind::ITE, s_lt_0, nm->mkNode(kind::BITVECTOR_NEG, s), s);
  Node abs_t =
      nm->mkNode(kind::ITE, t_lt_0, nm->mkNode(kind::BITVECTOR_NEG, t), t);
  
  Node u = nm->mkNode(kind::BITVECTOR_UREM, abs_s, abs_t);
  Node neg_u = nm->mkNode(kind::BITVECTOR_NEG, u);

  Node cond0 = u.eqNode(utils::mkConst(size, 0));
  Node cond1 = nm->mkNode(kind::NOT, s_lt_0).andNode(nm->mkNode(kind::NOT,t_lt_0));
  Node cond2 = s_lt_0.andNode(nm->mkNode(kind::NOT, t_lt_0));
  Node cond3 = nm->mkNode(kind::NOT, s_lt_0).andNode(t_lt_0);

  Node result = cond0.iteNode(
      u,
      cond1.iteNode(
          u,
          cond2.iteNode(
              nm->mkNode(kind::BITVECTOR_PLUS, neg_u, t),
              cond3.iteNode(nm->mkNode(kind::BITVECTOR_PLUS, u, t), neg_u))));

  return result;
}

template <>
inline bool RewriteRule<ZeroExtendEliminate>::applies(TNode node)
{
  return (node.getKind() == kind::BITVECTOR_ZERO_EXTEND); 
}

template <>
inline Node RewriteRule<ZeroExtendEliminate>::apply(TNode node)
{
  Debug("bv-rewrite") << "RewriteRule<ZeroExtendEliminate>(" << node << ")" << std::endl;

  TNode bv = node[0];
  unsigned amount =
      node.getOperator().getConst<BitVectorZeroExtend>().d_zeroExtendAmount;
  if (amount == 0) {
    return node[0]; 
  }
  Node zero = utils::mkConst(amount, 0);
  Node result = utils::mkConcat(zero, node[0]); 

  return result;
}

template <>
inline bool RewriteRule<SignExtendEliminate>::applies(TNode node)
{
  return (node.getKind() == kind::BITVECTOR_SIGN_EXTEND); 
}

template <>
inline Node RewriteRule<SignExtendEliminate>::apply(TNode node)
{
  Debug("bv-rewrite") << "RewriteRule<SignExtendEliminate>(" << node << ")" << std::endl;

  unsigned amount =
      node.getOperator().getConst<BitVectorSignExtend>().d_signExtendAmount;
  if(amount == 0) {
    return node[0]; 
  }
  unsigned size = utils::getSize(node[0]); 
  Node sign_bit = utils::mkExtract(node[0], size-1, size-1); 
  Node extension = utils::mkConcat(sign_bit, amount);

  return utils::mkConcat(extension, node[0]);
}

template <>
inline bool RewriteRule<RedorEliminate>::applies(TNode node)
{
  return (node.getKind() == kind::BITVECTOR_REDOR);
}

template <>
inline Node RewriteRule<RedorEliminate>::apply(TNode node)
{
  Debug("bv-rewrite") << "RewriteRule<RedorEliminate>(" << node << ")" << std::endl;
  TNode a = node[0];
  unsigned size = utils::getSize(node[0]); 
  Node result = NodeManager::currentNM()->mkNode(kind::EQUAL, a, utils::mkConst( size, 0 ) );
  return result.negate();
}

template <>
inline bool RewriteRule<RedandEliminate>::applies(TNode node)
{
  return (node.getKind() == kind::BITVECTOR_REDAND);
}

template <>
inline Node RewriteRule<RedandEliminate>::apply(TNode node)
{
  Debug("bv-rewrite") << "RewriteRule<RedandEliminate>(" << node << ")" << std::endl;
  TNode a = node[0];
  unsigned size = utils::getSize(node[0]); 
  Node result = NodeManager::currentNM()->mkNode(kind::EQUAL, a, utils::mkOnes( size ) );
  return result;
}

}
}
}<|MERGE_RESOLUTION|>--- conflicted
+++ resolved
@@ -27,16 +27,12 @@
 namespace theory {
 namespace bv {
 
-<<<<<<< HEAD
-
-=======
 /*
  * This rewrite is not meant to be used by the BV rewriter.
  * It is specifically designed for the bv-to-int preprocessing pass.
  * Based on Hacker's Delight section 2-2 equation a:
  * -x = ~x+1
  */
->>>>>>> 64eae483
 template <>
 inline bool RewriteRule<NegEliminate>::applies(TNode node)
 {
@@ -46,20 +42,6 @@
 template <>
 inline Node RewriteRule<NegEliminate>::apply(TNode node)
 {
-<<<<<<< HEAD
-  // hacker's delight section 2-2 eqation a:
-  // -x = ~x-1
-  Debug("bv-rewrite") << "RewriteRule<NegEliminate>(" << node << ")"
-                      << std::endl;
-  TNode a = node[0];
-  unsigned size = utils::getSize(a);
-  Node one = utils::mkConst(size, 1);
-  Node nota = NodeManager::currentNM()->mkNode(kind::BITVECTOR_NOT, a);
-  Node bvadd = NodeManager::currentNM()->mkNode(kind::BITVECTOR_PLUS, nota, one);
-  return bvadd;
-}
-
-=======
   Debug("bv-rewrite") << "RewriteRule<NegEliminate>(" << node << ")"
                       << std::endl;
   NodeManager* nm = NodeManager::currentNM();
@@ -78,7 +60,6 @@
  * Based on Hacker's Delight section 2-2 equation h:
  * x+y = x|y + x&y
  */
->>>>>>> 64eae483
 template <>
 inline bool RewriteRule<OrEliminate>::applies(TNode node)
 {
@@ -88,21 +69,6 @@
 template <>
 inline Node RewriteRule<OrEliminate>::apply(TNode node)
 {
-<<<<<<< HEAD
-  // hacker's delight section 2-2 eqation h:
-  // x+y = x|y + x&y
-  Debug("bv-rewrite") << "RewriteRule<OrEliminate>(" << node << ")"
-                      << std::endl;
-  TNode a = node[0];
-  TNode b = node[1];
-  Node bvadd = NodeManager::currentNM()->mkNode(kind::BITVECTOR_PLUS, a, b);
-  Node bvand = NodeManager::currentNM()->mkNode(kind::BITVECTOR_AND, a, b);
-  Node result =
-      NodeManager::currentNM()->mkNode(kind::BITVECTOR_SUB, bvadd, bvand);
-  return result;
-}
-
-=======
   Debug("bv-rewrite") << "RewriteRule<OrEliminate>(" << node << ")"
                       << std::endl;
   NodeManager* nm = NodeManager::currentNM();
@@ -121,7 +87,6 @@
  * Based on Hacker's Delight section 2-2 equation n:
  * x xor y = x|y - x&y
  */
->>>>>>> 64eae483
 template <>
 inline bool RewriteRule<XorEliminate>::applies(TNode node)
 {
@@ -131,18 +96,6 @@
 template <>
 inline Node RewriteRule<XorEliminate>::apply(TNode node)
 {
-<<<<<<< HEAD
-  // hacker's delight section 2-2 eqation n:
-  // x xor y = x|y - x&y
-  Debug("bv-rewrite") << "RewriteRule<XorEliminate>(" << node << ")"
-                      << std::endl;
-  TNode a = node[0];
-  TNode b = node[1];
-  Node bvor = NodeManager::currentNM()->mkNode(kind::BITVECTOR_OR, a, b);
-  Node bvand = NodeManager::currentNM()->mkNode(kind::BITVECTOR_AND, a, b);
-  Node result =
-      NodeManager::currentNM()->mkNode(kind::BITVECTOR_SUB, bvor, bvand);
-=======
   Debug("bv-rewrite") << "RewriteRule<XorEliminate>(" << node << ")"
                       << std::endl;
   NodeManager* nm = NodeManager::currentNM();
@@ -151,7 +104,6 @@
   Node bvor = nm->mkNode(kind::BITVECTOR_OR, a, b);
   Node bvand = nm->mkNode(kind::BITVECTOR_AND, a, b);
   Node result = nm->mkNode(kind::BITVECTOR_SUB, bvor, bvand);
->>>>>>> 64eae483
   return result;
 }
 
@@ -525,16 +477,12 @@
   return result;
 }
 
-<<<<<<< HEAD
-
-=======
 /*
  * This rewrite is not meant to be used by the BV rewriter
  * It is specifically designed for the bv-to-int preprocessing pass.
  * Similar to ordinary sdiv elimination.
  * The sign-check is done with bvult instead of bit-extraction.
  */
->>>>>>> 64eae483
 template <>
 inline bool RewriteRule<SdivEliminateFewerBitwiseOps>::applies(TNode node)
 {
@@ -544,19 +492,6 @@
 template <>
 inline Node RewriteRule<SdivEliminateFewerBitwiseOps>::apply(TNode node)
 {
-<<<<<<< HEAD
-  Debug("bv-rewrite") << "RewriteRule<SdivEliminateFewerBitwiseOps>(" << node << ")"
-                      << std::endl;
-
-  NodeManager *nm = NodeManager::currentNM();
-  TNode a = node[0];
-  TNode b = node[1];
-  unsigned size = utils::getSize(a);
-  Node a_lt_0 =
-    nm->mkNode(kind::BITVECTOR_ULT, a, utils::mkMinSigned(size));
-  Node b_lt_0 =
-    nm->mkNode(kind::BITVECTOR_ULT, b, utils::mkMinSigned(size));
-=======
   Debug("bv-rewrite") << "RewriteRule<SdivEliminateFewerBitwiseOps>(" << node
                       << ")" << std::endl;
 
@@ -566,7 +501,6 @@
   unsigned size = utils::getSize(a);
   Node a_lt_0 = nm->mkNode(kind::BITVECTOR_UGE, a, utils::mkMinSigned(size));
   Node b_lt_0 = nm->mkNode(kind::BITVECTOR_UGE, b, utils::mkMinSigned(size));
->>>>>>> 64eae483
   Node abs_a =
       nm->mkNode(kind::ITE, a_lt_0, nm->mkNode(kind::BITVECTOR_NEG, a), a);
   Node abs_b =
@@ -579,12 +513,7 @@
                  abs_b);
   Node neg_result = nm->mkNode(kind::BITVECTOR_NEG, a_udiv_b);
 
-<<<<<<< HEAD
-  Node condition = nm->mkNode(kind::XOR, a_lt_0, b_lt_0);
-  Node result = nm->mkNode(kind::ITE, condition, neg_result, a_udiv_b);
-=======
   Node result = nm->mkNode(kind::ITE, a_lt_0.xorNode(b_lt_0), neg_result, a_udiv_b);
->>>>>>> 64eae483
 
   return result;
 }
@@ -650,41 +579,6 @@
   unsigned size = utils::getSize(a);
   Node a_lt_0 = nm->mkNode(kind::BITVECTOR_UGE, a, utils::mkMinSigned(size));
   Node b_lt_0 = nm->mkNode(kind::BITVECTOR_UGE, b, utils::mkMinSigned(size));
-  Node abs_a =
-      nm->mkNode(kind::ITE, a_lt_0, nm->mkNode(kind::BITVECTOR_NEG, a), a);
-  Node abs_b =
-      nm->mkNode(kind::ITE, b_lt_0, nm->mkNode(kind::BITVECTOR_NEG, b), b);
-  Node a_urem_b =
-      nm->mkNode(options::bitvectorDivByZeroConst() ? kind::BITVECTOR_UREM_TOTAL
-                                                    : kind::BITVECTOR_UREM,
-                 abs_a,
-                 abs_b);
-  Node neg_result = nm->mkNode(kind::BITVECTOR_NEG, a_urem_b);
-
-  Node result = nm->mkNode(kind::ITE, a_lt_0, neg_result, a_urem_b);
-
-  return result;
-}
-
-template <>
-inline bool RewriteRule<SremEliminateFewerBitwiseOps>::applies(TNode node)
-{
-  return (node.getKind() == kind::BITVECTOR_SREM);
-}
-
-template <>
-inline Node RewriteRule<SremEliminateFewerBitwiseOps>::apply(TNode node)
-{
-  Debug("bv-rewrite") << "RewriteRule<SremEliminateFewerBitwiseOps>(" << node << ")"
-                      << std::endl;
-  NodeManager *nm = NodeManager::currentNM();
-  TNode a = node[0];
-  TNode b = node[1];
-  unsigned size = utils::getSize(a);
-  Node a_lt_0 =
-    nm->mkNode(kind::BITVECTOR_ULT, a, utils::mkMinSigned(size));
-  Node b_lt_0 =
-    nm->mkNode(kind::BITVECTOR_ULT, b, utils::mkMinSigned(size));
   Node abs_a =
       nm->mkNode(kind::ITE, a_lt_0, nm->mkNode(kind::BITVECTOR_NEG, a), a);
   Node abs_b =
@@ -831,66 +725,6 @@
 }
 
 template <>
-inline bool RewriteRule<SmodEliminateFewerBitwiseOps>::applies(TNode node)
-{
-  return (node.getKind() == kind::BITVECTOR_SMOD);
-}
-
-template <>
-inline Node RewriteRule<SmodEliminateFewerBitwiseOps>::apply(TNode node)
-{
-  Debug("bv-rewrite") << "RewriteRule<SmodEliminate>(" << node << ")"
-                      << std::endl;
-  NodeManager *nm = NodeManager::currentNM();
-  TNode s = node[0];
-  TNode t = node[1];
-  unsigned size = utils::getSize(s);
-
-  // (bvsmod s t) abbreviates
-  //     (let ((?msb_s ((_ extract |m-1| |m-1|) s))
-  //           (?msb_t ((_ extract |m-1| |m-1|) t)))
-  //       (let ((abs_s (ite (= ?msb_s #b0) s (bvneg s)))
-  //             (abs_t (ite (= ?msb_t #b0) t (bvneg t))))
-  //         (let ((u (bvurem abs_s abs_t)))
-  //           (ite (= u (_ bv0 m))
-  //                u
-  //           (ite (and (= ?msb_s #b0) (= ?msb_t #b0))
-  //                u
-  //           (ite (and (= ?msb_s #b1) (= ?msb_t #b0))
-  //                (bvadd (bvneg u) t)
-  //           (ite (and (= ?msb_s #b0) (= ?msb_t #b1))
-  //                (bvadd u t)
-  //                (bvneg u))))))))
-
-  Node s_lt_0 =
-    nm->mkNode(kind::BITVECTOR_ULT, s, utils::mkMinSigned(size));
-  Node t_lt_0 =
-    nm->mkNode(kind::BITVECTOR_ULT, t, utils::mkMinSigned(size));
-  Node abs_s =
-      nm->mkNode(kind::ITE, s_lt_0, nm->mkNode(kind::BITVECTOR_NEG, s), s);
-  Node abs_t =
-      nm->mkNode(kind::ITE, t_lt_0, nm->mkNode(kind::BITVECTOR_NEG, t), t);
-  
-  Node u = nm->mkNode(kind::BITVECTOR_UREM, abs_s, abs_t);
-  Node neg_u = nm->mkNode(kind::BITVECTOR_NEG, u);
-
-  Node cond0 = u.eqNode(utils::mkConst(size, 0));
-  Node cond1 = nm->mkNode(kind::NOT, s_lt_0).andNode(nm->mkNode(kind::NOT,t_lt_0));
-  Node cond2 = s_lt_0.andNode(nm->mkNode(kind::NOT, t_lt_0));
-  Node cond3 = nm->mkNode(kind::NOT, s_lt_0).andNode(t_lt_0);
-
-  Node result = cond0.iteNode(
-      u,
-      cond1.iteNode(
-          u,
-          cond2.iteNode(
-              nm->mkNode(kind::BITVECTOR_PLUS, neg_u, t),
-              cond3.iteNode(nm->mkNode(kind::BITVECTOR_PLUS, u, t), neg_u))));
-
-  return result;
-}
-
-template <>
 inline bool RewriteRule<ZeroExtendEliminate>::applies(TNode node)
 {
   return (node.getKind() == kind::BITVECTOR_ZERO_EXTEND); 
