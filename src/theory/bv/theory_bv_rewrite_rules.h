--- conflicted
+++ resolved
@@ -120,10 +120,7 @@
   AndZero,
   AndOne,
   AndOrXorConcatPullUp,
-<<<<<<< HEAD
   NegEliminate,
-=======
->>>>>>> 69ee9986
   OrEliminate,
   XorEliminate,
   OrZero,
@@ -208,14 +205,9 @@
   case ConcatExtractMerge:  out << "ConcatExtractMerge";  return out;
   case ConcatConstantMerge: out << "ConcatConstantMerge"; return out;
   case AndOrXorConcatPullUp:out << "AndOrXorConcatPullUp";return out;
-<<<<<<< HEAD
   case NegEliminate:        out << "NegEliminate";        return out;
   case OrEliminate:         out << "OrEliminate";         return out;
   case XorEliminate:        out << "XorEliminate";        return out;
-=======
-  case OrEliminate: out << "OrEliminate"; return out;
-  case XorEliminate: out << "XorEliminate"; return out;
->>>>>>> 69ee9986
   case ExtractExtract:      out << "ExtractExtract";      return out;
   case ExtractWhole:        out << "ExtractWhole";        return out;
   case ExtractConcat:       out << "ExtractConcat";       return out;
@@ -599,14 +591,9 @@
   RewriteRule<BvIteMergeThenElse>             rule137;
   RewriteRule<BvIteMergeElseElse>             rule138;
   RewriteRule<AndOrXorConcatPullUp>           rule139;
-<<<<<<< HEAD
   RewriteRule<NegEliminate>                   rule140;
   RewriteRule<OrEliminate>                    rule141;
   RewriteRule<XorEliminate>                   rule142;
-=======
-  RewriteRule<OrEliminate> rule140;
-  RewriteRule<XorEliminate> rule141;
->>>>>>> 69ee9986
 };
 
 template<> inline
@@ -650,36 +637,6 @@
   }
 };
 
-<<<<<<< HEAD
-template <
-  typename R1,
-  typename R2  = RewriteRule<EmptyRule>,
-  typename R3  = RewriteRule<EmptyRule>,
-  typename R4  = RewriteRule<EmptyRule>,
-  typename R5  = RewriteRule<EmptyRule>,
-  typename R6  = RewriteRule<EmptyRule>,
-  typename R7  = RewriteRule<EmptyRule>,
-  typename R8  = RewriteRule<EmptyRule>,
-  typename R9  = RewriteRule<EmptyRule>,
-  typename R10 = RewriteRule<EmptyRule>,
-  typename R11 = RewriteRule<EmptyRule>,
-  typename R12 = RewriteRule<EmptyRule>,
-  typename R13 = RewriteRule<EmptyRule>,
-  typename R14 = RewriteRule<EmptyRule>,
-  typename R15 = RewriteRule<EmptyRule>,
-  typename R16 = RewriteRule<EmptyRule>,
-  typename R17 = RewriteRule<EmptyRule>,
-  typename R18 = RewriteRule<EmptyRule>,
-  typename R19 = RewriteRule<EmptyRule>,
-  typename R20 = RewriteRule<EmptyRule>, 
-  typename R21 = RewriteRule<EmptyRule>,
-  typename R22 = RewriteRule<EmptyRule>,
-  typename R23 = RewriteRule<EmptyRule>,
-  typename R24 = RewriteRule<EmptyRule>,
-  typename R25 = RewriteRule<EmptyRule>
-  >
-struct LinearRewriteStrategy {
-=======
 template <typename R1,
           typename R2 = RewriteRule<EmptyRule>,
           typename R3 = RewriteRule<EmptyRule>,
@@ -707,7 +664,6 @@
           typename R25 = RewriteRule<EmptyRule> >
 struct LinearRewriteStrategy
 {
->>>>>>> 69ee9986
   static Node apply(TNode node) {
     Node current = node;
     if (R1::applies(current)) current  = R1::template run<false>(current);
@@ -739,36 +695,6 @@
   }
 };
 
-<<<<<<< HEAD
-template <
-  typename R1,
-  typename R2  = RewriteRule<EmptyRule>,
-  typename R3  = RewriteRule<EmptyRule>,
-  typename R4  = RewriteRule<EmptyRule>,
-  typename R5  = RewriteRule<EmptyRule>,
-  typename R6  = RewriteRule<EmptyRule>,
-  typename R7  = RewriteRule<EmptyRule>,
-  typename R8  = RewriteRule<EmptyRule>,
-  typename R9  = RewriteRule<EmptyRule>,
-  typename R10 = RewriteRule<EmptyRule>,
-  typename R11 = RewriteRule<EmptyRule>,
-  typename R12 = RewriteRule<EmptyRule>,
-  typename R13 = RewriteRule<EmptyRule>,
-  typename R14 = RewriteRule<EmptyRule>,
-  typename R15 = RewriteRule<EmptyRule>,
-  typename R16 = RewriteRule<EmptyRule>,
-  typename R17 = RewriteRule<EmptyRule>,
-  typename R18 = RewriteRule<EmptyRule>,
-  typename R19 = RewriteRule<EmptyRule>,
-  typename R20 = RewriteRule<EmptyRule>, 
-  typename R21 = RewriteRule<EmptyRule>,
-  typename R22 = RewriteRule<EmptyRule>,
-  typename R23 = RewriteRule<EmptyRule>,
-  typename R24 = RewriteRule<EmptyRule>,
-  typename R25 = RewriteRule<EmptyRule>
-  >
-struct FixpointRewriteStrategy {
-=======
 template <typename R1,
           typename R2 = RewriteRule<EmptyRule>,
           typename R3 = RewriteRule<EmptyRule>,
@@ -796,7 +722,6 @@
           typename R25 = RewriteRule<EmptyRule> >
 struct FixpointRewriteStrategy
 {
->>>>>>> 69ee9986
   static Node apply(TNode node) {
     Node previous = node; 
     Node current = node;
