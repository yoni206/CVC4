/*********************                                                        */
/*! \file theory_bv_rewrite_rules.h
 ** \verbatim
 ** Top contributors (to current version):
 **   Liana Hadarean, Dejan Jovanovic, Aina Niemetz
 ** This file is part of the CVC4 project.
 ** Copyright (c) 2009-2020 by the authors listed in the file AUTHORS
 ** in the top-level source directory) and their institutional affiliations.
 ** All rights reserved.  See the file COPYING in the top-level source
 ** directory for licensing information.\endverbatim
 **
 ** \brief [[ Add one-line brief description here ]]
 **
 ** [[ Add lengthier description here ]]
 ** \todo document this file
 **/

#include "cvc4_private.h"

#pragma once

#include <sstream>

#include "context/context.h"
#include "smt/command.h"
#include "theory/bv/theory_bv_utils.h"
#include "theory/theory.h"
#include "util/statistics_registry.h"

namespace CVC4 {
namespace theory {
namespace bv {

enum RewriteRuleId
{

  /// core normalization rules
  EmptyRule,
  ConcatFlatten,
  ConcatExtractMerge,
  ConcatConstantMerge,
  ExtractExtract,
  ExtractWhole,
  ExtractConcat,
  ExtractConstant,
  FailEq,
  SimplifyEq,
  ReflexivityEq,

  /// operator elimination rules
  UgtEliminate,
  UgeEliminate,
  SgeEliminate,
  SgtEliminate,
  RedorEliminate,
  RedandEliminate,
  SubEliminate,
  SltEliminate,
  SleEliminate,
  UleEliminate,
  CompEliminate,
  RepeatEliminate,
  RotateLeftEliminate,
  RotateRightEliminate,
  NandEliminate,
  NorEliminate,
  XnorEliminate,
  SdivEliminate,
<<<<<<< HEAD
  SdivEliminateFewerBitwiseOps,  
  UdivEliminate,
  SmodEliminate,
  SmodEliminateFewerBitwiseOps,  
  SremEliminate,
  SremEliminateFewerBitwiseOps,  
=======
  SdivEliminateFewerBitwiseOps,
  UdivEliminate,
  SmodEliminate,
  SmodEliminateFewerBitwiseOps,
  SremEliminate,
  SremEliminateFewerBitwiseOps,
>>>>>>> 64eae483
  ZeroExtendEliminate,
  SignExtendEliminate,
  BVToNatEliminate,
  IntToBVEliminate,

  /// ground term evaluation
  EvalEquals,
  EvalConcat,
  EvalAnd,
  EvalOr,
  EvalXor,
  EvalNot,
  EvalMult,
  EvalPlus,
  EvalUdiv,
  EvalUrem,
  EvalShl,
  EvalLshr,
  EvalAshr,
  EvalUlt,
  EvalUltBv,
  EvalUle,
  EvalExtract,
  EvalSignExtend,
  EvalRotateLeft,
  EvalRotateRight,
  EvalNeg,
  EvalSlt,
  EvalSltBv,
  EvalSle,
  EvalITEBv,
  EvalComp,

  /// simplification rules
  /// all of these rules decrease formula size
  BvIteConstCond,
  BvIteEqualChildren,
  BvIteConstChildren,
  BvIteEqualCond,
  BvIteMergeThenIf,
  BvIteMergeElseIf,
  BvIteMergeThenElse,
  BvIteMergeElseElse,
  BvComp,
  ShlByConst,
  LshrByConst,
  AshrByConst,
  BitwiseIdemp,
  AndZero,
  AndOne,
  AndOrXorConcatPullUp,
  NegEliminate,
  OrEliminate,
  XorEliminate,
  OrZero,
  OrOne,
  XorDuplicate,
  XorOne,
  XorZero,
  BitwiseNotAnd,
  BitwiseNotOr,
  XorNot,
  NotIdemp,
  LtSelf,
  LteSelf,
  UltZero,
  UltSelf,
  UleZero,
  UleSelf,
  ZeroUle,
  UleMax,
  NotUlt,
  NotUle,
  MultPow2,
  MultSlice,
  ExtractMultLeadingBit,
  NegIdemp,
  UdivPow2,
  UdivZero,
  UdivOne,
  UremPow2,
  UremOne,
  UremSelf,
  ShiftZero,

  UltOne,
  SltZero,
  ZeroUlt,
  MergeSignExtend,
  SignExtendEqConst,
  ZeroExtendEqConst,
  SignExtendUltConst,
  ZeroExtendUltConst,

  /// normalization rules
  ExtractBitwise,
  ExtractNot,
  ExtractArith,
  ExtractArith2,
  ExtractSignExtend,
  DoubleNeg,
  NegMult,
  NegSub,
  NegPlus,
  NotConcat,
  NotAnd,  // not sure why this would help (not done)
  NotOr,   // not sure why this would help (not done)
  NotXor,  // not sure why this would help (not done)
  FlattenAssocCommut,
  FlattenAssocCommutNoDuplicates,
  PlusCombineLikeTerms,
  MultSimplify,
  MultDistribConst,
  MultDistrib,
  SolveEq,
  BitwiseEq,
  AndSimplify,
  OrSimplify,
  XorSimplify,
  BitwiseSlicing,
  NormalizeEqPlusNeg,
  // rules to simplify bitblasting
  BBPlusNeg,
  UltPlusOne,
  ConcatToMult,
  IsPowerOfTwo,
  MultSltMult,
};

inline std::ostream& operator << (std::ostream& out, RewriteRuleId ruleId) {
  switch (ruleId) {
  case EmptyRule:           out << "EmptyRule";           return out;
  case ConcatFlatten:       out << "ConcatFlatten";       return out;
  case ConcatExtractMerge:  out << "ConcatExtractMerge";  return out;
  case ConcatConstantMerge: out << "ConcatConstantMerge"; return out;
  case AndOrXorConcatPullUp:out << "AndOrXorConcatPullUp";return out;
<<<<<<< HEAD
  case NegEliminate:        out << "NegEliminate";        return out;
  case OrEliminate:         out << "OrEliminate";         return out;
  case XorEliminate:        out << "XorEliminate";        return out;
=======
  case NegEliminate: out << "NegEliminate"; return out;
  case OrEliminate: out << "OrEliminate"; return out;
  case XorEliminate: out << "XorEliminate"; return out;
>>>>>>> 64eae483
  case ExtractExtract:      out << "ExtractExtract";      return out;
  case ExtractWhole:        out << "ExtractWhole";        return out;
  case ExtractConcat:       out << "ExtractConcat";       return out;
  case ExtractConstant:     out << "ExtractConstant";     return out;
  case FailEq:              out << "FailEq";              return out;
  case SimplifyEq:          out << "SimplifyEq";          return out;
  case ReflexivityEq:       out << "ReflexivityEq";       return out;
  case UgtEliminate:        out << "UgtEliminate";        return out;
  case SgtEliminate:        out << "SgtEliminate";        return out;
  case UgeEliminate:        out << "UgeEliminate";        return out;
  case SgeEliminate:        out << "SgeEliminate";        return out;
  case RedorEliminate:      out << "RedorEliminate";      return out;
  case RedandEliminate:     out << "RedandEliminate";     return out;
  case RepeatEliminate:     out << "RepeatEliminate";     return out;
  case RotateLeftEliminate: out << "RotateLeftEliminate"; return out;
  case RotateRightEliminate:out << "RotateRightEliminate";return out;
  case BVToNatEliminate:    out << "BVToNatEliminate";    return out;
  case IntToBVEliminate:    out << "IntToBVEliminate";    return out;
  case NandEliminate:       out << "NandEliminate";       return out;
  case NorEliminate :       out << "NorEliminate";        return out;
  case SdivEliminate :      out << "SdivEliminate";       return out;
<<<<<<< HEAD
  case SdivEliminateFewerBitwiseOps :      out << "SdivEliminateFewerBitwiseOps";       return out;    
  case SremEliminate :      out << "SremEliminate";       return out;
  case SremEliminateFewerBitwiseOps :      out << "SremEliminateFewerBitwiseOps";       return out;    
  case SmodEliminate :      out << "SmodEliminate";       return out;
  case SmodEliminateFewerBitwiseOps :      out << "SmodEliminateFewerBitwiseOps";       return out;    
=======
  case SdivEliminateFewerBitwiseOps:
    out << "SdivEliminateFewerBitwiseOps";
    return out;
  case SremEliminate :      out << "SremEliminate";       return out;
  case SremEliminateFewerBitwiseOps:
    out << "SremEliminateFewerBitwiseOps";
    return out;
  case SmodEliminate :      out << "SmodEliminate";       return out;
  case SmodEliminateFewerBitwiseOps:
    out << "SmodEliminateFewerBitwiseOps";
    return out;
>>>>>>> 64eae483
  case ZeroExtendEliminate :out << "ZeroExtendEliminate"; return out;
  case EvalEquals :         out << "EvalEquals";          return out;
  case EvalConcat :         out << "EvalConcat";          return out;
  case EvalAnd :            out << "EvalAnd";             return out;
  case EvalOr :             out << "EvalOr";              return out;
  case EvalXor :            out << "EvalXor";             return out;
  case EvalNot :            out << "EvalNot";             return out;
  case EvalMult :           out << "EvalMult";            return out;
  case EvalPlus :           out << "EvalPlus";            return out;
  case EvalUdiv :           out << "EvalUdiv";            return out;
  case EvalUrem :           out << "EvalUrem";            return out;
  case EvalShl :            out << "EvalShl";             return out;
  case EvalLshr :           out << "EvalLshr";            return out;
  case EvalAshr :           out << "EvalAshr";            return out;
  case EvalUlt :            out << "EvalUlt";             return out;
  case EvalUle :            out << "EvalUle";             return out;
  case EvalSlt :            out << "EvalSlt";             return out;
  case EvalSle :            out << "EvalSle";             return out; 
  case EvalSltBv:           out << "EvalSltBv";           return out;
  case EvalITEBv:           out << "EvalITEBv";           return out;
  case EvalComp:            out << "EvalComp";            return out;
  case EvalExtract :        out << "EvalExtract";         return out;
  case EvalSignExtend :     out << "EvalSignExtend";      return out;
  case EvalRotateLeft :     out << "EvalRotateLeft";      return out;
  case EvalRotateRight :    out << "EvalRotateRight";     return out;
  case EvalNeg :            out << "EvalNeg";             return out;
  case BvIteConstCond :     out << "BvIteConstCond";      return out;
  case BvIteEqualChildren : out << "BvIteEqualChildren";  return out;
  case BvIteConstChildren : out << "BvIteConstChildren";  return out;
  case BvIteEqualCond :     out << "BvIteEqualCond";      return out;
  case BvIteMergeThenIf :   out << "BvIteMergeThenIf";    return out;
  case BvIteMergeElseIf :   out << "BvIteMergeElseIf";    return out;
  case BvIteMergeThenElse : out << "BvIteMergeThenElse";  return out;
  case BvIteMergeElseElse : out << "BvIteMergeElseElse";  return out;
  case BvComp :             out << "BvComp";              return out;
  case ShlByConst :         out << "ShlByConst";          return out;
  case LshrByConst :        out << "LshrByConst";         return out;
  case AshrByConst :        out << "AshrByConst";         return out;
  case ExtractBitwise :     out << "ExtractBitwise";      return out;
  case ExtractNot :         out << "ExtractNot";          return out;
  case ExtractArith :       out << "ExtractArith";        return out;
  case ExtractArith2 :      out << "ExtractArith2";       return out;
  case DoubleNeg :          out << "DoubleNeg";           return out;
  case NotConcat :          out << "NotConcat";           return out;
  case NotAnd :             out << "NotAnd";              return out;
  case NotOr :              out << "NotOr";               return out;
  case NotXor :             out << "NotXor";              return out;
  case BitwiseIdemp :       out << "BitwiseIdemp";        return out;
  case XorDuplicate :       out << "XorDuplicate";        return out;
  case BitwiseNotAnd :      out << "BitwiseNotAnd";       return out;
  case BitwiseNotOr :       out << "BitwiseNotOr";        return out;
  case XorNot :             out << "XorNot";              return out;
  case LtSelf :             out << "LtSelf";              return out;
  case LteSelf :            out << "LteSelf";             return out;
  case UltZero :            out << "UltZero";             return out;
  case UleZero :            out << "UleZero";             return out;
  case ZeroUle :            out << "ZeroUle";             return out;
  case NotUlt :             out << "NotUlt";              return out;
  case NotUle :             out << "NotUle";              return out;
  case UleMax :             out << "UleMax";              return out;
  case SltEliminate :       out << "SltEliminate";        return out;
  case SleEliminate :       out << "SleEliminate";        return out;
  case AndZero :       out << "AndZero";        return out;
  case AndOne :       out << "AndOne";        return out;
  case OrZero :       out << "OrZero";        return out;
  case OrOne :       out << "OrOne";        return out;
  case XorOne :       out << "XorOne";        return out;
  case XorZero :       out << "XorZero";        return out;
  case MultPow2 :            out << "MultPow2";             return out;
  case MultSlice :            out << "MultSlice";             return out;
  case ExtractMultLeadingBit :            out << "ExtractMultLeadingBit";             return out;
  case NegIdemp :            out << "NegIdemp";             return out;
  case UdivPow2 :            out << "UdivPow2";             return out;
  case UdivZero:
    out << "UdivZero";
    return out;
  case UdivOne :            out << "UdivOne";             return out;
  case UremPow2 :            out << "UremPow2";             return out;
  case UremOne :            out << "UremOne";             return out;
  case UremSelf :            out << "UremSelf";             return out;
  case ShiftZero :            out << "ShiftZero";             return out;
  case SubEliminate :            out << "SubEliminate";             return out;
  case CompEliminate :            out << "CompEliminate";             return out;
  case XnorEliminate :            out << "XnorEliminate";             return out;
  case SignExtendEliminate :            out << "SignExtendEliminate";             return out;
  case NotIdemp :                  out << "NotIdemp"; return out;
  case UleSelf:                    out << "UleSelf"; return out; 
  case FlattenAssocCommut:     out << "FlattenAssocCommut"; return out;
  case FlattenAssocCommutNoDuplicates:     out << "FlattenAssocCommutNoDuplicates"; return out; 
  case PlusCombineLikeTerms: out << "PlusCombineLikeTerms"; return out;
  case MultSimplify: out << "MultSimplify"; return out;
  case MultDistribConst: out << "MultDistribConst"; return out;
  case SolveEq : out << "SolveEq"; return out;
  case BitwiseEq : out << "BitwiseEq"; return out;
  case NegMult : out << "NegMult"; return out;
  case NegSub : out << "NegSub"; return out;
  case AndSimplify : out << "AndSimplify"; return out;
  case OrSimplify : out << "OrSimplify"; return out;
  case XorSimplify : out << "XorSimplify"; return out;
  case NegPlus : out << "NegPlus"; return out;
  case BBPlusNeg : out << "BBPlusNeg"; return out;
  case UltOne : out << "UltOne"; return out;
  case SltZero : out << "SltZero"; return out;
  case ZeroUlt : out << "ZeroUlt"; return out;
  case MergeSignExtend : out << "MergeSignExtend"; return out;
  case SignExtendEqConst: out << "SignExtendEqConst"; return out;
  case ZeroExtendEqConst: out << "ZeroExtendEqConst"; return out;
  case SignExtendUltConst: out << "SignExtendUltConst"; return out;
  case ZeroExtendUltConst: out << "ZeroExtendUltConst"; return out;
    
  case UleEliminate : out << "UleEliminate"; return out;
  case BitwiseSlicing : out << "BitwiseSlicing"; return out;
  case ExtractSignExtend : out << "ExtractSignExtend"; return out;
  case MultDistrib: out << "MultDistrib"; return out;
  case UltPlusOne: out << "UltPlusOne"; return out;
  case ConcatToMult: out << "ConcatToMult"; return out;
  case IsPowerOfTwo: out << "IsPowerOfTwo"; return out;
  case MultSltMult: out << "MultSltMult"; return out;
  case NormalizeEqPlusNeg: out << "NormalizeEqPlusNeg"; return out;
  default:
    Unreachable();
  }
};

template <RewriteRuleId rule>
class RewriteRule {

  // class RuleStatistics {

  //   /** The name of the rule prefixed with the prefix */
  //   static std::string getStatName(const char* prefix) {
  //     std::stringstream statName;
  //     statName << prefix << rule;
  //     return statName.str();
  //   }

  // public:

  //   /** Number of applications of this rule */
  //   IntStat d_ruleApplications;

  //   /** Constructor */
  //   RuleStatistics()
  //   : d_ruleApplications(getStatName("theory::bv::RewriteRules::count"), 0) {
  //     currentStatisticsRegistry()->registerStat(&d_ruleApplications);
  //   }

  //   /** Destructor */
  //   ~RuleStatistics() {
  //     StatisticsRegistry::unregisterStat(&d_ruleApplications);
  //   }
  // };

  // /* Statistics about the rule */
  // // NOTE: Cannot have static fields like this, or else you can't have
  // // two SmtEngines in the process (the second-to-be-destroyed will
  // // have a dangling pointer and segfault).  If this statistic is needed,
  // // fix the rewriter by making it an instance per-SmtEngine (instead of
  // // static).
  // static RuleStatistics* s_statistics;

  /** Actually apply the rewrite rule */
  static inline Node apply(TNode node) {
    Unreachable();
    SuppressWrongNoReturnWarning;
  }

public:

  RewriteRule() {
    
    // if (s_statistics == NULL) {
    //   s_statistics = new RuleStatistics();
    // }
    
  }

  ~RewriteRule() {
    
    // delete s_statistics;
    // s_statistics = NULL;
    
  }

  static inline bool applies(TNode node)
  {
    Unreachable();
    SuppressWrongNoReturnWarning;
  }

  template<bool checkApplies>
  static inline Node run(TNode node) {
    if (!checkApplies || applies(node)) {
      Debug("theory::bv::rewrite") << "RewriteRule<" << rule << ">(" << node << ")" << std::endl;
      Assert(checkApplies || applies(node));
      //++ s_statistics->d_ruleApplications;
      Node result = apply(node);
      if (result != node) {
        if(Dump.isOn("bv-rewrites")) {
          std::ostringstream os;
          os << "RewriteRule <"<<rule<<">; expect unsat";

          Node condition = node.eqNode(result).notNode();

          Dump("bv-rewrites")
            << CommentCommand(os.str())
            << CheckSatCommand(condition.toExpr());
        }
      }
      Debug("theory::bv::rewrite") << "RewriteRule<" << rule << ">(" << node << ") => " << result << std::endl;
      return result;
    } else {
      return node;
    }
  }
};


 // template<RewriteRuleId rule>
 //   typename RewriteRule<rule>::RuleStatistics* RewriteRule<rule>::s_statistics = NULL;


/** Have to list all the rewrite rules to get the statistics out */
struct AllRewriteRules {
  RewriteRule<EmptyRule>                      rule00;
  RewriteRule<ConcatFlatten>                  rule01;
  RewriteRule<ConcatExtractMerge>             rule02;
  RewriteRule<ConcatConstantMerge>            rule03;
  RewriteRule<ExtractExtract>                 rule04;
  RewriteRule<ExtractWhole>                   rule05;
  RewriteRule<ExtractConcat>                  rule06;
  RewriteRule<ExtractConstant>                rule07;
  RewriteRule<FailEq>                         rule08;
  RewriteRule<SimplifyEq>                     rule09;
  RewriteRule<ReflexivityEq>                  rule10;
  RewriteRule<UgtEliminate>                   rule11;
  RewriteRule<SgtEliminate>                   rule12;
  RewriteRule<UgeEliminate>                   rule13;
  RewriteRule<SgeEliminate>                   rule14;
  RewriteRule<NegMult>                        rule15;
  RewriteRule<NegSub>                         rule16;
  RewriteRule<RepeatEliminate>                rule17;
  RewriteRule<RotateLeftEliminate>            rule18;
  RewriteRule<RotateRightEliminate>           rule19;
  RewriteRule<NandEliminate>                  rule20;
  RewriteRule<NorEliminate>                   rule21;
  RewriteRule<SdivEliminate>                  rule22;
  RewriteRule<SremEliminate>                  rule23;
  RewriteRule<SmodEliminate>                  rule24;
  RewriteRule<EvalConcat>                     rule25;
  RewriteRule<EvalAnd>                        rule26;
  RewriteRule<EvalOr>                         rule27;
  RewriteRule<EvalXor>                        rule28;
  RewriteRule<EvalNot>                        rule29;
  RewriteRule<EvalSlt>                        rule30;
  RewriteRule<EvalMult>                       rule31;
  RewriteRule<EvalPlus>                       rule32;
  RewriteRule<XorSimplify>                    rule33;
  RewriteRule<EvalUdiv>                       rule34;
  RewriteRule<EvalUrem>                       rule35;
  RewriteRule<EvalShl>                        rule36;
  RewriteRule<EvalLshr>                       rule37;
  RewriteRule<EvalAshr>                       rule38;
  RewriteRule<EvalUlt>                        rule39;
  RewriteRule<EvalUle>                        rule40;
  RewriteRule<EvalSle>                        rule41;
  RewriteRule<EvalExtract>                    rule43;
  RewriteRule<EvalSignExtend>                 rule44;
  RewriteRule<EvalRotateLeft>                 rule45;
  RewriteRule<EvalRotateRight>                rule46;
  RewriteRule<EvalEquals>                     rule47;
  RewriteRule<EvalNeg>                        rule48;
  RewriteRule<ShlByConst>                     rule50;
  RewriteRule<LshrByConst>                    rule51;
  RewriteRule<AshrByConst>                    rule52;
  RewriteRule<ExtractBitwise>                 rule53;
  RewriteRule<ExtractNot>                     rule54;
  RewriteRule<ExtractArith>                   rule55;
  RewriteRule<DoubleNeg>                      rule56;
  RewriteRule<NotConcat>                      rule57;
  RewriteRule<NotAnd>                         rule58;
  RewriteRule<NotOr>                          rule59;
  RewriteRule<NotXor>                         rule60;
  RewriteRule<BitwiseIdemp>                   rule61;
  RewriteRule<XorDuplicate>                   rule62;
  RewriteRule<BitwiseNotAnd>                  rule63;
  RewriteRule<BitwiseNotOr>                   rule64;
  RewriteRule<XorNot>                         rule65;
  RewriteRule<LtSelf>                         rule66;
  RewriteRule<LtSelf>                         rule67;
  RewriteRule<UltZero>                        rule68;
  RewriteRule<UleZero>                        rule69;
  RewriteRule<ZeroUle>                        rule70;
  RewriteRule<NotUlt>                         rule71;
  RewriteRule<NotUle>                         rule72;
  RewriteRule<ZeroExtendEliminate>            rule73;
  RewriteRule<UleMax>                         rule74;
  RewriteRule<LteSelf>                        rule75;
  RewriteRule<SltEliminate>                   rule76;
  RewriteRule<SleEliminate>                   rule77;
  RewriteRule<AndZero>                        rule78;
  RewriteRule<AndOne>                         rule79;
  RewriteRule<OrZero>                         rule80;
  RewriteRule<OrOne>                          rule81;
  RewriteRule<SubEliminate>                   rule82;
  RewriteRule<XorOne>                         rule83;
  RewriteRule<XorZero>                        rule84;
  RewriteRule<MultSlice>                      rule85;
  RewriteRule<FlattenAssocCommutNoDuplicates> rule86;
  RewriteRule<MultPow2>                       rule87;
  RewriteRule<ExtractMultLeadingBit>          rule88;
  RewriteRule<NegIdemp>                       rule91;
  RewriteRule<UdivPow2>                       rule92;
  RewriteRule<UdivZero>                       rule93;
  RewriteRule<UdivOne>                        rule94;
  RewriteRule<UremPow2>                       rule95;
  RewriteRule<UremOne>                        rule96;
  RewriteRule<UremSelf>                       rule97;
  RewriteRule<ShiftZero>                      rule98;
  RewriteRule<CompEliminate>                  rule99;
  RewriteRule<XnorEliminate>                  rule100;
  RewriteRule<SignExtendEliminate>            rule101;
  RewriteRule<NotIdemp>                       rule102;
  RewriteRule<UleSelf>                        rule103;
  RewriteRule<FlattenAssocCommut>             rule104;
  RewriteRule<PlusCombineLikeTerms>           rule105;
  RewriteRule<MultSimplify>                   rule106;
  RewriteRule<MultDistribConst>               rule107;
  RewriteRule<AndSimplify>                    rule108;
  RewriteRule<OrSimplify>                     rule109;
  RewriteRule<NegPlus>                        rule110;
  RewriteRule<BBPlusNeg>                      rule111;
  RewriteRule<SolveEq>                        rule112;
  RewriteRule<BitwiseEq>                      rule113;
  RewriteRule<UltOne>                         rule114;
  RewriteRule<SltZero>                        rule115;
  RewriteRule<BVToNatEliminate>               rule116;
  RewriteRule<IntToBVEliminate>               rule117;
  RewriteRule<MultDistrib>                    rule118;
  RewriteRule<UltPlusOne>                     rule119;
  RewriteRule<ConcatToMult>                   rule120;
  RewriteRule<IsPowerOfTwo>                   rule121;
  RewriteRule<RedorEliminate>                 rule122;
  RewriteRule<RedandEliminate>                rule123;
  RewriteRule<SignExtendEqConst>              rule124;
  RewriteRule<ZeroExtendEqConst>              rule125;
  RewriteRule<SignExtendUltConst>             rule126;
  RewriteRule<ZeroExtendUltConst>             rule127;
  RewriteRule<MultSltMult>                    rule128;
  RewriteRule<NormalizeEqPlusNeg>             rule129;
  RewriteRule<BvComp>                         rule130;
  RewriteRule<BvIteConstCond>                 rule131;
  RewriteRule<BvIteEqualChildren>             rule132;
  RewriteRule<BvIteConstChildren>             rule133;
  RewriteRule<BvIteEqualCond>                 rule134;
  RewriteRule<BvIteMergeThenIf>               rule135;
  RewriteRule<BvIteMergeElseIf>               rule136;
  RewriteRule<BvIteMergeThenElse>             rule137;
  RewriteRule<BvIteMergeElseElse>             rule138;
  RewriteRule<AndOrXorConcatPullUp>           rule139;
<<<<<<< HEAD
  RewriteRule<NegEliminate>                   rule140;
  RewriteRule<OrEliminate>                    rule141;
  RewriteRule<XorEliminate>                   rule142;
  RewriteRule<SdivEliminate>                  rule143;
  RewriteRule<SremEliminate>                  rule144;
  RewriteRule<SmodEliminate>                  rule145;
=======
  RewriteRule<NegEliminate> rule140;
  RewriteRule<OrEliminate> rule141;
  RewriteRule<XorEliminate> rule142;
  RewriteRule<SdivEliminate> rule143;
  RewriteRule<SremEliminate> rule144;
  RewriteRule<SmodEliminate> rule145;
>>>>>>> 64eae483
};

template<> inline
bool RewriteRule<EmptyRule>::applies(TNode node) {
  return false;
}

template<> inline
Node RewriteRule<EmptyRule>::apply(TNode node) {
  Debug("bv-rewrite") << "RewriteRule<EmptyRule> for " << node.getKind() <<"\n"; 
  Unreachable();
  return node;
}

template<Kind kind, RewriteRuleId rule>
struct ApplyRuleToChildren {

  static Node apply(TNode node) {
    if (node.getKind() != kind) {
      return RewriteRule<rule>::template run<true>(node);
    }
    NodeBuilder<> result(kind);
    for (unsigned i = 0, end = node.getNumChildren(); i < end; ++ i) {
      result << RewriteRule<rule>::template run<true>(node[i]);
    }
    return result;
  }

  static bool applies(TNode node) {
    if (node.getKind() == kind) return true;
    return RewriteRule<rule>::applies(node);
  }

  template <bool checkApplies>
  static Node run(TNode node) {
    if (!checkApplies || applies(node)) {
      return apply(node);
    } else {
      return node;
    }
  }
};

template <
  typename R1,
  typename R2  = RewriteRule<EmptyRule>,
  typename R3  = RewriteRule<EmptyRule>,
  typename R4  = RewriteRule<EmptyRule>,
  typename R5  = RewriteRule<EmptyRule>,
  typename R6  = RewriteRule<EmptyRule>,
  typename R7  = RewriteRule<EmptyRule>,
  typename R8  = RewriteRule<EmptyRule>,
  typename R9  = RewriteRule<EmptyRule>,
  typename R10 = RewriteRule<EmptyRule>,
  typename R11 = RewriteRule<EmptyRule>,
  typename R12 = RewriteRule<EmptyRule>,
  typename R13 = RewriteRule<EmptyRule>,
  typename R14 = RewriteRule<EmptyRule>,
  typename R15 = RewriteRule<EmptyRule>,
  typename R16 = RewriteRule<EmptyRule>,
  typename R17 = RewriteRule<EmptyRule>,
  typename R18 = RewriteRule<EmptyRule>,
  typename R19 = RewriteRule<EmptyRule>,
  typename R20 = RewriteRule<EmptyRule>
  >
struct LinearRewriteStrategy {
  static Node apply(TNode node) {
    Node current = node;
    if (R1::applies(current)) current  = R1::template run<false>(current);
    if (R2::applies(current)) current  = R2::template run<false>(current);
    if (R3::applies(current)) current  = R3::template run<false>(current);
    if (R4::applies(current)) current  = R4::template run<false>(current);
    if (R5::applies(current)) current  = R5::template run<false>(current);
    if (R6::applies(current)) current  = R6::template run<false>(current);
    if (R7::applies(current)) current  = R7::template run<false>(current);
    if (R8::applies(current)) current  = R8::template run<false>(current);
    if (R9::applies(current)) current  = R9::template run<false>(current);
    if (R10::applies(current)) current = R10::template run<false>(current);
    if (R11::applies(current)) current = R11::template run<false>(current);
    if (R12::applies(current)) current = R12::template run<false>(current);
    if (R13::applies(current)) current = R13::template run<false>(current);
    if (R14::applies(current)) current = R14::template run<false>(current);
    if (R15::applies(current)) current = R15::template run<false>(current);
    if (R16::applies(current)) current = R16::template run<false>(current);
    if (R17::applies(current)) current = R17::template run<false>(current);
    if (R18::applies(current)) current = R18::template run<false>(current);
    if (R19::applies(current)) current = R19::template run<false>(current);
    if (R20::applies(current)) current = R20::template run<false>(current);
    return current;
  }
};

template <
  typename R1,
  typename R2  = RewriteRule<EmptyRule>,
  typename R3  = RewriteRule<EmptyRule>,
  typename R4  = RewriteRule<EmptyRule>,
  typename R5  = RewriteRule<EmptyRule>,
  typename R6  = RewriteRule<EmptyRule>,
  typename R7  = RewriteRule<EmptyRule>,
  typename R8  = RewriteRule<EmptyRule>,
  typename R9  = RewriteRule<EmptyRule>,
  typename R10 = RewriteRule<EmptyRule>,
  typename R11 = RewriteRule<EmptyRule>,
  typename R12 = RewriteRule<EmptyRule>,
  typename R13 = RewriteRule<EmptyRule>,
  typename R14 = RewriteRule<EmptyRule>,
  typename R15 = RewriteRule<EmptyRule>,
  typename R16 = RewriteRule<EmptyRule>,
  typename R17 = RewriteRule<EmptyRule>,
  typename R18 = RewriteRule<EmptyRule>,
  typename R19 = RewriteRule<EmptyRule>,
  typename R20 = RewriteRule<EmptyRule>
  >
struct FixpointRewriteStrategy {
  static Node apply(TNode node) {
    Node previous = node; 
    Node current = node;
    do {
      previous = current;
      if (R1::applies(current)) current  = R1::template run<false>(current);
      if (R2::applies(current)) current  = R2::template run<false>(current);
      if (R3::applies(current)) current  = R3::template run<false>(current);
      if (R4::applies(current)) current  = R4::template run<false>(current);
      if (R5::applies(current)) current  = R5::template run<false>(current);
      if (R6::applies(current)) current  = R6::template run<false>(current);
      if (R7::applies(current)) current  = R7::template run<false>(current);
      if (R8::applies(current)) current  = R8::template run<false>(current);
      if (R9::applies(current)) current  = R9::template run<false>(current);
      if (R10::applies(current)) current = R10::template run<false>(current);
      if (R11::applies(current)) current = R11::template run<false>(current);
      if (R12::applies(current)) current = R12::template run<false>(current);
      if (R13::applies(current)) current = R13::template run<false>(current);
      if (R14::applies(current)) current = R14::template run<false>(current);
      if (R15::applies(current)) current = R15::template run<false>(current);
      if (R16::applies(current)) current = R16::template run<false>(current);
      if (R17::applies(current)) current = R17::template run<false>(current);
      if (R18::applies(current)) current = R18::template run<false>(current);
      if (R19::applies(current)) current = R19::template run<false>(current);
      if (R20::applies(current)) current = R20::template run<false>(current);
    } while (previous != current);
    
    return current;
  }
};


} // End namespace bv
} // End namespace theory
} // End namespace CVC4<|MERGE_RESOLUTION|>--- conflicted
+++ resolved
@@ -66,21 +66,12 @@
   NorEliminate,
   XnorEliminate,
   SdivEliminate,
-<<<<<<< HEAD
-  SdivEliminateFewerBitwiseOps,  
-  UdivEliminate,
-  SmodEliminate,
-  SmodEliminateFewerBitwiseOps,  
-  SremEliminate,
-  SremEliminateFewerBitwiseOps,  
-=======
   SdivEliminateFewerBitwiseOps,
   UdivEliminate,
   SmodEliminate,
   SmodEliminateFewerBitwiseOps,
   SremEliminate,
   SremEliminateFewerBitwiseOps,
->>>>>>> 64eae483
   ZeroExtendEliminate,
   SignExtendEliminate,
   BVToNatEliminate,
@@ -217,15 +208,9 @@
   case ConcatExtractMerge:  out << "ConcatExtractMerge";  return out;
   case ConcatConstantMerge: out << "ConcatConstantMerge"; return out;
   case AndOrXorConcatPullUp:out << "AndOrXorConcatPullUp";return out;
-<<<<<<< HEAD
-  case NegEliminate:        out << "NegEliminate";        return out;
-  case OrEliminate:         out << "OrEliminate";         return out;
-  case XorEliminate:        out << "XorEliminate";        return out;
-=======
   case NegEliminate: out << "NegEliminate"; return out;
   case OrEliminate: out << "OrEliminate"; return out;
   case XorEliminate: out << "XorEliminate"; return out;
->>>>>>> 64eae483
   case ExtractExtract:      out << "ExtractExtract";      return out;
   case ExtractWhole:        out << "ExtractWhole";        return out;
   case ExtractConcat:       out << "ExtractConcat";       return out;
@@ -247,13 +232,6 @@
   case NandEliminate:       out << "NandEliminate";       return out;
   case NorEliminate :       out << "NorEliminate";        return out;
   case SdivEliminate :      out << "SdivEliminate";       return out;
-<<<<<<< HEAD
-  case SdivEliminateFewerBitwiseOps :      out << "SdivEliminateFewerBitwiseOps";       return out;    
-  case SremEliminate :      out << "SremEliminate";       return out;
-  case SremEliminateFewerBitwiseOps :      out << "SremEliminateFewerBitwiseOps";       return out;    
-  case SmodEliminate :      out << "SmodEliminate";       return out;
-  case SmodEliminateFewerBitwiseOps :      out << "SmodEliminateFewerBitwiseOps";       return out;    
-=======
   case SdivEliminateFewerBitwiseOps:
     out << "SdivEliminateFewerBitwiseOps";
     return out;
@@ -265,7 +243,6 @@
   case SmodEliminateFewerBitwiseOps:
     out << "SmodEliminateFewerBitwiseOps";
     return out;
->>>>>>> 64eae483
   case ZeroExtendEliminate :out << "ZeroExtendEliminate"; return out;
   case EvalEquals :         out << "EvalEquals";          return out;
   case EvalConcat :         out << "EvalConcat";          return out;
@@ -626,21 +603,12 @@
   RewriteRule<BvIteMergeThenElse>             rule137;
   RewriteRule<BvIteMergeElseElse>             rule138;
   RewriteRule<AndOrXorConcatPullUp>           rule139;
-<<<<<<< HEAD
-  RewriteRule<NegEliminate>                   rule140;
-  RewriteRule<OrEliminate>                    rule141;
-  RewriteRule<XorEliminate>                   rule142;
-  RewriteRule<SdivEliminate>                  rule143;
-  RewriteRule<SremEliminate>                  rule144;
-  RewriteRule<SmodEliminate>                  rule145;
-=======
   RewriteRule<NegEliminate> rule140;
   RewriteRule<OrEliminate> rule141;
   RewriteRule<XorEliminate> rule142;
   RewriteRule<SdivEliminate> rule143;
   RewriteRule<SremEliminate> rule144;
   RewriteRule<SmodEliminate> rule145;
->>>>>>> 64eae483
 };
 
 template<> inline
