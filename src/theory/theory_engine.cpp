--- conflicted
+++ resolved
@@ -1992,7 +1992,6 @@
   return &d_sharedTerms;
 }
 
-<<<<<<< HEAD
 theory::eq::EqualityEngine* TheoryEngine::getMasterEqualityEngine()
 {
   Assert(d_eeDistributed != nullptr);
@@ -2004,10 +2003,6 @@
     LemmaProofRecipe* proofRecipe)
 {
   Assert(explanationVector.size() == 1);
-=======
-void TheoryEngine::getExplanation(std::vector<NodeTheoryPair>& explanationVector, LemmaProofRecipe* proofRecipe) {
-  Assert(explanationVector.size() > 0);
->>>>>>> 50b0f20b
 
   Node conclusion = explanationVector[0].d_node;
   std::shared_ptr<LazyCDProof> lcp;
