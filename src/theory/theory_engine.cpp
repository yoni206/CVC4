/*********************                                                        */
/*! \file theory_engine.cpp
 ** \verbatim
 ** Top contributors (to current version):
 **   Dejan Jovanovic, Andrew Reynolds, Morgan Deters
 ** This file is part of the CVC4 project.
 ** Copyright (c) 2009-2020 by the authors listed in the file AUTHORS
 ** in the top-level source directory) and their institutional affiliations.
 ** All rights reserved.  See the file COPYING in the top-level source
 ** directory for licensing information.\endverbatim
 **
 ** \brief The theory engine
 **
 ** The theory engine.
 **/

#include "theory/theory_engine.h"

#include <list>
#include <vector>

#include "base/map_util.h"
#include "decision/decision_engine.h"
#include "expr/attribute.h"
#include "expr/lazy_proof.h"
#include "expr/node.h"
#include "expr/node_algorithm.h"
#include "expr/node_builder.h"
#include "expr/node_visitor.h"
#include "options/bv_options.h"
#include "options/options.h"
#include "options/proof_options.h"
#include "options/quantifiers_options.h"
#include "options/theory_options.h"
#include "preprocessing/assertion_pipeline.h"
#include "proof/cnf_proof.h"
#include "proof/lemma_proof.h"
#include "proof/proof_manager.h"
#include "proof/theory_proof.h"
#include "smt/logic_exception.h"
#include "smt/term_formula_removal.h"
#include "theory/arith/arith_ite_utils.h"
#include "theory/bv/theory_bv_utils.h"
#include "theory/care_graph.h"
#include "theory/decision_manager.h"
#include "theory/ee_manager_distributed.h"
#include "theory/quantifiers/first_order_model.h"
#include "theory/quantifiers/fmf/model_engine.h"
#include "theory/quantifiers/theory_quantifiers.h"
#include "theory/quantifiers_engine.h"
#include "theory/rewriter.h"
#include "theory/theory.h"
#include "theory/theory_engine_proof_generator.h"
#include "theory/theory_model.h"
#include "theory/theory_traits.h"
#include "theory/uf/equality_engine.h"
#include "util/resource_manager.h"

using namespace std;

using namespace CVC4::preprocessing;
using namespace CVC4::theory;

namespace CVC4 {

/* -------------------------------------------------------------------------- */

namespace theory {

/**
 * IMPORTANT: The order of the theories is important. For example, strings
 *            depends on arith, quantifiers needs to come as the very last.
 *            Do not change this order.
 */

#define CVC4_FOR_EACH_THEORY                                     \
  CVC4_FOR_EACH_THEORY_STATEMENT(CVC4::theory::THEORY_BUILTIN)   \
  CVC4_FOR_EACH_THEORY_STATEMENT(CVC4::theory::THEORY_BOOL)      \
  CVC4_FOR_EACH_THEORY_STATEMENT(CVC4::theory::THEORY_UF)        \
  CVC4_FOR_EACH_THEORY_STATEMENT(CVC4::theory::THEORY_ARITH)     \
  CVC4_FOR_EACH_THEORY_STATEMENT(CVC4::theory::THEORY_BV)        \
  CVC4_FOR_EACH_THEORY_STATEMENT(CVC4::theory::THEORY_FP)        \
  CVC4_FOR_EACH_THEORY_STATEMENT(CVC4::theory::THEORY_ARRAYS)    \
  CVC4_FOR_EACH_THEORY_STATEMENT(CVC4::theory::THEORY_DATATYPES) \
  CVC4_FOR_EACH_THEORY_STATEMENT(CVC4::theory::THEORY_SEP)       \
  CVC4_FOR_EACH_THEORY_STATEMENT(CVC4::theory::THEORY_SETS)      \
  CVC4_FOR_EACH_THEORY_STATEMENT(CVC4::theory::THEORY_STRINGS)   \
  CVC4_FOR_EACH_THEORY_STATEMENT(CVC4::theory::THEORY_QUANTIFIERS)

}  // namespace theory

/* -------------------------------------------------------------------------- */

inline void flattenAnd(Node n, std::vector<TNode>& out){
  Assert(n.getKind() == kind::AND);
  for(Node::iterator i=n.begin(), i_end=n.end(); i != i_end; ++i){
    Node curr = *i;
    if(curr.getKind() == kind::AND){
      flattenAnd(curr, out);
    }else{
      out.push_back(curr);
    }
  }
}

inline Node flattenAnd(Node n){
  std::vector<TNode> out;
  flattenAnd(n, out);
  return NodeManager::currentNM()->mkNode(kind::AND, out);
}

/**
 * Compute the string for a given theory id. In this module, we use
 * THEORY_SAT_SOLVER as an id, which is not a normal id but maps to
 * THEORY_LAST. Thus, we need our own string conversion here.
 *
 * @param id The theory id
 * @return The string corresponding to the theory id
 */
std::string getTheoryString(theory::TheoryId id)
{
  if (id == theory::THEORY_SAT_SOLVER)
  {
    return "THEORY_SAT_SOLVER";
  }
  else
  {
    std::stringstream ss;
    ss << id;
    return ss.str();
  }
}

<<<<<<< HEAD
void TheoryEngine::finishInit()
{
  //initialize the quantifiers engine, master equality engine, model, model builder
  if( d_logicInfo.isQuantified() ) {
=======
void TheoryEngine::finishInit() {
  // initialize the quantifiers engine
  if (d_logicInfo.isQuantified())
  {
>>>>>>> 4f82b6eb
    // initialize the quantifiers engine
    d_quantEngine = new QuantifiersEngine(d_context, d_userContext, this);
  }

  // Initialize the equality engine architecture for all theories, which
  // includes the master equality engine.
  d_eeDistributed.reset(new EqEngineManagerDistributed(*this));
  d_eeDistributed->finishInit();

  // Initialize the model and model builder.
  if (d_logicInfo.isQuantified())
  {
    d_curr_model_builder = d_quantEngine->getModelBuilder();
    d_curr_model = d_quantEngine->getModel();
  } else {
    d_curr_model = new theory::TheoryModel(
        d_userContext, "DefaultModel", options::assignFunctionValues());
    d_aloc_curr_model = true;
  }

  //make the default builder, e.g. in the case that the quantifiers engine does not have a model builder
  if( d_curr_model_builder==NULL ){
    d_curr_model_builder = new theory::TheoryEngineModelBuilder(this);
    d_aloc_curr_model_builder = true;
  }

  // finish initializing the theories
  for(TheoryId theoryId = theory::THEORY_FIRST; theoryId != theory::THEORY_LAST; ++ theoryId) {
    Theory* t = d_theoryTable[theoryId];
    if (t == nullptr)
    {
      continue;
    }
<<<<<<< HEAD
  }
}

ProofChecker* TheoryEngine::getProofChecker() const { return d_pchecker; }

ProofNodeManager* TheoryEngine::getProofNodeManager() const { return d_pnm; }

void TheoryEngine::eqNotifyNewClass(TNode t){
  if (d_logicInfo.isQuantified()) {
    d_quantEngine->eqNotifyNewClass( t );
=======
    // setup the pointers to the utilities
    const EeTheoryInfo* eeti = d_eeDistributed->getEeTheoryInfo(theoryId);
    Assert(eeti != nullptr);
    // the theory's official equality engine is the one specified by the
    // equality engine manager
    t->setEqualityEngine(eeti->d_usedEe);
    // set the quantifiers engine
    t->setQuantifiersEngine(d_quantEngine);
    // set the decision manager for the theory
    t->setDecisionManager(d_decManager.get());
    // finish initializing the theory
    t->finishInit();
>>>>>>> 4f82b6eb
  }
}

TheoryEngine::TheoryEngine(context::Context* context,
                           context::UserContext* userContext,
                           ResourceManager* rm,
                           RemoveTermFormulas& iteRemover,
                           const LogicInfo& logicInfo,
                           ProofNodeManager* pnm)
    : d_propEngine(nullptr),
      d_context(context),
      d_userContext(userContext),
      d_logicInfo(logicInfo),
<<<<<<< HEAD
      d_pchecker(pnm ? pnm->getChecker() : nullptr),
      d_pnm(pnm),
      d_lazyProof(
          d_pnm != nullptr
              ? new LazyCDProof(
                    d_pnm, nullptr, d_userContext, "TheoryEngine::LazyCDProof")
              : nullptr),
      d_tepg(new TheoryEngineProofGenerator(d_pnm, d_userContext)),
      d_sharedTerms(this, context, userContext, d_pnm),
      d_masterEqualityEngine(nullptr),
      d_masterEENotify(*this),
=======
      d_sharedTerms(this, context),
      d_eeDistributed(nullptr),
>>>>>>> 4f82b6eb
      d_quantEngine(nullptr),
      d_decManager(new DecisionManager(userContext)),
      d_curr_model(nullptr),
      d_aloc_curr_model(false),
      d_curr_model_builder(nullptr),
      d_aloc_curr_model_builder(false),
      d_eager_model_building(false),
      d_possiblePropagations(context),
      d_hasPropagated(context),
      d_inConflict(context, false),
      d_inSatMode(false),
      d_hasShutDown(false),
      d_incomplete(context, false),
      d_propagationMap(context),
      d_propagationMapTimestamp(context, 0),
      d_propagatedLiterals(context),
      d_propagatedLiteralsIndex(context, 0),
      d_atomRequests(context),
      d_tpp(*this, iteRemover, d_pnm),
      d_combineTheoriesTime("TheoryEngine::combineTheoriesTime"),
      d_true(),
      d_false(),
      d_interrupted(false),
      d_resourceManager(rm),
      d_inPreregister(false),
      d_factsAsserted(context, false),
      d_preRegistrationVisitor(this, context),
      d_sharedTermsVisitor(d_sharedTerms),
      d_attr_handle(),
      d_arithSubstitutionsAdded("theory::arith::zzz::arith::substitutions", 0)
{
  for(TheoryId theoryId = theory::THEORY_FIRST; theoryId != theory::THEORY_LAST;
      ++ theoryId)
  {
    d_theoryTable[theoryId] = NULL;
    d_theoryOut[theoryId] = NULL;
  }

  smtStatisticsRegistry()->registerStat(&d_combineTheoriesTime);
  d_true = NodeManager::currentNM()->mkConst<bool>(true);
  d_false = NodeManager::currentNM()->mkConst<bool>(false);

#ifdef CVC4_PROOF
  ProofManager::currentPM()->initTheoryProofEngine();
#endif

  smtStatisticsRegistry()->registerStat(&d_arithSubstitutionsAdded);
}

TheoryEngine::~TheoryEngine() {
  Assert(d_hasShutDown);

  for(TheoryId theoryId = theory::THEORY_FIRST; theoryId != theory::THEORY_LAST; ++ theoryId) {
    if(d_theoryTable[theoryId] != NULL) {
      delete d_theoryTable[theoryId];
      delete d_theoryOut[theoryId];
    }
  }

  if( d_aloc_curr_model_builder ){
    delete d_curr_model_builder;
  }
  if( d_aloc_curr_model ){
    delete d_curr_model;
  }

  delete d_quantEngine;

  smtStatisticsRegistry()->unregisterStat(&d_combineTheoriesTime);
  smtStatisticsRegistry()->unregisterStat(&d_arithSubstitutionsAdded);
}

void TheoryEngine::interrupt() { d_interrupted = true; }
void TheoryEngine::preRegister(TNode preprocessed) {

  Debug("theory") << "TheoryEngine::preRegister( " << preprocessed << ")" << std::endl;
  if(Dump.isOn("missed-t-propagations")) {
    d_possiblePropagations.push_back(preprocessed);
  }
  d_preregisterQueue.push(preprocessed);

  if (!d_inPreregister) {
    // We're in pre-register
    d_inPreregister = true;

    // Process the pre-registration queue
    while (!d_preregisterQueue.empty()) {
      // Get the next atom to pre-register
      preprocessed = d_preregisterQueue.front();
      d_preregisterQueue.pop();

      if (d_logicInfo.isSharingEnabled() && preprocessed.getKind() == kind::EQUAL) {
        // When sharing is enabled, we propagate from the shared terms manager also
        d_sharedTerms.addEqualityToPropagate(preprocessed);
      }

      // the atom should not have free variables
      Debug("theory") << "TheoryEngine::preRegister: " << preprocessed
                      << std::endl;
      Assert(!expr::hasFreeVar(preprocessed));
      // Pre-register the terms in the atom
      Theory::Set theories = NodeVisitor<PreRegisterVisitor>::run(d_preRegistrationVisitor, preprocessed);
      theories = Theory::setRemove(THEORY_BOOL, theories);
      // Remove the top theory, if any more that means multiple theories were involved
      bool multipleTheories = Theory::setRemove(Theory::theoryOf(preprocessed), theories);
      TheoryId i;
      // These checks don't work with finite model finding, because it
      // uses Rational constants to represent cardinality constraints,
      // even though arithmetic isn't actually involved.
      if(!options::finiteModelFind()) {
        while((i = Theory::setPop(theories)) != THEORY_LAST) {
          if(!d_logicInfo.isTheoryEnabled(i)) {
            LogicInfo newLogicInfo = d_logicInfo.getUnlockedCopy();
            newLogicInfo.enableTheory(i);
            newLogicInfo.lock();
            stringstream ss;
            ss << "The logic was specified as " << d_logicInfo.getLogicString()
               << ", which doesn't include " << i
               << ", but found a term in that theory." << endl
               << "You might want to extend your logic to "
               << newLogicInfo.getLogicString() << endl;
            throw LogicException(ss.str());
          }
        }
      }
      if (multipleTheories) {
        // Collect the shared terms if there are multiple theories
        NodeVisitor<SharedTermsVisitor>::run(d_sharedTermsVisitor, preprocessed);
      }
    }

    // Leaving pre-register
    d_inPreregister = false;
  }
}

void TheoryEngine::printAssertions(const char* tag) {
  if (Trace.isOn(tag)) {

    for (TheoryId theoryId = THEORY_FIRST; theoryId < THEORY_LAST; ++theoryId) {
      Theory* theory = d_theoryTable[theoryId];
      if (theory && d_logicInfo.isTheoryEnabled(theoryId)) {
        Trace(tag) << "--------------------------------------------" << endl;
        Trace(tag) << "Assertions of " << theory->getId() << ": " << endl;
        {
          context::CDList<Assertion>::const_iterator it = theory->facts_begin(),
                                                     it_end =
                                                         theory->facts_end();
          for (unsigned i = 0; it != it_end; ++it, ++i)
          {
            if ((*it).d_isPreregistered)
            {
              Trace(tag) << "[" << i << "]: ";
            }
            else
            {
              Trace(tag) << "(" << i << "): ";
            }
            Trace(tag) << (*it).d_assertion << endl;
          }
        }

        if (d_logicInfo.isSharingEnabled()) {
          Trace(tag) << "Shared terms of " << theory->getId() << ": " << endl;
          context::CDList<TNode>::const_iterator it = theory->shared_terms_begin(), it_end = theory->shared_terms_end();
          for (unsigned i = 0; it != it_end; ++ it, ++i) {
              Trace(tag) << "[" << i << "]: " << (*it) << endl;
          }
        }
      }
    }
  }
}

void TheoryEngine::dumpAssertions(const char* tag) {
  if (Dump.isOn(tag)) {
    Dump(tag) << CommentCommand("Starting completeness check");
    for (TheoryId theoryId = THEORY_FIRST; theoryId < THEORY_LAST; ++theoryId) {
      Theory* theory = d_theoryTable[theoryId];
      if (theory && d_logicInfo.isTheoryEnabled(theoryId)) {
        Dump(tag) << CommentCommand("Completeness check");
        Dump(tag) << PushCommand();

        // Dump the shared terms
        if (d_logicInfo.isSharingEnabled()) {
          Dump(tag) << CommentCommand("Shared terms");
          context::CDList<TNode>::const_iterator it = theory->shared_terms_begin(), it_end = theory->shared_terms_end();
          for (unsigned i = 0; it != it_end; ++ it, ++i) {
              stringstream ss;
              ss << (*it);
              Dump(tag) << CommentCommand(ss.str());
          }
        }

        // Dump the assertions
        Dump(tag) << CommentCommand("Assertions");
        context::CDList<Assertion>::const_iterator it = theory->facts_begin(), it_end = theory->facts_end();
        for (; it != it_end; ++ it) {
          // Get the assertion
          Node assertionNode = (*it).d_assertion;
          // Purify all the terms

          if ((*it).d_isPreregistered)
          {
            Dump(tag) << CommentCommand("Preregistered");
          }
          else
          {
            Dump(tag) << CommentCommand("Shared assertion");
          }
          Dump(tag) << AssertCommand(assertionNode.toExpr());
        }
        Dump(tag) << CheckSatCommand();

        Dump(tag) << PopCommand();
      }
    }
  }
}

void TheoryEngine::addTheoryLemmaToProof(CDProof* pf,
                                         Node lemma,
                                         TheoryId tid,
                                         const char* c)
{
  Assert(pf != nullptr);
  unsigned tidu = static_cast<unsigned>(tid);
  Node tidn = NodeManager::currentNM()->mkConst(Rational(tidu));
  pf->addStep(lemma, PfRule::THEORY_LEMMA, {}, {lemma, tidn});
}

/**
 * Check all (currently-active) theories for conflicts.
 * @param effort the effort level to use
 */
void TheoryEngine::check(Theory::Effort effort) {
  // spendResource();

  // Reset the interrupt flag
  d_interrupted = false;

#ifdef CVC4_FOR_EACH_THEORY_STATEMENT
#undef CVC4_FOR_EACH_THEORY_STATEMENT
#endif
#define CVC4_FOR_EACH_THEORY_STATEMENT(THEORY) \
    if (theory::TheoryTraits<THEORY>::hasCheck && d_logicInfo.isTheoryEnabled(THEORY)) { \
       theoryOf(THEORY)->check(effort); \
       if (d_inConflict) { \
         Debug("conflict") << THEORY << " in conflict. " << std::endl; \
         break; \
       } \
    }

  // Do the checking
  try {

    // Mark the output channel unused (if this is FULL_EFFORT, and nothing
    // is done by the theories, no additional check will be needed)
    d_outputChannelUsed = false;

    // Mark the lemmas flag (no lemmas added)
    d_lemmasAdded = false;

    Debug("theory") << "TheoryEngine::check(" << effort << "): d_factsAsserted = " << (d_factsAsserted ? "true" : "false") << endl;

    // If in full effort, we have a fake new assertion just to jumpstart the checking
    if (Theory::fullEffort(effort)) {
      d_factsAsserted = true;
    }

    // Check until done
    while (d_factsAsserted && !d_inConflict && !d_lemmasAdded) {

      Debug("theory") << "TheoryEngine::check(" << effort << "): running check" << endl;

      Trace("theory::assertions") << endl;
      if (Trace.isOn("theory::assertions")) {
        printAssertions("theory::assertions");
      }

      if(Theory::fullEffort(effort)) {
        Trace("theory::assertions::fulleffort") << endl;
        if (Trace.isOn("theory::assertions::fulleffort")) {
          printAssertions("theory::assertions::fulleffort");
        }
      }

      // Note that we've discharged all the facts
      d_factsAsserted = false;

      // Do the checking
      CVC4_FOR_EACH_THEORY;

      if(Dump.isOn("missed-t-conflicts")) {
        Dump("missed-t-conflicts")
            << CommentCommand("Completeness check for T-conflicts; expect sat")
            << CheckSatCommand();
      }

      Debug("theory") << "TheoryEngine::check(" << effort << "): running propagation after the initial check" << endl;

      // We are still satisfiable, propagate as much as possible
      propagate(effort);

      // We do combination if all has been processed and we are in fullcheck
      if (Theory::fullEffort(effort) && d_logicInfo.isSharingEnabled() && !d_factsAsserted && !d_lemmasAdded && !d_inConflict) {
        // Do the combination
        Debug("theory") << "TheoryEngine::check(" << effort << "): running combination" << endl;
        combineTheories();
        if(d_logicInfo.isQuantified()){
          d_quantEngine->notifyCombineTheories();
        }
      }
    }

    // Must consult quantifiers theory for last call to ensure sat, or otherwise add a lemma
    if( Theory::fullEffort(effort) && ! d_inConflict && ! needCheck() ) {
      Trace("theory::assertions-model") << endl;
      if (Trace.isOn("theory::assertions-model")) {
        printAssertions("theory::assertions-model");
      }
      //checks for theories requiring the model go at last call
      d_curr_model->reset();
      for (TheoryId theoryId = THEORY_FIRST; theoryId < THEORY_LAST; ++theoryId) {
        if( theoryId!=THEORY_QUANTIFIERS ){
          Theory* theory = d_theoryTable[theoryId];
          if (theory && d_logicInfo.isTheoryEnabled(theoryId)) {
            if( theory->needsCheckLastEffort() ){
              if( !d_curr_model->isBuilt() ){
                if( !d_curr_model_builder->buildModel(d_curr_model) ){
                  break;
                }
              }
              theory->check(Theory::EFFORT_LAST_CALL);
            }
          }
        }
      }
      if (!d_inConflict)
      {
        if(d_logicInfo.isQuantified()) {
          // quantifiers engine must check at last call effort
          d_quantEngine->check(Theory::EFFORT_LAST_CALL);
        }
      }
      if (!d_inConflict && !needCheck())
      {
        // If d_eager_model_building is false, then we only mark that we
        // are in "SAT mode". We build the model later only if the user asks
        // for it via getBuiltModel.
        d_inSatMode = true;
        if (d_eager_model_building && !d_curr_model->isBuilt())
        {
          d_curr_model_builder->buildModel(d_curr_model);
        }
      }
    }

    Debug("theory") << "TheoryEngine::check(" << effort << "): done, we are " << (d_inConflict ? "unsat" : "sat") << (d_lemmasAdded ? " with new lemmas" : " with no new lemmas");
    Debug("theory") << ", need check = " << (needCheck() ? "YES" : "NO") << endl;

    if( Theory::fullEffort(effort) && !d_inConflict && !needCheck()) {
      // case where we are about to answer SAT, the master equality engine,
      // if it exists, must be consistent.
      eq::EqualityEngine* mee = getMasterEqualityEngine();
      if (mee != NULL)
      {
        AlwaysAssert(mee->consistent());
      }
      if (d_curr_model->isBuilt())
      {
        // model construction should always succeed unless lemmas were added
        AlwaysAssert(d_curr_model->isBuiltSuccess());
        if (options::produceModels())
        {
          // Do post-processing of model from the theories (used for THEORY_SEP
          // to construct heap model)
          postProcessModel(d_curr_model);
          // also call the model builder's post-process model
          d_curr_model_builder->postProcessModel(d_incomplete.get(),
                                                 d_curr_model);
        }
      }
    }
  } catch(const theory::Interrupted&) {
    Trace("theory") << "TheoryEngine::check() => interrupted" << endl;
  }
  // If fulleffort, check all theories
  if(Dump.isOn("theory::fullcheck") && Theory::fullEffort(effort)) {
    if (!d_inConflict && !needCheck()) {
      dumpAssertions("theory::fullcheck");
    }
  }
}

void TheoryEngine::combineTheories() {

  Trace("combineTheories") << "TheoryEngine::combineTheories()" << endl;

  TimerStat::CodeTimer combineTheoriesTimer(d_combineTheoriesTime);

  // Care graph we'll be building
  CareGraph careGraph;

#ifdef CVC4_FOR_EACH_THEORY_STATEMENT
#undef CVC4_FOR_EACH_THEORY_STATEMENT
#endif
#define CVC4_FOR_EACH_THEORY_STATEMENT(THEORY) \
  if (theory::TheoryTraits<THEORY>::isParametric && d_logicInfo.isTheoryEnabled(THEORY)) { \
    theoryOf(THEORY)->getCareGraph(&careGraph); \
  }

  // Call on each parametric theory to give us its care graph
  CVC4_FOR_EACH_THEORY;

  Trace("combineTheories") << "TheoryEngine::combineTheories(): care graph size = " << careGraph.size() << endl;

  // Now add splitters for the ones we are interested in
  CareGraph::const_iterator care_it = careGraph.begin();
  CareGraph::const_iterator care_it_end = careGraph.end();

  for (; care_it != care_it_end; ++ care_it) {
    const CarePair& carePair = *care_it;

    Debug("combineTheories")
        << "TheoryEngine::combineTheories(): checking " << carePair.d_a << " = "
        << carePair.d_b << " from " << carePair.d_theory << endl;

    Assert(d_sharedTerms.isShared(carePair.d_a) || carePair.d_a.isConst());
    Assert(d_sharedTerms.isShared(carePair.d_b) || carePair.d_b.isConst());

    // The equality in question (order for no repetition)
    Node equality = carePair.d_a.eqNode(carePair.d_b);
    // EqualityStatus es = getEqualityStatus(carePair.d_a, carePair.d_b);
    // Debug("combineTheories") << "TheoryEngine::combineTheories(): " <<
    //   (es == EQUALITY_TRUE_AND_PROPAGATED ? "EQUALITY_TRUE_AND_PROPAGATED" :
    //   es == EQUALITY_FALSE_AND_PROPAGATED ? "EQUALITY_FALSE_AND_PROPAGATED" :
    //   es == EQUALITY_TRUE ? "EQUALITY_TRUE" :
    //   es == EQUALITY_FALSE ? "EQUALITY_FALSE" :
    //   es == EQUALITY_TRUE_IN_MODEL ? "EQUALITY_TRUE_IN_MODEL" :
    //   es == EQUALITY_FALSE_IN_MODEL ? "EQUALITY_FALSE_IN_MODEL" :
    //   es == EQUALITY_UNKNOWN ? "EQUALITY_UNKNOWN" :
    //    "Unexpected case") << endl;

    // We need to split on it
    Debug("combineTheories") << "TheoryEngine::combineTheories(): requesting a split " << endl;

    Node split = equality.orNode(equality.notNode());
    if (d_lazyProof != nullptr)
    {
      std::vector<Node> pfChildren;
      std::vector<Node> pfArgs;
      pfArgs.push_back(equality);
      d_lazyProof->addStep(split, PfRule::SPLIT, pfChildren, pfArgs);
    }
    TrustNode tsplit = TrustNode::mkTrustLemma(split, d_lazyProof.get());
    // send the lemma
    lemma(tsplit, RULE_INVALID, LemmaProperty::NONE, carePair.d_theory);

    // This code is supposed to force preference to follow what the theory models already have
    // but it doesn't seem to make a big difference - need to explore more -Clark
    // if (true) {
    //   if (es == EQUALITY_TRUE || es == EQUALITY_TRUE_IN_MODEL) {
    Node e = ensureLiteral(equality);
    d_propEngine->requirePhase(e, true);
    //   }
    //   else if (es == EQUALITY_FALSE_IN_MODEL) {
    //     Node e = ensureLiteral(equality);
    //     d_propEngine->requirePhase(e, false);
    //   }
    // }
  }
}

void TheoryEngine::propagate(Theory::Effort effort) {
  // Reset the interrupt flag
  d_interrupted = false;

  // Definition of the statement that is to be run by every theory
#ifdef CVC4_FOR_EACH_THEORY_STATEMENT
#undef CVC4_FOR_EACH_THEORY_STATEMENT
#endif
#define CVC4_FOR_EACH_THEORY_STATEMENT(THEORY) \
  if (theory::TheoryTraits<THEORY>::hasPropagate && d_logicInfo.isTheoryEnabled(THEORY)) { \
    theoryOf(THEORY)->propagate(effort); \
  }

  // Reset the interrupt flag
  d_interrupted = false;

  // Propagate for each theory using the statement above
  CVC4_FOR_EACH_THEORY;

  if(Dump.isOn("missed-t-propagations")) {
    for(unsigned i = 0; i < d_possiblePropagations.size(); ++i) {
      Node atom = d_possiblePropagations[i];
      bool value;
      if(d_propEngine->hasValue(atom, value)) {
        continue;
      }
      // Doesn't have a value, check it (and the negation)
      if(d_hasPropagated.find(atom) == d_hasPropagated.end()) {
        Dump("missed-t-propagations")
          << CommentCommand("Completeness check for T-propagations; expect invalid")
          << EchoCommand(atom.toString())
          << QueryCommand(atom.toExpr())
          << EchoCommand(atom.notNode().toString())
          << QueryCommand(atom.notNode().toExpr());
      }
    }
  }
}

Node TheoryEngine::getNextDecisionRequest()
{
  return d_decManager->getNextDecisionRequest();
}

bool TheoryEngine::properConflict(TNode conflict) const {
  bool value;
  if (conflict.getKind() == kind::AND) {
    for (unsigned i = 0; i < conflict.getNumChildren(); ++ i) {
      if (! getPropEngine()->hasValue(conflict[i], value)) {
        Debug("properConflict") << "Bad conflict is due to unassigned atom: "
                                << conflict[i] << endl;
        return false;
      }
      if (! value) {
        Debug("properConflict") << "Bad conflict is due to false atom: "
                                << conflict[i] << endl;
        return false;
      }
      if (conflict[i] != Rewriter::rewrite(conflict[i])) {
        Debug("properConflict") << "Bad conflict is due to atom not in normal form: "
                                << conflict[i] << " vs " << Rewriter::rewrite(conflict[i]) << endl;
        return false;
      }
    }
  } else {
    if (! getPropEngine()->hasValue(conflict, value)) {
      Debug("properConflict") << "Bad conflict is due to unassigned atom: "
                              << conflict << endl;
      return false;
    }
    if(! value) {
      Debug("properConflict") << "Bad conflict is due to false atom: "
                              << conflict << endl;
      return false;
    }
    if (conflict != Rewriter::rewrite(conflict)) {
      Debug("properConflict") << "Bad conflict is due to atom not in normal form: "
                              << conflict << " vs " << Rewriter::rewrite(conflict) << endl;
      return false;
    }
  }
  return true;
}

bool TheoryEngine::properPropagation(TNode lit) const {
  if(!getPropEngine()->isSatLiteral(lit)) {
    return false;
  }
  bool b;
  return !getPropEngine()->hasValue(lit, b);
}

bool TheoryEngine::properExplanation(TNode node, TNode expl) const {
  // Explanation must be either a conjunction of true literals that have true SAT values already
  // or a singled literal that has a true SAT value already.
  if (expl.getKind() == kind::AND) {
    for (unsigned i = 0; i < expl.getNumChildren(); ++ i) {
      bool value;
      if (!d_propEngine->hasValue(expl[i], value) || !value) {
        return false;
      }
    }
  } else {
    bool value;
    return d_propEngine->hasValue(expl, value) && value;
  }
  return true;
}

bool TheoryEngine::collectModelInfo(theory::TheoryModel* m)
{
  //have shared term engine collectModelInfo
  //  d_sharedTerms.collectModelInfo( m );
  // Consult each active theory to get all relevant information
  // concerning the model.
  for(TheoryId theoryId = theory::THEORY_FIRST; theoryId < theory::THEORY_LAST; ++theoryId) {
    if(d_logicInfo.isTheoryEnabled(theoryId)) {
      Trace("model-builder") << "  CollectModelInfo on theory: " << theoryId << endl;
      if (!d_theoryTable[theoryId]->collectModelInfo(m))
      {
        return false;
      }
    }
  }
  Trace("model-builder") << "  CollectModelInfo boolean variables" << std::endl;
  // Get the Boolean variables
  vector<TNode> boolVars;
  d_propEngine->getBooleanVariables(boolVars);
  vector<TNode>::iterator it, iend = boolVars.end();
  bool hasValue, value;
  for (it = boolVars.begin(); it != iend; ++it) {
    TNode var = *it;
    hasValue = d_propEngine->hasValue(var, value);
    // TODO: Assert that hasValue is true?
    if (!hasValue) {
      Trace("model-builder-assertions")
          << "    has no value : " << var << std::endl;
      value = false;
    }
    Trace("model-builder-assertions") << "(assert" << (value ? " " : " (not ") << var << (value ? ");" : "));") << endl;
    if (!m->assertPredicate(var, value))
    {
      return false;
    }
  }
  return true;
}

void TheoryEngine::postProcessModel( theory::TheoryModel* m ){
  for(TheoryId theoryId = theory::THEORY_FIRST; theoryId < theory::THEORY_LAST; ++theoryId) {
    if(d_logicInfo.isTheoryEnabled(theoryId)) {
      Trace("model-builder-debug") << "  PostProcessModel on theory: " << theoryId << endl;
      d_theoryTable[theoryId]->postProcessModel( m );
    }
  }
}

TheoryModel* TheoryEngine::getModel() {
  return d_curr_model;
}

TheoryModel* TheoryEngine::getBuiltModel()
{
  if (!d_curr_model->isBuilt())
  {
    // If this method was called, we should be in SAT mode, and produceModels
    // should be true.
    AlwaysAssert(options::produceModels());
    if (!d_inSatMode)
    {
      // not available, perhaps due to interuption.
      return nullptr;
    }
    // must build model at this point
    d_curr_model_builder->buildModel(d_curr_model);
  }
  return d_curr_model;
}

bool TheoryEngine::getSynthSolutions(
    std::map<Node, std::map<Node, Node>>& sol_map)
{
  if (d_quantEngine)
  {
    return d_quantEngine->getSynthSolutions(sol_map);
  }
  // we are not in a quantified logic, there is no synthesis solution
  return false;
}

bool TheoryEngine::presolve() {
  // Reset the interrupt flag
  d_interrupted = false;

  // Reset the decision manager. This clears its decision strategies that are
  // no longer valid in this user context.
  d_decManager->presolve();

  try {
    // Definition of the statement that is to be run by every theory
#ifdef CVC4_FOR_EACH_THEORY_STATEMENT
#undef CVC4_FOR_EACH_THEORY_STATEMENT
#endif
#define CVC4_FOR_EACH_THEORY_STATEMENT(THEORY) \
    if (theory::TheoryTraits<THEORY>::hasPresolve) {    \
      theoryOf(THEORY)->presolve(); \
      if(d_inConflict) { \
        return true; \
      } \
    }

    // Presolve for each theory using the statement above
    CVC4_FOR_EACH_THEORY;
  } catch(const theory::Interrupted&) {
    Trace("theory") << "TheoryEngine::presolve() => interrupted" << endl;
  }
  // return whether we have a conflict
  return false;
}/* TheoryEngine::presolve() */

void TheoryEngine::postsolve() {
  // no longer in SAT mode
  d_inSatMode = false;
  // Reset the interrupt flag
  d_interrupted = false;
  bool CVC4_UNUSED wasInConflict = d_inConflict;

  try {
    // Definition of the statement that is to be run by every theory
#ifdef CVC4_FOR_EACH_THEORY_STATEMENT
#undef CVC4_FOR_EACH_THEORY_STATEMENT
#endif
#define CVC4_FOR_EACH_THEORY_STATEMENT(THEORY)    \
  if (theory::TheoryTraits<THEORY>::hasPostsolve) \
  {                                               \
    theoryOf(THEORY)->postsolve();                \
    Assert(!d_inConflict || wasInConflict)        \
        << "conflict raised during postsolve()";  \
  }

    // Postsolve for each theory using the statement above
    CVC4_FOR_EACH_THEORY;
  } catch(const theory::Interrupted&) {
    Trace("theory") << "TheoryEngine::postsolve() => interrupted" << endl;
  }
}/* TheoryEngine::postsolve() */


void TheoryEngine::notifyRestart() {
  // Reset the interrupt flag
  d_interrupted = false;

  // Definition of the statement that is to be run by every theory
#ifdef CVC4_FOR_EACH_THEORY_STATEMENT
#undef CVC4_FOR_EACH_THEORY_STATEMENT
#endif
#define CVC4_FOR_EACH_THEORY_STATEMENT(THEORY) \
  if (theory::TheoryTraits<THEORY>::hasNotifyRestart && d_logicInfo.isTheoryEnabled(THEORY)) { \
    theoryOf(THEORY)->notifyRestart(); \
  }

  // notify each theory using the statement above
  CVC4_FOR_EACH_THEORY;
}

void TheoryEngine::ppStaticLearn(TNode in, NodeBuilder<>& learned) {
  // Reset the interrupt flag
  d_interrupted = false;

  // Definition of the statement that is to be run by every theory
#ifdef CVC4_FOR_EACH_THEORY_STATEMENT
#undef CVC4_FOR_EACH_THEORY_STATEMENT
#endif
#define CVC4_FOR_EACH_THEORY_STATEMENT(THEORY) \
  if (theory::TheoryTraits<THEORY>::hasPpStaticLearn) { \
    theoryOf(THEORY)->ppStaticLearn(in, learned); \
  }

  // static learning for each theory using the statement above
  CVC4_FOR_EACH_THEORY;
}

void TheoryEngine::shutdown() {
  // Set this first; if a Theory shutdown() throws an exception,
  // at least the destruction of the TheoryEngine won't confound
  // matters.
  d_hasShutDown = true;

  // Shutdown all the theories
  for(TheoryId theoryId = theory::THEORY_FIRST; theoryId < theory::THEORY_LAST; ++theoryId) {
    if(d_theoryTable[theoryId]) {
      theoryOf(theoryId)->shutdown();
    }
  }

  d_tpp.clearCache();
}

theory::Theory::PPAssertStatus TheoryEngine::solve(TNode literal, SubstitutionMap& substitutionOut) {
  // Reset the interrupt flag
  d_interrupted = false;

  TNode atom = literal.getKind() == kind::NOT ? literal[0] : literal;
  Trace("theory::solve") << "TheoryEngine::solve(" << literal << "): solving with " << theoryOf(atom)->getId() << endl;

  if(! d_logicInfo.isTheoryEnabled(Theory::theoryOf(atom)) &&
     Theory::theoryOf(atom) != THEORY_SAT_SOLVER) {
    stringstream ss;
    ss << "The logic was specified as " << d_logicInfo.getLogicString()
       << ", which doesn't include " << Theory::theoryOf(atom)
       << ", but got a preprocessing-time fact for that theory." << endl
       << "The fact:" << endl
       << literal;
    throw LogicException(ss.str());
  }

  Theory::PPAssertStatus solveStatus = theoryOf(atom)->ppAssert(literal, substitutionOut);
  Trace("theory::solve") << "TheoryEngine::solve(" << literal << ") => " << solveStatus << endl;
  return solveStatus;
}

void TheoryEngine::preprocessStart() { d_tpp.clearCache(); }

Node TheoryEngine::preprocess(TNode assertion)
{
  TrustNode trn = d_tpp.theoryPreprocess(assertion);
  if (trn.isNull())
  {
    // no change
    return assertion;
  }
  // TODO: return the trust node?
  return trn.getNode();
}

void TheoryEngine::notifyPreprocessedAssertions(
    const std::vector<Node>& assertions) {
  // call all the theories
  for (TheoryId theoryId = theory::THEORY_FIRST; theoryId < theory::THEORY_LAST;
       ++theoryId) {
    if (d_theoryTable[theoryId]) {
      theoryOf(theoryId)->ppNotifyAssertions(assertions);
    }
  }
}

bool TheoryEngine::markPropagation(TNode assertion, TNode originalAssertion, theory::TheoryId toTheoryId, theory::TheoryId fromTheoryId) {

  // What and where we are asserting
  NodeTheoryPair toAssert(assertion, toTheoryId, d_propagationMapTimestamp);
  // What and where it came from
  NodeTheoryPair toExplain(originalAssertion, fromTheoryId, d_propagationMapTimestamp);

  // See if the theory already got this literal
  PropagationMap::const_iterator find = d_propagationMap.find(toAssert);
  if (find != d_propagationMap.end()) {
    // The theory already knows this
    Trace("theory::assertToTheory") << "TheoryEngine::markPropagation(): already there" << endl;
    return false;
  }

  Trace("theory::assertToTheory") << "TheoryEngine::markPropagation(): marking [" << d_propagationMapTimestamp << "] " << assertion << ", " << toTheoryId << " from " << originalAssertion << ", " << fromTheoryId << endl;

  // Mark the propagation
  d_propagationMap[toAssert] = toExplain;
  d_propagationMapTimestamp = d_propagationMapTimestamp + 1;

  return true;
}


void TheoryEngine::assertToTheory(TNode assertion, TNode originalAssertion, theory::TheoryId toTheoryId, theory::TheoryId fromTheoryId) {

  Trace("theory::assertToTheory") << "TheoryEngine::assertToTheory(" << assertion << ", " << originalAssertion << "," << toTheoryId << ", " << fromTheoryId << ")" << endl;

  Assert(toTheoryId != fromTheoryId);
  if(toTheoryId != THEORY_SAT_SOLVER &&
     ! d_logicInfo.isTheoryEnabled(toTheoryId)) {
    stringstream ss;
    ss << "The logic was specified as " << d_logicInfo.getLogicString()
       << ", which doesn't include " << toTheoryId
       << ", but got an asserted fact to that theory." << endl
       << "The fact:" << endl
       << assertion;
    throw LogicException(ss.str());
  }

  if (d_inConflict) {
    return;
  }

  // If sharing is disabled, things are easy
  if (!d_logicInfo.isSharingEnabled()) {
    Assert(assertion == originalAssertion);
    if (fromTheoryId == THEORY_SAT_SOLVER) {
      // Send to the apropriate theory
      theory::Theory* toTheory = theoryOf(toTheoryId);
      // We assert it, and we know it's preregistereed
      toTheory->assertFact(assertion, true);
      // Mark that we have more information
      d_factsAsserted = true;
    } else {
      Assert(toTheoryId == THEORY_SAT_SOLVER);
      // Check for propositional conflict
      bool value;
      if (d_propEngine->hasValue(assertion, value)) {
        if (!value) {
          Trace("theory::propagate") << "TheoryEngine::assertToTheory(" << assertion << ", " << toTheoryId << ", " << fromTheoryId << "): conflict (no sharing)" << endl;
          Trace("dtview::conflict")
              << ":THEORY-CONFLICT: " << assertion << std::endl;
          d_inConflict = true;
        } else {
          return;
        }
      }
      d_propagatedLiterals.push_back(assertion);
    }
    return;
  }

  // If sending to the shared terms database, it's also simple
  if (toTheoryId == THEORY_BUILTIN) {
    Assert(assertion.getKind() == kind::EQUAL
           || (assertion.getKind() == kind::NOT
               && assertion[0].getKind() == kind::EQUAL))
        << "atom should be an EQUALity, not `" << assertion << "'";
    if (markPropagation(assertion, originalAssertion, toTheoryId, fromTheoryId)) {
      d_sharedTerms.assertLiteral(assertion);
    }
    return;
  }

  // Things from the SAT solver are already normalized, so they go
  // directly to the apropriate theory
  if (fromTheoryId == THEORY_SAT_SOLVER) {
    // We know that this is normalized, so just send it off to the theory
    if (markPropagation(assertion, originalAssertion, toTheoryId, fromTheoryId)) {
      // Is it preregistered
      bool preregistered = d_propEngine->isSatLiteral(assertion) && Theory::theoryOf(assertion) == toTheoryId;
      // We assert it
      theoryOf(toTheoryId)->assertFact(assertion, preregistered);
      // Mark that we have more information
      d_factsAsserted = true;
    }
    return;
  }

  // Propagations to the SAT solver are just enqueued for pickup by
  // the SAT solver later
  if (toTheoryId == THEORY_SAT_SOLVER) {
    if (markPropagation(assertion, originalAssertion, toTheoryId, fromTheoryId)) {
      // Enqueue for propagation to the SAT solver
      d_propagatedLiterals.push_back(assertion);
      // Check for propositional conflicts
      bool value;
      if (d_propEngine->hasValue(assertion, value) && !value) {
        Trace("theory::propagate")
            << "TheoryEngine::assertToTheory(" << assertion << ", "
            << toTheoryId << ", " << fromTheoryId << "): conflict (sharing)"
            << endl;
        Trace("dtview::conflict")
            << ":THEORY-CONFLICT: " << assertion << std::endl;
        d_inConflict = true;
      }
    }
    return;
  }

  Assert(assertion.getKind() == kind::EQUAL
         || (assertion.getKind() == kind::NOT
             && assertion[0].getKind() == kind::EQUAL));

  // Normalize
  Node normalizedLiteral = Rewriter::rewrite(assertion);

  // See if it rewrites false directly -> conflict
  if (normalizedLiteral.isConst()) {
    if (!normalizedLiteral.getConst<bool>()) {
      // Mark the propagation for explanations
      if (markPropagation(normalizedLiteral, originalAssertion, toTheoryId, fromTheoryId)) {
        // special case, trust node has no proof generator?
        TrustNode trnn = TrustNode::mkTrustConflict(normalizedLiteral);
        // Get the explanation (conflict will figure out where it came from)
        conflict(trnn, toTheoryId);
      } else {
        Unreachable();
      }
      return;
    }
  }

  // Try and assert (note that we assert the non-normalized one)
  if (markPropagation(assertion, originalAssertion, toTheoryId, fromTheoryId)) {
    // Check if has been pre-registered with the theory
    bool preregistered = d_propEngine->isSatLiteral(assertion) && Theory::theoryOf(assertion) == toTheoryId;
    // Assert away
    theoryOf(toTheoryId)->assertFact(assertion, preregistered);
    d_factsAsserted = true;
  }

  return;
}

void TheoryEngine::assertFact(TNode literal)
{
  Trace("theory") << "TheoryEngine::assertFact(" << literal << ")" << endl;

  // spendResource();

  // If we're in conflict, nothing to do
  if (d_inConflict) {
    return;
  }

  // Get the atom
  bool polarity = literal.getKind() != kind::NOT;
  TNode atom = polarity ? literal : literal[0];

  if (d_logicInfo.isSharingEnabled()) {

    // If any shared terms, it's time to do sharing work
    if (d_sharedTerms.hasSharedTerms(atom)) {
      // Notify the theories the shared terms
      SharedTermsDatabase::shared_terms_iterator it = d_sharedTerms.begin(atom);
      SharedTermsDatabase::shared_terms_iterator it_end = d_sharedTerms.end(atom);
      for (; it != it_end; ++ it) {
        TNode term = *it;
        Theory::Set theories = d_sharedTerms.getTheoriesToNotify(atom, term);
        for (TheoryId id = THEORY_FIRST; id != THEORY_LAST; ++ id) {
          if (Theory::setContains(id, theories)) {
            theoryOf(id)->addSharedTermInternal(term);
          }
        }
        d_sharedTerms.markNotified(term, theories);
      }
    }

    // If it's an equality, assert it to the shared term manager, even though the terms are not
    // yet shared. As the terms become shared later, the shared terms manager will then add them
    // to the assert the equality to the interested theories
    if (atom.getKind() == kind::EQUAL) {
      // Assert it to the the owning theory
      assertToTheory(literal, literal, /* to */ Theory::theoryOf(atom), /* from */ THEORY_SAT_SOLVER);
      // Shared terms manager will assert to interested theories directly, as the terms become shared
      assertToTheory(literal, literal, /* to */ THEORY_BUILTIN, /* from */ THEORY_SAT_SOLVER);

      // Now, let's check for any atom triggers from lemmas
      AtomRequests::atom_iterator it = d_atomRequests.getAtomIterator(atom);
      while (!it.done()) {
        const AtomRequests::Request& request = it.get();
        Node toAssert =
            polarity ? (Node)request.d_atom : request.d_atom.notNode();
        Debug("theory::atoms") << "TheoryEngine::assertFact(" << literal << "): sending requested " << toAssert << endl;
        assertToTheory(
            toAssert, literal, request.d_toTheory, THEORY_SAT_SOLVER);
        it.next();
      }

    } else {
      // Not an equality, just assert to the appropriate theory
      assertToTheory(literal, literal, /* to */ Theory::theoryOf(atom), /* from */ THEORY_SAT_SOLVER);
    }
  } else {
    // Assert the fact to the appropriate theory directly
    assertToTheory(literal, literal, /* to */ Theory::theoryOf(atom), /* from */ THEORY_SAT_SOLVER);
  }
}

bool TheoryEngine::propagate(TNode literal, theory::TheoryId theory) {

  Debug("theory::propagate") << "TheoryEngine::propagate(" << literal << ", " << theory << ")" << endl;

  Trace("dtview::prop") << std::string(d_context->getLevel(), ' ')
                        << ":THEORY-PROP: " << literal << endl;

  // spendResource();

  if(Dump.isOn("t-propagations")) {
    Dump("t-propagations") << CommentCommand("negation of theory propagation: expect valid")
                           << QueryCommand(literal.toExpr());
  }
  if(Dump.isOn("missed-t-propagations")) {
    d_hasPropagated.insert(literal);
  }

  // Get the atom
  bool polarity = literal.getKind() != kind::NOT;
  TNode atom = polarity ? literal : literal[0];

  if (d_logicInfo.isSharingEnabled() && atom.getKind() == kind::EQUAL) {
    if (d_propEngine->isSatLiteral(literal)) {
      // We propagate SAT literals to SAT
      assertToTheory(literal, literal, /* to */ THEORY_SAT_SOLVER, /* from */ theory);
    }
    if (theory != THEORY_BUILTIN) {
      // Assert to the shared terms database
      assertToTheory(literal, literal, /* to */ THEORY_BUILTIN, /* from */ theory);
    }
  } else {
    // We could be propagating a unit-clause lemma. In this case, we need to provide a
    // recipe.
    // TODO: Consider putting this someplace else? This is the only refence to the proof
    // manager in this class.

    PROOF({
        LemmaProofRecipe proofRecipe;
        proofRecipe.addBaseAssertion(literal);

        Node emptyNode;
        LemmaProofRecipe::ProofStep proofStep(theory, emptyNode);
        proofStep.addAssertion(literal);
        proofRecipe.addStep(proofStep);

        ProofManager::getCnfProof()->setProofRecipe(&proofRecipe);
      });

    // Just send off to the SAT solver
    Assert(d_propEngine->isSatLiteral(literal));
    assertToTheory(literal, literal, /* to */ THEORY_SAT_SOLVER, /* from */ theory);
  }

  return !d_inConflict;
}

const LogicInfo& TheoryEngine::getLogicInfo() const { return d_logicInfo; }

theory::EqualityStatus TheoryEngine::getEqualityStatus(TNode a, TNode b) {
  Assert(a.getType().isComparableTo(b.getType()));
  if (d_sharedTerms.isShared(a) && d_sharedTerms.isShared(b)) {
    if (d_sharedTerms.areEqual(a,b)) {
      return EQUALITY_TRUE_AND_PROPAGATED;
    }
    else if (d_sharedTerms.areDisequal(a,b)) {
      return EQUALITY_FALSE_AND_PROPAGATED;
    }
  }
  return theoryOf(Theory::theoryOf(a.getType()))->getEqualityStatus(a, b);
}

Node TheoryEngine::getModelValue(TNode var) {
  if (var.isConst())
  {
    // the model value of a constant must be itself
    return var;
  }
  Assert(d_sharedTerms.isShared(var));
  return theoryOf(Theory::theoryOf(var.getType()))->getModelValue(var);
}


Node TheoryEngine::ensureLiteral(TNode n) {
  Debug("ensureLiteral") << "rewriting: " << n << std::endl;
  Node rewritten = Rewriter::rewrite(n);
  Debug("ensureLiteral") << "      got: " << rewritten << std::endl;
  Node preprocessed = preprocess(rewritten);
  Debug("ensureLiteral") << "preprocessed: " << preprocessed << std::endl;
  d_propEngine->ensureLiteral(preprocessed);
  return preprocessed;
}


void TheoryEngine::printInstantiations( std::ostream& out ) {
  if( d_quantEngine ){
    d_quantEngine->printInstantiations( out );
  }else{
    out << "Internal error : instantiations not available when quantifiers are not present." << std::endl;
    Assert(false);
  }
}

void TheoryEngine::printSynthSolution( std::ostream& out ) {
  if( d_quantEngine ){
    d_quantEngine->printSynthSolution( out );
  }else{
    out << "Internal error : synth solution not available when quantifiers are not present." << std::endl;
    Assert(false);
  }
}

void TheoryEngine::getInstantiatedQuantifiedFormulas( std::vector< Node >& qs ) {
  if( d_quantEngine ){
    d_quantEngine->getInstantiatedQuantifiedFormulas( qs );
  }else{
    Assert(false);
  }
}

void TheoryEngine::getInstantiations( Node q, std::vector< Node >& insts ) {
  if( d_quantEngine ){
    d_quantEngine->getInstantiations( q, insts );
  }else{
    Assert(false);
  }
}

void TheoryEngine::getInstantiationTermVectors( Node q, std::vector< std::vector< Node > >& tvecs ) {
  if( d_quantEngine ){
    d_quantEngine->getInstantiationTermVectors( q, tvecs );
  }else{
    Assert(false);
  }
}

void TheoryEngine::getInstantiations( std::map< Node, std::vector< Node > >& insts ) {
  if( d_quantEngine ){
    d_quantEngine->getInstantiations( insts );
  }else{
    Assert(false);
  }
}

void TheoryEngine::getInstantiationTermVectors( std::map< Node, std::vector< std::vector< Node > > >& insts ) {
  if( d_quantEngine ){
    d_quantEngine->getInstantiationTermVectors( insts );
  }else{
    Assert(false);
  }
}

Node TheoryEngine::getInstantiatedConjunction( Node q ) {
  if( d_quantEngine ){
    return d_quantEngine->getInstantiatedConjunction( q );
  }else{
    Assert(false);
    return Node::null();
  }
}

theory::TrustNode TheoryEngine::getExplanationAndRecipe(
    TNode node, LemmaProofRecipe* proofRecipe)
{
  Debug("theory::explain") << "TheoryEngine::getExplanation(" << node << "): current propagation index = " << d_propagationMapTimestamp << endl;

  bool polarity = node.getKind() != kind::NOT;
  TNode atom = polarity ? node : node[0];

  // If we're not in shared mode, explanations are simple
  if (!d_logicInfo.isSharingEnabled()) {
    Debug("theory::explain") << "TheoryEngine::getExplanation: sharing is NOT enabled. "
                             << " Responsible theory is: "
                             << theoryOf(atom)->getId() << std::endl;

    TrustNode texplanation = theoryOf(atom)->explain(node);
    Node explanation = texplanation.getNode();
    Debug("theory::explain") << "TheoryEngine::getExplanation(" << node << ") => " << explanation << endl;
    PROOF({
        if(proofRecipe) {
          Node emptyNode;
          LemmaProofRecipe::ProofStep proofStep(theoryOf(atom)->getId(), emptyNode);
          proofStep.addAssertion(node);
          proofRecipe->addBaseAssertion(node);

          if (explanation.getKind() == kind::AND) {
            // If the explanation is a conjunction, the recipe for the corresponding lemma is
            // the negation of its conjuncts.
            Node flat = flattenAnd(explanation);
            for (unsigned i = 0; i < flat.getNumChildren(); ++i) {
              if (flat[i].isConst() && flat[i].getConst<bool>()) {
                ++ i;
                continue;
              }
              if (flat[i].getKind() == kind::NOT &&
                  flat[i][0].isConst() && !flat[i][0].getConst<bool>()) {
                ++ i;
                continue;
              }
              Debug("theory::explain") << "TheoryEngine::getExplanationAndRecipe: adding recipe assertion: "
                                       << flat[i].negate() << std::endl;
              proofStep.addAssertion(flat[i].negate());
              proofRecipe->addBaseAssertion(flat[i].negate());
            }
          } else {
            // The recipe for proving it is by negating it. "True" is not an acceptable reason.
            if (!((explanation.isConst() && explanation.getConst<bool>()) ||
                  (explanation.getKind() == kind::NOT &&
                   explanation[0].isConst() && !explanation[0].getConst<bool>()))) {
              proofStep.addAssertion(explanation.negate());
              proofRecipe->addBaseAssertion(explanation.negate());
            }
          }

          proofRecipe->addStep(proofStep);
        }
      });
    if (options::proofNew())
    {
      // check if no generator, if so, add THEORY_LEMMA
      if (texplanation.getGenerator() == nullptr)
      {
        Node proven = texplanation.getProven();
        addTheoryLemmaToProof(d_lazyProof.get(),
                              proven,
                              theoryOf(atom)->getId(),
                              "TheoryEngine::getExplanation (no sharing)");
        texplanation =
            TrustNode::mkTrustPropExp(node, explanation, d_lazyProof.get());
      }
    }
    return texplanation;
  }

  Debug("theory::explain") << "TheoryEngine::getExplanation: sharing IS enabled" << std::endl;

  // Initial thing to explain
  NodeTheoryPair toExplain(node, THEORY_SAT_SOLVER, d_propagationMapTimestamp);
  Assert(d_propagationMap.find(toExplain) != d_propagationMap.end());

  NodeTheoryPair nodeExplainerPair = d_propagationMap[toExplain];
  Debug("theory::explain")
      << "TheoryEngine::getExplanation: explainer for node "
      << nodeExplainerPair.d_node
      << " is theory: " << nodeExplainerPair.d_theory << std::endl;
  TheoryId explainer = nodeExplainerPair.d_theory;

  // Create the workplace for explanations
  std::vector<NodeTheoryPair> vec;
  vec.push_back(d_propagationMap[toExplain]);
  // Process the explanation
  if (proofRecipe) {
    Node emptyNode;
    LemmaProofRecipe::ProofStep proofStep(explainer, emptyNode);
    proofStep.addAssertion(node);
    proofRecipe->addStep(proofStep);
    proofRecipe->addBaseAssertion(node);
  }

  TrustNode texplanation = getExplanation(vec, proofRecipe);

  Debug("theory::explain") << "TheoryEngine::getExplanation(" << node << ") => "
                           << texplanation.getNode() << endl;
  return texplanation;
}

theory::TrustNode TheoryEngine::getExplanation(TNode node)
{
  LemmaProofRecipe *dontCareRecipe = NULL;
  // the trust node was processed within getExplanationAndRecipe
  return getExplanationAndRecipe(node, dontCareRecipe);
}

struct AtomsCollect {

  std::vector<TNode> d_atoms;
  std::unordered_set<TNode, TNodeHashFunction> d_visited;

public:

  typedef void return_type;

  bool alreadyVisited(TNode current, TNode parent) {
    // Check if already visited
    if (d_visited.find(current) != d_visited.end()) return true;
    // Don't visit non-boolean
    if (!current.getType().isBoolean()) return true;
    // New node
    return false;
  }

  void visit(TNode current, TNode parent) {
    if (Theory::theoryOf(current) != theory::THEORY_BOOL) {
      d_atoms.push_back(current);
    }
    d_visited.insert(current);
  }

  void start(TNode node) {}
  void done(TNode node) {}

  std::vector<TNode> getAtoms() const {
    return d_atoms;
  }
};

void TheoryEngine::ensureLemmaAtoms(const std::vector<TNode>& atoms, theory::TheoryId atomsTo) {
  for (unsigned i = 0; i < atoms.size(); ++ i) {

    // Non-equality atoms are either owned by theory or they don't make sense
    if (atoms[i].getKind() != kind::EQUAL) {
      continue;
    }

    // The equality
    Node eq = atoms[i];
    // Simple normalization to not repeat stuff
    if (eq[0] > eq[1]) {
      eq = eq[1].eqNode(eq[0]);
    }

    // Rewrite the equality
    Node eqNormalized = Rewriter::rewrite(atoms[i]);

    Debug("theory::atoms") << "TheoryEngine::ensureLemmaAtoms(): " << eq << " with nf " << eqNormalized << endl;

    // If the equality is a boolean constant, we send immediately
    if (eqNormalized.isConst()) {
      if (eqNormalized.getConst<bool>()) {
        assertToTheory(eq, eqNormalized, /** to */ atomsTo, /** Sat solver */ theory::THEORY_SAT_SOLVER);
      } else {
        assertToTheory(eq.notNode(), eqNormalized.notNode(), /** to */ atomsTo, /** Sat solver */ theory::THEORY_SAT_SOLVER);
      }
      continue;
    }else if( eqNormalized.getKind() != kind::EQUAL){
      Assert(eqNormalized.getKind() == kind::BOOLEAN_TERM_VARIABLE
             || (eqNormalized.getKind() == kind::NOT
                 && eqNormalized[0].getKind() == kind::BOOLEAN_TERM_VARIABLE));
      // this happens for Boolean term equalities V = true that are rewritten to V, we should skip
      //  TODO : revisit this
      continue;
    }

    // If the normalization did the just flips, keep the flip
    if (eqNormalized[0] == eq[1] && eqNormalized[1] == eq[0]) {
      eq = eqNormalized;
    }

    // Check if the equality is already known by the sat solver
    if (d_propEngine->isSatLiteral(eqNormalized)) {
      bool value;
      if (d_propEngine->hasValue(eqNormalized, value)) {
        if (value) {
          assertToTheory(eq, eqNormalized, atomsTo, theory::THEORY_SAT_SOLVER);
          continue;
        } else {
          assertToTheory(eq.notNode(), eqNormalized.notNode(), atomsTo, theory::THEORY_SAT_SOLVER);
          continue;
        }
      }
    }

    // If the theory is asking about a different form, or the form is ok but if will go to a different theory
    // then we must figure it out
    if (eqNormalized != eq || Theory::theoryOf(eq) != atomsTo) {
      // If you get eqNormalized, send atoms[i] to atomsTo
      d_atomRequests.add(eqNormalized, eq, atomsTo);
    }
  }
}

theory::LemmaStatus TheoryEngine::lemma(theory::TrustNode tlemma,
                                        ProofRule rule,
                                        theory::LemmaProperty p,
                                        theory::TheoryId atomsTo,
                                        theory::TheoryId from)
{
  // For resource-limiting (also does a time check).
  // spendResource();
  Assert(tlemma.getKind() == TrustNodeKind::LEMMA
         || tlemma.getKind() == TrustNodeKind::CONFLICT);
  // get the node
  Node node = tlemma.getNode();
  Node lemma = tlemma.getProven();

  // when proofs are enabled, we ensure the trust node has a generator by
  // adding a trust step to the lazy proof maintained by this class
  if (options::proofNew())
  {
    // ensure proof: set THEORY_LEMMA if no generator is provided
    if (tlemma.getGenerator() == nullptr)
    {
      // internal lemmas should have generators
      Assert(from != THEORY_LAST);
      // add theory lemma step to proof
      addTheoryLemmaToProof(
          d_lazyProof.get(), lemma, from, "TheoryEngine::lemma");
      // update the trust node
      tlemma = TrustNode::mkTrustLemma(lemma, d_lazyProof.get());
    }
  }

  // Do we need to check atoms
  if (atomsTo != theory::THEORY_LAST) {
    Debug("theory::atoms") << "TheoryEngine::lemma(" << node << ", " << atomsTo << ")" << endl;
    AtomsCollect collectAtoms;
    NodeVisitor<AtomsCollect>::run(collectAtoms, node);
    ensureLemmaAtoms(collectAtoms.getAtoms(), atomsTo);
  }

  if(Dump.isOn("t-lemmas")) {
    // we dump the negation of the lemma, to show validity of the lemma
    Node n = lemma.negate();
    Dump("t-lemmas") << CommentCommand("theory lemma: expect valid")
                     << CheckSatCommand(n.toExpr());
  }
  bool removable = isLemmaPropertyRemovable(p);
  bool preprocess = isLemmaPropertyPreprocess(p);

  // ensure closed
  tlemma.debugCheckClosed("te-proof-debug", "TheoryEngine::lemma_initial");

  // call preprocessor
  std::vector<TrustNode> newLemmas;
  std::vector<Node> newSkolems;
  TrustNode tplemma =
      d_tpp.preprocess(lemma, newLemmas, newSkolems, preprocess);
  // the preprocessed lemma
  Node lemmap;
  if (tplemma.isNull())
  {
    lemmap = lemma;
  }
  else
  {
    Assert(tplemma.getKind() == TrustNodeKind::REWRITE);
    lemmap = tplemma.getNode();

    // must update the trust lemma
    if (lemmap != lemma)
    {
      // process the preprocessing
      if (options::proofNew())
      {
        Assert(d_lazyProof != nullptr);
        // add the original proof to the lazy proof
        d_lazyProof->addLazyStep(tlemma.getProven(), tlemma.getGenerator());
        // only need to do anything if lemmap changed in a non-trivial way
        if (!CDProof::isSame(lemmap, lemma))
        {
          d_lazyProof->addLazyStep(tplemma.getProven(),
                                   tplemma.getGenerator(),
                                   true,
                                   "TheoryEngine::lemma_pp",
                                   false,
                                   PfRule::PREPROCESS_LEMMA);
          // ---------- from d_lazyProof -------------- from theory preprocess
          // lemma                       lemma = lemmap
          // ------------------------------------------ MACRO_SR_PRED_TRANSFORM
          // lemmap
          std::vector<Node> pfChildren;
          pfChildren.push_back(lemma);
          pfChildren.push_back(tplemma.getProven());
          std::vector<Node> pfArgs;
          pfArgs.push_back(lemmap);
          d_lazyProof->addStep(
              lemmap, PfRule::MACRO_SR_PRED_TRANSFORM, pfChildren, pfArgs);
        }
      }
      tlemma = TrustNode::mkTrustLemma(lemmap, d_lazyProof.get());
    }
  }

  // must use an assertion pipeline due to decision engine below
  AssertionPipeline lemmas;
  // make the assertion pipeline
  lemmas.push_back(lemmap);
  lemmas.updateRealAssertionsEnd();
  Assert(newSkolems.size() == newLemmas.size());
  for (size_t i = 0, nsize = newLemmas.size(); i < nsize; i++)
  {
    // store skolem mapping here
    IteSkolemMap& imap = lemmas.getIteSkolemMap();
    imap[newSkolems[i]] = lemmas.size();
    lemmas.push_back(newLemmas[i].getNode());
  }

  // assert lemmas to prop engine
  Assert(!options::proofNew() || tlemma.getGenerator() != nullptr);
  // ensure closed, make the proof node eagerly here to debug
  tlemma.debugCheckClosed("te-proof-debug", "TheoryEngine::lemma");
  d_propEngine->assertLemma(tlemma, removable, rule, node);
  for (size_t i = 0, lsize = newLemmas.size(); i < lsize; ++i)
  {
    Assert(!options::proofNew() || newLemmas[i].getGenerator() != nullptr);
    newLemmas[i].debugCheckClosed("te-proof-debug", "TheoryEngine::lemma_new");
    d_propEngine->assertLemma(newLemmas[i], removable, rule, node);
  }

  // assert to decision engine
  if (!removable)
  {
    d_propEngine->addAssertionsToDecisionEngine(lemmas);
  }

  // Mark that we added some lemmas
  d_lemmasAdded = true;

  // Lemma analysis isn't online yet; this lemma may only live for this
  // user level.
  Node retLemma = lemmas[0];
  if (lemmas.size() > 1)
  {
    // the returned lemma is the conjunction of all additional lemmas.
    retLemma = NodeManager::currentNM()->mkNode(kind::AND, lemmas.ref());
  }
  return theory::LemmaStatus(retLemma, d_userContext->getLevel());
}

void TheoryEngine::conflict(theory::TrustNode tconflict, TheoryId theoryId)
{
  Assert(tconflict.getKind() == TrustNodeKind::CONFLICT);
  TNode conflict = tconflict.getNode();
  Trace("theory::conflict") << "TheoryEngine::conflict(" << conflict << ", "
                            << theoryId << ")" << endl;
  Trace("te-proof-debug") << "Check closed conflict" << std::endl;
  // doesn't require proof generator, yet, since THEORY_LEMMA is added below
  tconflict.debugCheckClosed(
      "te-proof-debug", "TheoryEngine::conflict_initial", false);
  // If proofNew is enabled, then either:
  // (1) The lazy proof contains an explicitly provided step (probably
  // THEORY_LEMMA),
  // (2) The lazy proof contains an explicitly provided proof generator,
  // (3) The conflict being processed is a propagatation of false.
  // AlwaysAssert(
  //    d_lazyProof == nullptr || d_lazyProof->hasStep(conflict.notNode())
  //    || d_lazyProof->hasGenerator(conflict.notNode()) || conflict ==
  //    d_false);

  Trace("dtview::conflict") << ":THEORY-CONFLICT: " << conflict << std::endl;

  // Mark that we are in conflict
  d_inConflict = true;

  if(Dump.isOn("t-conflicts")) {
    Dump("t-conflicts") << CommentCommand("theory conflict: expect unsat")
                        << CheckSatCommand(conflict.toExpr());
  }

  LemmaProofRecipe* proofRecipe = NULL;
  PROOF({
      proofRecipe = new LemmaProofRecipe;
      Node emptyNode;
      LemmaProofRecipe::ProofStep proofStep(theoryId, emptyNode);

      if (conflict.getKind() == kind::AND) {
        for (unsigned i = 0; i < conflict.getNumChildren(); ++i) {
          proofStep.addAssertion(conflict[i].negate());
        }
      } else {
        proofStep.addAssertion(conflict.negate());
      }

      proofRecipe->addStep(proofStep);
    });

  // In the multiple-theories case, we need to reconstruct the conflict
  if (d_logicInfo.isSharingEnabled()) {
    // Create the workplace for explanations
    std::vector<NodeTheoryPair> vec;
    vec.push_back(
        NodeTheoryPair(conflict, theoryId, d_propagationMapTimestamp));

    // Process the explanation
    TrustNode tncExp = getExplanation(vec, proofRecipe);
    Trace("te-proof-debug")
        << "Check closed conflict explained with sharing" << std::endl;
    tncExp.debugCheckClosed("te-proof-debug",
                            "TheoryEngine::conflict_explained_sharing");
    PROOF(ProofManager::getCnfProof()->setProofRecipe(proofRecipe));
    Node fullConflict = tncExp.getNode();

    if (options::proofNew())
    {
      Trace("te-proof-debug") << "Process conflict: " << conflict << std::endl;
      Trace("te-proof-debug") << "Conflict " << tconflict << " from "
                              << tconflict.identifyGenerator() << std::endl;
      Trace("te-proof-debug") << "Explanation " << tncExp << " from "
                              << tncExp.identifyGenerator() << std::endl;
      Assert(d_lazyProof != nullptr);
      if (tconflict.getGenerator() != nullptr)
      {
        d_lazyProof->addLazyStep(tconflict.getProven(),
                                 tconflict.getGenerator());
      }
      else
      {
        addTheoryLemmaToProof(d_lazyProof.get(),
                              tconflict.getProven(),
                              theoryId,
                              "conflict_shared_theory");
      }
      // store the explicit step, which should come from a different
      // generator, e.g. d_tepg.
      Node proven = tncExp.getProven();
      Assert(tncExp.getGenerator() != d_lazyProof.get());
      Trace("te-proof-debug") << "add lazy step " << tncExp.identifyGenerator()
                              << " for " << proven << std::endl;
      d_lazyProof->addLazyStep(proven, tncExp.getGenerator());
      pfgEnsureClosed(proven,
                      d_lazyProof.get(),
                      "te-proof-debug",
                      "TheoryEngine::conflict_during");
      Node fullConflictNeg = fullConflict.notNode();
      std::vector<Node> children;
      children.push_back(proven);
      std::vector<Node> args;
      args.push_back(fullConflictNeg);
      if (conflict == d_false)
      {
        AlwaysAssert(proven == fullConflictNeg);
      }
      else
      {
        if (fullConflict != conflict)
        {
          // ------------------------- explained  ---------- from theory
          // fullConflict => conflict              ~conflict
          // --------------------------------------------
          // MACRO_SR_PRED_TRANSFORM ~fullConflict
          children.push_back(conflict.notNode());
          args.push_back(mkMethodId(MethodId::SB_LITERAL));
          d_lazyProof->addStep(
              fullConflictNeg, PfRule::MACRO_SR_PRED_TRANSFORM, children, args);
        }
      }
    }
    // pass the processed trust node
    TrustNode tconf =
        TrustNode::mkTrustConflict(fullConflict, d_lazyProof.get());
    Debug("theory::conflict") << "TheoryEngine::conflict(" << conflict << ", " << theoryId << "): full = " << fullConflict << endl;
    Assert(properConflict(fullConflict));
    Trace("te-proof-debug")
        << "Check closed conflict with sharing" << std::endl;
    tconf.debugCheckClosed("te-proof-debug", "TheoryEngine::conflict:sharing");
    lemma(tconf, RULE_CONFLICT, LemmaProperty::REMOVABLE);
  } else {
    // When only one theory, the conflict should need no processing
    Assert(properConflict(conflict));
    PROOF({
        if (conflict.getKind() == kind::AND) {
          // If the conflict is a conjunction, the corresponding lemma is derived by negating
          // its conjuncts.
          for (unsigned i = 0; i < conflict.getNumChildren(); ++i) {
            if (conflict[i].isConst() && conflict[i].getConst<bool>()) {
              ++ i;
              continue;
            }
            if (conflict[i].getKind() == kind::NOT &&
                conflict[i][0].isConst() && !conflict[i][0].getConst<bool>()) {
              ++ i;
              continue;
            }
            proofRecipe->getStep(0)->addAssertion(conflict[i].negate());
            proofRecipe->addBaseAssertion(conflict[i].negate());
          }
        } else {
          proofRecipe->getStep(0)->addAssertion(conflict.negate());
          proofRecipe->addBaseAssertion(conflict.negate());
        }

        ProofManager::getCnfProof()->setProofRecipe(proofRecipe);
      });

    // pass the trust node that was sent from the theory
    lemma(tconflict,
          RULE_CONFLICT,
          LemmaProperty::REMOVABLE,
          THEORY_LAST,
          theoryId);
  }

  PROOF({
      delete proofRecipe;
      proofRecipe = NULL;
    });
}

void TheoryEngine::staticInitializeBVOptions(
    const std::vector<Node>& assertions)
{
  bool useSlicer = true;
  if (options::bitvectorEqualitySlicer() == options::BvSlicerMode::ON)
  {
    if (!d_logicInfo.isPure(theory::THEORY_BV) || d_logicInfo.isQuantified())
      throw ModalException(
          "Slicer currently only supports pure QF_BV formulas. Use "
          "--bv-eq-slicer=off");
    if (options::incrementalSolving())
      throw ModalException(
          "Slicer does not currently support incremental mode. Use "
          "--bv-eq-slicer=off");
    if (options::produceModels())
      throw ModalException(
          "Slicer does not currently support model generation. Use "
          "--bv-eq-slicer=off");
  }
  else if (options::bitvectorEqualitySlicer() == options::BvSlicerMode::OFF)
  {
    return;
  }
  else if (options::bitvectorEqualitySlicer() == options::BvSlicerMode::AUTO)
  {
    if ((!d_logicInfo.isPure(theory::THEORY_BV) || d_logicInfo.isQuantified())
        || options::incrementalSolving()
        || options::produceModels())
      return;

    bv::utils::TNodeBoolMap cache;
    for (unsigned i = 0; i < assertions.size(); ++i)
    {
      useSlicer = useSlicer && bv::utils::isCoreTerm(assertions[i], cache);
    }
  }

  if (useSlicer)
  {
    bv::TheoryBV* bv_theory = (bv::TheoryBV*)d_theoryTable[THEORY_BV];
    bv_theory->enableCoreTheorySlicer();
  }
}

<<<<<<< HEAD
theory::TrustNode TheoryEngine::getExplanation(
    std::vector<NodeTheoryPair>& explanationVector,
    LemmaProofRecipe* proofRecipe)
{
  Assert(explanationVector.size() == 1);
=======
SharedTermsDatabase* TheoryEngine::getSharedTermsDatabase()
{
  return &d_sharedTerms;
}

theory::eq::EqualityEngine* TheoryEngine::getMasterEqualityEngine()
{
  Assert(d_eeDistributed != nullptr);
  return d_eeDistributed->getMasterEqualityEngine();
}

void TheoryEngine::getExplanation(std::vector<NodeTheoryPair>& explanationVector, LemmaProofRecipe* proofRecipe) {
  Assert(explanationVector.size() > 0);
>>>>>>> 4f82b6eb

  Node conclusion = explanationVector[0].d_node;
  std::shared_ptr<LazyCDProof> lcp;
  if (d_lazyProof != nullptr)
  {
    Trace("te-proof-exp") << "=== TheoryEngine::getExplanation " << conclusion
                          << std::endl;
    lcp.reset(new LazyCDProof(
        d_pnm, nullptr, nullptr, "TheoryEngine::LazyCDProof::getExplanation"));
  }
  unsigned i = 0; // Index of the current literal we are processing

  std::unique_ptr<std::set<Node>> inputAssertions = nullptr;
  PROOF({
    if (proofRecipe)
    {
      inputAssertions.reset(
          new std::set<Node>(proofRecipe->getStep(0)->getAssertions()));
    }
  });
  // the overall explanation
  std::set<TNode> exp;
  // vector of trust nodes to explain at the end
  std::vector<std::pair<TheoryId, TrustNode>> texplains;
  // cache of nodes we have already explained by some theory
  std::unordered_map<Node, size_t, NodeHashFunction> cache;

  while (i < explanationVector.size()) {
    // Get the current literal to explain
    NodeTheoryPair toExplain = explanationVector[i];

    Debug("theory::explain")
        << "[i=" << i << "] TheoryEngine::explain(): processing ["
        << toExplain.d_timestamp << "] " << toExplain.d_node << " sent from "
        << toExplain.d_theory << endl;

    if (cache.find(toExplain.d_node) != cache.end()
        && cache[toExplain.d_node] < toExplain.d_timestamp)
    {
      ++i;
      continue;
    }
    cache[toExplain.d_node] = toExplain.d_timestamp;

    // If a true constant or a negation of a false constant we can ignore it
    if ((toExplain.d_node.isConst() && toExplain.d_node.getConst<bool>())
        || (toExplain.d_node.getKind() == kind::NOT
            && toExplain.d_node[0].isConst()
            && !toExplain.d_node[0].getConst<bool>()))
    {
      ++ i;
      if (lcp != nullptr)
      {
        Trace("te-proof-exp")
            << "- explain " << toExplain.d_node << " trivially..." << std::endl;
        // ------------------MACRO_SR_PRED_INTRO
        // toExplain.d_node
        std::vector<Node> children;
        std::vector<Node> args;
        args.push_back(toExplain.d_node);
        lcp->addStep(
            toExplain.d_node, PfRule::MACRO_SR_PRED_INTRO, children, args);
      }
      continue;
    }

    // If from the SAT solver, keep it
    if (toExplain.d_theory == THEORY_SAT_SOLVER)
    {
      Debug("theory::explain") << "\tLiteral came from THEORY_SAT_SOLVER. Kepping it." << endl;
      exp.insert(explanationVector[i++].d_node);
      // it will be a free assumption in the proof
      Trace("te-proof-exp") << "- keep " << toExplain.d_node << std::endl;
      continue;
    }

    // If an and, expand it
    if (toExplain.d_node.getKind() == kind::AND)
    {
      Debug("theory::explain")
          << "TheoryEngine::explain(): expanding " << toExplain.d_node
          << " got from " << toExplain.d_theory << endl;
      size_t nchild = toExplain.d_node.getNumChildren();
      for (size_t k = 0; k < nchild; ++k)
      {
        NodeTheoryPair newExplain(
            toExplain.d_node[k], toExplain.d_theory, toExplain.d_timestamp);
        explanationVector.push_back(newExplain);
      }
      if (lcp != nullptr)
      {
        Trace("te-proof-exp")
            << "- AND expand " << toExplain.d_node << std::endl;
        // delay explanation, use a dummy trust node
        TrustNode tnAndExp = TrustNode::mkTrustPropExp(
            toExplain.d_node, toExplain.d_node, nullptr);
        texplains.push_back(
            std::pair<TheoryId, TrustNode>(THEORY_LAST, tnAndExp));
      }
      ++ i;
      continue;
    }

    // See if it was sent to the theory by another theory
    PropagationMap::const_iterator find = d_propagationMap.find(toExplain);
    if (find != d_propagationMap.end()) {
      Debug("theory::explain")
          << "\tTerm was propagated by another theory (theory = "
          << getTheoryString((*find).second.d_theory) << ")" << std::endl;
      // There is some propagation, check if its a timely one
      if ((*find).second.d_timestamp < toExplain.d_timestamp)
      {
        Debug("theory::explain")
            << "\tRelevant timetsamp, pushing " << (*find).second.d_node
            << "to index = " << explanationVector.size() << std::endl;
        explanationVector.push_back((*find).second);
        ++i;

        PROOF({
          if (toExplain.d_node != (*find).second.d_node)
          {
            Debug("pf::explain")
                << "TheoryEngine::getExplanation: Rewrite alert! toAssert = "
                << toExplain.d_node << ", toExplain = " << (*find).second.d_node
                << std::endl;

            if (proofRecipe)
            {
              proofRecipe->addRewriteRule(toExplain.d_node,
                                          (*find).second.d_node);
            }
          }
        })
        if (lcp != nullptr)
        {
          if (!CDProof::isSame(toExplain.d_node, (*find).second.d_node))
          {
            Trace("te-proof-exp")
                << "- t-explained cached: " << toExplain.d_node << " by "
                << (*find).second.d_node << std::endl;
            // delay explanation, use a dummy trust node that says that
            // (*find).second.d_node explains toExplain.d_node.
            TrustNode tnRewExp = TrustNode::mkTrustPropExp(
                toExplain.d_node, (*find).second.d_node, nullptr);
            texplains.push_back(
                std::pair<TheoryId, TrustNode>(THEORY_LAST, tnRewExp));
          }
        }
        continue;
      }
    }
    // It was produced by the theory, so ask for an explanation
    TrustNode texplanation;
    if (toExplain.d_theory == THEORY_BUILTIN)
    {
      texplanation = d_sharedTerms.explain(toExplain.d_node);
      Debug("theory::explain")
          << "\tTerm was propagated by THEORY_BUILTIN. Explanation: "
          << texplanation.getNode() << std::endl;
    }
    else
    {
      texplanation = theoryOf(toExplain.d_theory)->explain(toExplain.d_node);
      Debug("theory::explain")
          << "\tTerm was propagated by owner theory: "
          << theoryOf(toExplain.d_theory)->getId()
          << ". Explanation: " << texplanation.getNode() << std::endl;
    }
    if (lcp != nullptr)
    {
      Trace("te-proof-exp")
          << "- t-explained[" << toExplain.d_theory << "]: " << toExplain.d_node
          << " by " << texplanation.getNode() << std::endl;
      // if not a trivial explanation
      if (!CDProof::isSame(texplanation.getNode(), toExplain.d_node))
      {
        // We add it to the list of theory explanations, to be processed at
        // the end of this method. We wait to explain here because it may
        // be that a later explanation may preempt the need for proving this
        // step. For instance, if the conclusion lit is later added as an
        // assumption in the final explanation. This avoids cyclic proofs.
        texplains.push_back(
            std::pair<TheoryId, TrustNode>(toExplain.d_theory, texplanation));
      }
    }
    Node explanation = texplanation.getNode();

    Debug("theory::explain")
        << "TheoryEngine::explain(): got explanation " << explanation
        << " got from " << toExplain.d_theory << endl;
    Assert(explanation != toExplain.d_node)
        << "wasn't sent to you, so why are you explaining it trivially";
    // Mark the explanation
    NodeTheoryPair newExplain(
        explanation, toExplain.d_theory, toExplain.d_timestamp);
    explanationVector.push_back(newExplain);

    ++ i;

    PROOF({
      if (proofRecipe && inputAssertions)
      {
        // If we're expanding the target node of the explanation (this is the
        // first expansion...), we don't want to add it as a separate proof
        // step. It is already part of the assertions.
        if (!ContainsKey(*inputAssertions, toExplain.d_node))
        {
          LemmaProofRecipe::ProofStep proofStep(toExplain.d_theory,
                                                toExplain.d_node);
          if (explanation.getKind() == kind::AND)
          {
            Node flat = flattenAnd(explanation);
            for (unsigned k = 0; k < flat.getNumChildren(); ++k)
            {
              // If a true constant or a negation of a false constant we can
              // ignore it
              if (!((flat[k].isConst() && flat[k].getConst<bool>())
                    || (flat[k].getKind() == kind::NOT && flat[k][0].isConst()
                        && !flat[k][0].getConst<bool>())))
              {
                proofStep.addAssertion(flat[k].negate());
              }
            }
          }
          else
          {
            if (!((explanation.isConst() && explanation.getConst<bool>())
                  || (explanation.getKind() == kind::NOT
                      && explanation[0].isConst()
                      && !explanation[0].getConst<bool>())))
            {
              proofStep.addAssertion(explanation.negate());
            }
          }
          proofRecipe->addStep(proofStep);
        }
      }
    });
  }

  PROOF({
      if (proofRecipe) {
        // The remaining literals are the base of the proof
        for (const Node& e : exp)
        {
          proofRecipe->addBaseAssertion(e.negate());
        }
      }
    });

  // make the explanation node
  Node expNode;
  if (exp.size() == 0)
  {
    // Normalize to true
    expNode = NodeManager::currentNM()->mkConst<bool>(true);
  }
  else if (exp.size() == 1)
  {
    // All the same, or just one
    expNode = *exp.begin();
  }
  else
  {
    NodeBuilder<> conjunction(kind::AND);
    std::set<TNode>::const_iterator it = exp.begin();
    std::set<TNode>::const_iterator it_end = exp.end();
    while (it != it_end)
    {
      conjunction << *it;
      ++it;
    }
    expNode = conjunction;
  }
  if (lcp != nullptr)
  {
    if (Trace.isOn("te-proof-exp"))
    {
      Trace("te-proof-exp") << "Explanation is:" << std::endl;
      for (const Node& e : exp)
      {
        Trace("te-proof-exp") << "  " << e << std::endl;
      }
      Trace("te-proof-exp") << "=== Replay explanations..." << std::endl;
    }
    // Now, go back and add the necessary steps of theory explanations, i.e.
    // add those that prove things that aren't in the final explanation.
    for (std::vector<std::pair<TheoryId, TrustNode>>::reverse_iterator
             it = texplains.rbegin(),
             itEnd = texplains.rend();
         it != itEnd;
         ++it)
    {
      TrustNode trn = it->second;
      Assert(trn.getKind() == TrustNodeKind::PROP_EXP);
      Node proven = trn.getProven();
      Assert(proven.getKind() == kind::IMPLIES);
      Node tConc = proven[1];
      Trace("te-proof-exp") << "- Process " << trn << std::endl;
      if (exp.find(tConc) != exp.end())
      {
        // already added to proof
        Trace("te-proof-exp") << "...already added" << std::endl;
        continue;
      }
      Node symTConc = CDProof::getSymmFact(tConc);
      if (!symTConc.isNull())
      {
        if (exp.find(symTConc) != exp.end())
        {
          // symmetric direction
          Trace("te-proof-exp") << "...already added (SYMM)" << std::endl;
          continue;
        }
      }
      // remember that we've explained this formula
      exp.insert(tConc);
      TheoryId ttid = it->first;
      Node tExp = proven[0];
      if (ttid == THEORY_LAST)
      {
        if (tConc == tExp)
        {
          // dummy trust node, do AND expansion
          Assert(tConc.getKind() == kind::AND);
          // tConc[0] ... tConc[n]
          // ---------------------- AND_INTRO
          // tConc
          std::vector<Node> pfChildren;
          pfChildren.insert(pfChildren.end(), tConc.begin(), tConc.end());
          lcp->addStep(tConc, PfRule::AND_INTRO, pfChildren, {});
          Trace("te-proof-exp") << "...via AND_INTRO" << std::endl;
          continue;
        }
        // otherwise should hold by rewriting
        Assert(Rewriter::rewrite(tConc) == Rewriter::rewrite(tExp));
        // tExp
        // ---- MACRO_SR_PRED_TRANSFORM
        // tConc
        lcp->addStep(tConc, PfRule::MACRO_SR_PRED_TRANSFORM, {tExp}, {tConc});
        Trace("te-proof-exp") << "...via MACRO_SR_PRED_TRANSFORM" << std::endl;
        continue;
      }
      if (tExp == tConc)
      {
        // trivial
        Trace("te-proof-exp") << "...trivial" << std::endl;
        continue;
      }
      // ------------- Via theory
      // tExp => tConc              tExp
      // ---------------------------------MACRO_SR_PRED_TRANSFORM
      // tConc
      if (trn.getGenerator() != nullptr)
      {
        Trace("te-proof-exp") << "...via theory generator" << std::endl;
        lcp->addLazyStep(proven, trn.getGenerator());
      }
      else
      {
        Trace("te-proof-exp") << "...via trust THEORY_LEMMA" << std::endl;
        // otherwise, trusted theory lemma
        addTheoryLemmaToProof(
            lcp.get(), proven, it->first, "TheoryEngine::getExplanation");
      }
      std::vector<Node> pfChildren;
      pfChildren.push_back(proven);
      pfChildren.push_back(trn.getNode());
      std::vector<Node> pfArgs;
      pfArgs.push_back(tConc);
      pfArgs.push_back(mkMethodId(MethodId::SB_FORMULA));
      lcp->addStep(tConc, PfRule::MACRO_SR_PRED_TRANSFORM, pfChildren, pfArgs);
    }

    // doesn't work currently due to reordering of assumptions
    /*
    if (simpleExplain)
    {
      // single call to a theory's explain method, skip the proof generator
      Assert (!simpleTrn.isNull());
      Trace("te-proof-exp") << "...simple explain " << simpleTrn.getNode() <<
    std::endl; return simpleTrn;
    }
    */
    // store in the proof generator
    TrustNode trn = d_tepg->mkTrustExplain(conclusion, expNode, lcp);
    // return the trust node
    return trn;
  }

  return theory::TrustNode::mkTrustLemma(expNode, nullptr);
}

void TheoryEngine::setUserAttribute(const std::string& attr,
                                    Node n,
                                    const std::vector<Node>& node_values,
                                    const std::string& str_value)
{
  Trace("te-attr") << "set user attribute " << attr << " " << n << endl;
  if( d_attr_handle.find( attr )!=d_attr_handle.end() ){
    for( size_t i=0; i<d_attr_handle[attr].size(); i++ ){
      d_attr_handle[attr][i]->setUserAttribute(attr, n, node_values, str_value);
    }
  } else {
    //unhandled exception?
  }
}

void TheoryEngine::handleUserAttribute(const char* attr, Theory* t) {
  Trace("te-attr") << "Handle user attribute " << attr << " " << t << endl;
  std::string str( attr );
  d_attr_handle[ str ].push_back( t );
}

void TheoryEngine::checkTheoryAssertionsWithModel(bool hardFailure) {
  for(TheoryId theoryId = THEORY_FIRST; theoryId < THEORY_LAST; ++theoryId) {
    Theory* theory = d_theoryTable[theoryId];
    if(theory && d_logicInfo.isTheoryEnabled(theoryId)) {
      for(context::CDList<Assertion>::const_iterator it = theory->facts_begin(),
            it_end = theory->facts_end();
          it != it_end;
          ++it) {
        Node assertion = (*it).d_assertion;
        Node val = getModel()->getValue(assertion);
        if (val != d_true)
        {
          std::stringstream ss;
          ss << " " << theoryId
             << " has an asserted fact that the model doesn't satisfy." << endl
             << "The fact: " << assertion << endl
             << "Model value: " << val << endl;
          if (hardFailure)
          {
            if (val == d_false)
            {
              // Always an error if it is false
              InternalError() << ss.str();
            }
            else
            {
              // Otherwise just a warning. Notice this case may happen for
              // assertions with unevaluable operators, e.g. transcendental
              // functions. It also may happen for separation logic, where
              // check-model support is limited.
              Warning() << ss.str();
            }
          }
        }
      }
    }
  }
}

std::pair<bool, Node> TheoryEngine::entailmentCheck(options::TheoryOfMode mode,
                                                    TNode lit)
{
  TNode atom = (lit.getKind() == kind::NOT) ? lit[0] : lit;
  if( atom.getKind()==kind::AND || atom.getKind()==kind::OR || atom.getKind()==kind::IMPLIES ){
    //Boolean connective, recurse
    std::vector< Node > children;
    bool pol = (lit.getKind()!=kind::NOT);
    bool is_conjunction = pol==(lit.getKind()==kind::AND);
    for( unsigned i=0; i<atom.getNumChildren(); i++ ){
      Node ch = atom[i];
      if( pol==( lit.getKind()==kind::IMPLIES && i==0 ) ){
        ch = atom[i].negate();
      }
      std::pair<bool, Node> chres = entailmentCheck(mode, ch);
      if( chres.first ){
        if( !is_conjunction ){
          return chres;
        }else{
          children.push_back( chres.second );
        }
      }else if( !chres.first && is_conjunction ){
        return std::pair<bool, Node>(false, Node::null());
      }
    }
    if( is_conjunction ){
      return std::pair<bool, Node>(true, NodeManager::currentNM()->mkNode(kind::AND, children));
    }else{
      return std::pair<bool, Node>(false, Node::null());
    }
  }else if( atom.getKind()==kind::ITE || ( atom.getKind()==kind::EQUAL && atom[0].getType().isBoolean() ) ){
    bool pol = (lit.getKind()!=kind::NOT);
    for( unsigned r=0; r<2; r++ ){
      Node ch = atom[0];
      if( r==1 ){
        ch = ch.negate();
      }
      std::pair<bool, Node> chres = entailmentCheck(mode, ch);
      if( chres.first ){
        Node ch2 = atom[ atom.getKind()==kind::ITE ? r+1 : 1 ];
        if( pol==( atom.getKind()==kind::ITE ? true : r==1 ) ){
          ch2 = ch2.negate();
        }
        std::pair<bool, Node> chres2 = entailmentCheck(mode, ch2);
        if( chres2.first ){
          return std::pair<bool, Node>(true, NodeManager::currentNM()->mkNode(kind::AND, chres.second, chres2.second));
        }else{
          break;
        }
      }
    }
    return std::pair<bool, Node>(false, Node::null());
  }else{
    //it is a theory atom
    theory::TheoryId tid = theory::Theory::theoryOf(mode, atom);
    theory::Theory* th = theoryOf(tid);

    Assert(th != NULL);
    Trace("theory-engine-entc") << "Entailment check : " << lit << std::endl;

    std::pair<bool, Node> chres = th->entailmentCheck(lit);
    return chres;
  }
}

void TheoryEngine::spendResource(ResourceManager::Resource r)
{
  d_resourceManager->spendResource(r);
}

}/* CVC4 namespace */<|MERGE_RESOLUTION|>--- conflicted
+++ resolved
@@ -131,17 +131,11 @@
   }
 }
 
-<<<<<<< HEAD
-void TheoryEngine::finishInit()
+void TheoryEngine::finishInit() 
 {
-  //initialize the quantifiers engine, master equality engine, model, model builder
-  if( d_logicInfo.isQuantified() ) {
-=======
-void TheoryEngine::finishInit() {
   // initialize the quantifiers engine
   if (d_logicInfo.isQuantified())
   {
->>>>>>> 4f82b6eb
     // initialize the quantifiers engine
     d_quantEngine = new QuantifiersEngine(d_context, d_userContext, this);
   }
@@ -175,18 +169,6 @@
     {
       continue;
     }
-<<<<<<< HEAD
-  }
-}
-
-ProofChecker* TheoryEngine::getProofChecker() const { return d_pchecker; }
-
-ProofNodeManager* TheoryEngine::getProofNodeManager() const { return d_pnm; }
-
-void TheoryEngine::eqNotifyNewClass(TNode t){
-  if (d_logicInfo.isQuantified()) {
-    d_quantEngine->eqNotifyNewClass( t );
-=======
     // setup the pointers to the utilities
     const EeTheoryInfo* eeti = d_eeDistributed->getEeTheoryInfo(theoryId);
     Assert(eeti != nullptr);
@@ -199,9 +181,12 @@
     t->setDecisionManager(d_decManager.get());
     // finish initializing the theory
     t->finishInit();
->>>>>>> 4f82b6eb
-  }
-}
+  }
+}
+
+ProofChecker* TheoryEngine::getProofChecker() const { return d_pchecker; }
+
+ProofNodeManager* TheoryEngine::getProofNodeManager() const { return d_pnm; }
 
 TheoryEngine::TheoryEngine(context::Context* context,
                            context::UserContext* userContext,
@@ -213,7 +198,6 @@
       d_context(context),
       d_userContext(userContext),
       d_logicInfo(logicInfo),
-<<<<<<< HEAD
       d_pchecker(pnm ? pnm->getChecker() : nullptr),
       d_pnm(pnm),
       d_lazyProof(
@@ -223,12 +207,7 @@
               : nullptr),
       d_tepg(new TheoryEngineProofGenerator(d_pnm, d_userContext)),
       d_sharedTerms(this, context, userContext, d_pnm),
-      d_masterEqualityEngine(nullptr),
-      d_masterEENotify(*this),
-=======
-      d_sharedTerms(this, context),
       d_eeDistributed(nullptr),
->>>>>>> 4f82b6eb
       d_quantEngine(nullptr),
       d_decManager(new DecisionManager(userContext)),
       d_curr_model(nullptr),
@@ -2002,27 +1981,22 @@
   }
 }
 
-<<<<<<< HEAD
+SharedTermsDatabase* TheoryEngine::getSharedTermsDatabase()
+{
+  return &d_sharedTerms;
+}
+
+theory::eq::EqualityEngine* TheoryEngine::getMasterEqualityEngine()
+{
+  Assert(d_eeDistributed != nullptr);
+  return d_eeDistributed->getMasterEqualityEngine();
+}
+
 theory::TrustNode TheoryEngine::getExplanation(
     std::vector<NodeTheoryPair>& explanationVector,
     LemmaProofRecipe* proofRecipe)
 {
   Assert(explanationVector.size() == 1);
-=======
-SharedTermsDatabase* TheoryEngine::getSharedTermsDatabase()
-{
-  return &d_sharedTerms;
-}
-
-theory::eq::EqualityEngine* TheoryEngine::getMasterEqualityEngine()
-{
-  Assert(d_eeDistributed != nullptr);
-  return d_eeDistributed->getMasterEqualityEngine();
-}
-
-void TheoryEngine::getExplanation(std::vector<NodeTheoryPair>& explanationVector, LemmaProofRecipe* proofRecipe) {
-  Assert(explanationVector.size() > 0);
->>>>>>> 4f82b6eb
 
   Node conclusion = explanationVector[0].d_node;
   std::shared_ptr<LazyCDProof> lcp;
