--- conflicted
+++ resolved
@@ -90,14 +90,9 @@
   }
   else if (tk == STRING_STRIDOF || tk == STRING_INDEXOF_RE)
   {
-<<<<<<< HEAD
-    // (and (>= (str.indexof x y n) (- 1)) (<= (str.indexof x y n) (str.len
-    // x)))
-=======
     // (and (>= (f x y n) (- 1)) (<= (f x y n) (str.len x)))
     //
     // where f in { str.indexof, str.indexof_re }
->>>>>>> f62b4641
     Node l = nm->mkNode(STRING_LENGTH, t[0]);
     lemma = nm->mkNode(AND,
                        nm->mkNode(GEQ, t, nm->mkConst(Rational(-1))),
