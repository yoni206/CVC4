--- conflicted
+++ resolved
@@ -2411,7 +2411,6 @@
   }
 
   if (d_im.hasProcessed())
-<<<<<<< HEAD
   {
     // added splitting lemma above
     return;
@@ -2422,18 +2421,6 @@
   d_state.separateByLength(d_strings_eqc, colsT, ltsT);
   for (std::pair<const TypeNode, std::vector<std::vector<Node> > >& ct : colsT)
   {
-=======
-  {
-    // added splitting lemma above
-    return;
-  }
-  // otherwise, look at pairs of equivalence classes with equal lengths
-  std::map<TypeNode, std::vector<std::vector<Node> > > colsT;
-  std::map<TypeNode, std::vector<Node> > ltsT;
-  d_state.separateByLength(d_strings_eqc, colsT, ltsT);
-  for (std::pair<const TypeNode, std::vector<std::vector<Node> > >& ct : colsT)
-  {
->>>>>>> 09882175
     std::vector<std::vector<Node> >& cols = ct.second;
     for( unsigned i=0; i<cols.size(); i++ ){
       if (cols[i].size() > 1 && !d_im.hasPendingLemma())
