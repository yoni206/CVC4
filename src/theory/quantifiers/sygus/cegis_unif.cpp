--- conflicted
+++ resolved
@@ -456,14 +456,10 @@
       ss << "_virtual_enum_grammar";
       std::string virtualEnumName(ss.str());
       std::map<TypeNode, std::unordered_set<Node, NodeHashFunction>> extra_cons;
-<<<<<<< HEAD
-      std::map<TypeNode, std::unordered_set<Node, NodeHashFunction>> exclude_cons;
-=======
       std::map<TypeNode, std::unordered_set<Node, NodeHashFunction>>
           exclude_cons;
       std::map<TypeNode, std::unordered_set<Node, NodeHashFunction>>
           include_cons;
->>>>>>> ed8f4388
       // do not include "-", which is included by default for integers
       exclude_cons[intTn].insert(nm->operatorOf(MINUS));
       std::unordered_set<Node, NodeHashFunction> term_irrelevant;
