--- conflicted
+++ resolved
@@ -40,11 +40,7 @@
   TrustSubstitutionMap(context::Context* c,
                        ProofNodeManager* pnm,
                        std::string name = "TrustSubstitutionMap",
-<<<<<<< HEAD
-                       PfRule trustId = PfRule::TRUST,
-=======
                        PfRule trustId = PfRule::TRUST_SUBS_MAP,
->>>>>>> 94e3d9a0
                        MethodId ids = MethodId::SB_DEFAULT);
   /** Gets a reference to the underlying substitution map */
   SubstitutionMap& get();
@@ -54,11 +50,6 @@
    */
   void addSubstitution(TNode x, TNode t, ProofGenerator* pg = nullptr);
   /**
-<<<<<<< HEAD
-   * Add substitution x -> t from a single proof step.
-   */
-  void addSubstitution(TNode x, TNode t, PfRule id, std::vector<Node>& args);
-=======
    * Add substitution x -> t from a single proof step with rule id, no children
    * and arguments args.
    */
@@ -66,7 +57,6 @@
                        TNode t,
                        PfRule id,
                        const std::vector<Node>& args);
->>>>>>> 94e3d9a0
   /**
    * Add substitution x -> t, which was derived from the proven field of
    * trust node tn. In other words, (= x t) is the solved form of
@@ -125,9 +115,6 @@
    * A context-dependent list of LazyCDProof, allocated for internal steps.
    */
   LazyCDProofSet d_helperPf;
-<<<<<<< HEAD
-  /** Whether the substitution is up-to-date */
-=======
   /**
    * The formula corresponding to the current substitution. This is of the form
    *   (and (= x1 t1) ... (= xn tn))
@@ -136,7 +123,6 @@
    * this formula is computed and recorded as the premise of a
    * MACRO_SR_EQ_INTRO step.
    */
->>>>>>> 94e3d9a0
   context::CDO<Node> d_currentSubs;
   /** Name for debugging */
   std::string d_name;
