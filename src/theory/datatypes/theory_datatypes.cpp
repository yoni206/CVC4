--- conflicted
+++ resolved
@@ -89,34 +89,36 @@
 void TheoryDatatypes::getAuxiliarySharedTerms(Node atom,
                                               std::vector<Node>& sharedTerms)
 {
-  NodeManager* nm = NodeManager::currentNM();
-  if (atom.getKind() == APPLY_TESTER)
-  {
-    // get the constructor and datatype related to the tester
-    size_t cindex = utils::isTester(atom);
-    Assert(cindex >= 0);
-    const DType& dt = utils::datatypeOf(atom.getOperator());
-    const DTypeConstructor& c = dt[cindex];
-    // atom = is_c(x)
-    // dtTerm := x
-    Node dtTerm = atom[0];
-    TypeNode tn = dtTerm.getType();
-    for (unsigned i = 0, nargs = c.getNumArgs(); i < nargs; i++)
-    {
-      Node st = nm->mkNode(
-          APPLY_SELECTOR_TOTAL, c.getSelectorInternal(tn, i), dtTerm);
-      Trace("polite-optimization")
-          << "getAuxiliarySharedTerms: considering adding shared term:" << st
-          << std::endl;
-      if (st.getType().isFinite()) {
+  if (options::politeOptimize() == options::PoliteOptimizationMode::FINE) {
+    NodeManager* nm = NodeManager::currentNM(); 
+    if (atom.getKind() == APPLY_TESTER)
+    {
+      // get the constructor and datatype related to the tester
+      size_t cindex = utils::isTester(atom);
+      Assert(cindex >= 0);
+      const DType& dt = utils::datatypeOf(atom.getOperator());
+      const DTypeConstructor& c = dt[cindex];
+      // atom = is_c(x)
+      // dtTerm := x
+      Node dtTerm = atom[0];
+      TypeNode tn = dtTerm.getType();
+      for (unsigned i = 0, nargs = c.getNumArgs(); i < nargs; i++)
+      {
+        Node st = nm->mkNode(
+            APPLY_SELECTOR_TOTAL, c.getSelectorInternal(tn, i), dtTerm);
         Trace("polite-optimization")
-            << "getAuxiliarySharedTerms: adding shared term:" << st
+            << "getAuxiliarySharedTerms: considering adding shared term:" << st
             << std::endl;
-        sharedTerms.push_back(st);
-      }
-    }
-    }
-  }
+        if (st.getType().isFinite()) {
+          Trace("polite-optimization")
+              << "getAuxiliarySharedTerms: adding shared term:" << st
+              << std::endl;
+          sharedTerms.push_back(st);
+        }
+      }
+    }
+  }
+}
 
 TheoryRewriter* TheoryDatatypes::getTheoryRewriter() { return &d_rewriter; }
 
@@ -1590,16 +1592,15 @@
   // may contribute to conflicts due to cardinality (good examples of this are
   // regress0/datatypes/dt-param-card4-bool-sat.smt2 and
   // regress0/datatypes/list-bool.smt2).
-<<<<<<< HEAD
-  //
-  // Having said all that: we are trying to never force the lemma.
-  bool forceLemma = false;
-=======
-  bool forceLemma = true;
-  if (options::politeOptimize()) {
+  bool forceLemma;
+  if (options::politeOptimize() == options::PoliteOptimizationMode::NONE) {
+    forceLemma = true;
+  } else if (options::politeOptimize() == options::PoliteOptimizationMode::COARSE) {
     forceLemma = dt[index].hasFiniteExternalArgType(ttn);
-  }
->>>>>>> 747292f8
+  } else {
+    Assert(options::politeOptimize() == options::PoliteOptimizationMode::FINE);
+    forceLemma = false;
+  }
   Trace("datatypes-infer-debug") << "DtInstantiate : " << eqc << " " << eq
                                  << " forceLemma = " << forceLemma << std::endl;
   d_im.addPendingInference(eq, exp, forceLemma, InferId::INST);
