/*********************                                                        */
/*! \file operator_elim.cpp
 ** \verbatim
 ** Top contributors (to current version):
 **   Andrew Reynolds, Andres Noetzli, Morgan Deters
 ** This file is part of the CVC4 project.
 ** Copyright (c) 2009-2020 by the authors listed in the file AUTHORS
 ** in the top-level source directory and their institutional affiliations.
 ** All rights reserved.  See the file COPYING in the top-level source
 ** directory for licensing information.\endverbatim
 **
 ** \brief Implementation of operator elimination for arithmetic
 **/

#include "theory/arith/operator_elim.h"

#include "expr/skolem_manager.h"
#include "options/arith_options.h"
#include "smt/logic_exception.h"
#include "theory/arith/arith_utilities.h"
#include "theory/rewriter.h"
#include "theory/theory.h"

using namespace CVC4::kind;

namespace CVC4 {
namespace theory {
namespace arith {

OperatorElim::OperatorElim(ProofNodeManager* pnm, const LogicInfo& info)
    : EagerProofGenerator(pnm), d_info(info)
{
}

void OperatorElim::checkNonLinearLogic(Node term)
{
  if (d_info.isLinear())
  {
    Trace("arith-logic") << "ERROR: Non-linear term in linear logic: " << term
                         << std::endl;
    std::stringstream serr;
    serr << "A non-linear fact was asserted to arithmetic in a linear logic."
         << std::endl;
    serr << "The fact in question: " << term << std::endl;
    throw LogicException(serr.str());
  }
}

TrustNode OperatorElim::eliminate(Node n, bool partialOnly)
{
  TConvProofGenerator* tg = nullptr;
  Node nn = eliminateOperators(n, tg, partialOnly);
  if (nn != n)
  {
    Trace("arith-elim") << "OperatorElim::eliminate: " << n << std::endl;
    Trace("arith-elim") << "               returned: " << nn << std::endl;
    // since elimination may introduce new operators to eliminate, we must
    // recursively eliminate result
    Node nnr = eliminateOperatorsRec(nn, tg, partialOnly);
    return TrustNode::mkTrustRewrite(n, nnr, nullptr);
  }
  return TrustNode::null();
}

Node OperatorElim::eliminateOperatorsRec(Node n,
                                         TConvProofGenerator* tg,
                                         bool partialOnly)
{
  Trace("arith-elim") << "Begin elim: " << n << std::endl;
  NodeManager* nm = NodeManager::currentNM();
  std::unordered_map<Node, Node, TNodeHashFunction> visited;
  std::unordered_map<Node, Node, TNodeHashFunction>::iterator it;
  std::vector<Node> visit;
  Node cur;
  visit.push_back(n);
  do
  {
    cur = visit.back();
    visit.pop_back();
    it = visited.find(cur);
    if (Theory::theoryOf(cur) != THEORY_ARITH)
    {
      visited[cur] = cur;
    }
    else if (it == visited.end())
    {
      visited[cur] = Node::null();
      visit.push_back(cur);
      for (const Node& cn : cur)
      {
        visit.push_back(cn);
      }
    }
    else if (it->second.isNull())
    {
      Node ret = cur;
      bool childChanged = false;
      std::vector<Node> children;
      if (cur.getMetaKind() == metakind::PARAMETERIZED)
      {
        children.push_back(cur.getOperator());
      }
      for (const Node& cn : cur)
      {
        it = visited.find(cn);
        Assert(it != visited.end());
        Assert(!it->second.isNull());
        childChanged = childChanged || cn != it->second;
        children.push_back(it->second);
      }
      if (childChanged)
      {
        ret = nm->mkNode(cur.getKind(), children);
      }
      Node retElim = eliminateOperators(ret, tg, partialOnly);
      if (retElim != ret)
      {
        // recursively eliminate operators in result, since some eliminations
        // are defined in terms of other non-standard operators.
        ret = eliminateOperatorsRec(retElim, tg, partialOnly);
      }
      visited[cur] = ret;
    }
  } while (!visit.empty());
  Assert(visited.find(n) != visited.end());
  Assert(!visited.find(n)->second.isNull());
  return visited[n];
}

Node OperatorElim::eliminateOperators(Node node,
                                      TConvProofGenerator* tg,
                                      bool partialOnly)
{
  NodeManager* nm = NodeManager::currentNM();
  SkolemManager* sm = nm->getSkolemManager();

  Kind k = node.getKind();
  switch (k)
  {
    case TANGENT:
    case COSECANT:
    case SECANT:
    case COTANGENT:
    {
      // these are eliminated by rewriting
      return Rewriter::rewrite(node);
      break;
    }
    case TO_INTEGER:
    case IS_INTEGER:
    {
      if (partialOnly)
      {
        // not eliminating total operators
        return node;
      }
      Node toIntSkolem;
      std::map<Node, Node>::const_iterator it = d_to_int_skolem.find(node[0]);
      if (it == d_to_int_skolem.end())
      {
        // node[0] - 1 < toIntSkolem <= node[0]
        // -1 < toIntSkolem - node[0] <= 0
        // 0 <= node[0] - toIntSkolem < 1
        Node v = nm->mkBoundVar(nm->integerType());
        Node one = mkRationalNode(1);
        Node zero = mkRationalNode(0);
        Node diff = nm->mkNode(MINUS, node[0], v);
        Node lem = mkInRange(diff, zero, one);
        toIntSkolem =
            sm->mkSkolem(v,
                         lem,
                         "toInt",
                         "a conversion of a Real term to its Integer part",
                         NodeManager::SKOLEM_DEFAULT,
                         this,
                         true);
        d_to_int_skolem[node[0]] = toIntSkolem;
      }
      else
      {
        toIntSkolem = (*it).second;
      }
      if (k == IS_INTEGER)
      {
        return nm->mkNode(EQUAL, node[0], toIntSkolem);
      }
      Assert(k == TO_INTEGER);
      return toIntSkolem;
    }

    case INTS_DIVISION_TOTAL:
    case INTS_MODULUS_TOTAL:
    {
<<<<<<< HEAD
      Node zero = nm->mkConst(Rational(0));
=======
      if (partialOnly)
      {
        // not eliminating total operators
        return node;
      }
>>>>>>> 18e8b81b
      Node den = Rewriter::rewrite(node[1]);
      Node num = Rewriter::rewrite(node[0]);
      Node intVar;
      Node rw = nm->mkNode(k, num, den);
      std::map<Node, Node>::const_iterator it = d_int_div_skolem.find(rw);
      if (it == d_int_div_skolem.end())
      {
        Node v = nm->mkBoundVar(nm->integerType());
        Node lem;
        Node leqNum = nm->mkNode(LEQ, nm->mkNode(MULT, den, v), num);
        if (den.isConst())
        {
          const Rational& rat = den.getConst<Rational>();
          if (num.isConst() || rat == 0)
          {
            // just rewrite
            return Rewriter::rewrite(node);
          }
          if (rat > 0)
          {
            lem = nm->mkNode(
                AND,
                leqNum,
                nm->mkNode(
                    LT,
                    num,
                    nm->mkNode(MULT,
                               den,
                               nm->mkNode(PLUS, v, nm->mkConst(Rational(1))))));
          }
          else
          {
            lem = nm->mkNode(
                AND,
                leqNum,
                nm->mkNode(
                    LT,
                    num,
                    nm->mkNode(
                        MULT,
                        den,
                        nm->mkNode(PLUS, v, nm->mkConst(Rational(-1))))));
          }
        }
        else
        {
          checkNonLinearLogic(node);
          lem = nm->mkNode(
              AND,
              nm->mkNode(
                  IMPLIES,
                  nm->mkNode(GT, den, zero),
                  nm->mkNode(
                      AND,
                      leqNum,
                      nm->mkNode(
                          LT,
                          num,
                          nm->mkNode(
                              MULT,
                              den,
                              nm->mkNode(PLUS, v, nm->mkConst(Rational(1))))))),
              nm->mkNode(
                  IMPLIES,
                  nm->mkNode(LT, den, zero),
                  nm->mkNode(
                      AND,
                      leqNum,
                      nm->mkNode(
                          LT,
                          num,
                          nm->mkNode(
                              MULT,
                              den,
                              nm->mkNode(
                                  PLUS, v, nm->mkConst(Rational(-1))))))));
        }
        intVar = sm->mkSkolem(v,
                              lem,
                              "linearIntDiv",
                              "the result of an intdiv-by-k term",
                              NodeManager::SKOLEM_DEFAULT,
                              this,
                              true);
        d_int_div_skolem[rw] = intVar;
      }
      else
      {
        intVar = (*it).second;
      }
      if (k == INTS_MODULUS_TOTAL)
      {
        return nm->mkNode(MINUS, num, nm->mkNode(MULT, den, intVar));
        ;
      }
      else
      {
        return intVar;
      }
      break;
    }
    case DIVISION_TOTAL:
    {
      if (partialOnly)
      {
        // not eliminating total operators
        return node;
      }
      Node num = Rewriter::rewrite(node[0]);
      Node den = Rewriter::rewrite(node[1]);
      if (den.isConst())
      {
        // No need to eliminate here, can eliminate via rewriting later.
        // Moreover, rewriting may change the type of this node from real to
        // int, which impacts certain issues with subtyping.
        return node;
      }
      checkNonLinearLogic(node);
      Node var;
      Node rw = nm->mkNode(k, num, den);
      std::map<Node, Node>::const_iterator it = d_div_skolem.find(rw);
      if (it == d_div_skolem.end())
      {
        Node v = nm->mkBoundVar(nm->realType());
        Node lem = nm->mkNode(IMPLIES,
                              den.eqNode(nm->mkConst(Rational(0))).negate(),
                              nm->mkNode(MULT, den, v).eqNode(num));
        var = sm->mkSkolem(v,
                           lem,
                           "nonlinearDiv",
                           "the result of a non-linear div term",
                           NodeManager::SKOLEM_DEFAULT,
                           this,
                           true);
        d_div_skolem[rw] = var;
      }
      else
      {
        var = (*it).second;
      }
      return var;
      break;
    }
    case DIVISION:
    {
      Node num = Rewriter::rewrite(node[0]);
      Node den = Rewriter::rewrite(node[1]);
      Node ret = nm->mkNode(DIVISION_TOTAL, num, den);
      if (!den.isConst() || den.getConst<Rational>().sgn() == 0)
      {
        checkNonLinearLogic(node);
        Node divByZeroNum = getArithSkolemApp(num, ArithSkolemId::DIV_BY_ZERO);
        Node denEq0 = nm->mkNode(EQUAL, den, nm->mkConst(Rational(0)));
        ret = nm->mkNode(ITE, denEq0, divByZeroNum, ret);
      }
      return ret;
      break;
    }

    case INTS_DIVISION:
    {
      // partial function: integer div
      Node num = Rewriter::rewrite(node[0]);
      Node den = Rewriter::rewrite(node[1]);
      Node ret = nm->mkNode(INTS_DIVISION_TOTAL, num, den);
      if (!den.isConst() || den.getConst<Rational>().sgn() == 0)
      {
        checkNonLinearLogic(node);
        Node intDivByZeroNum =
            getArithSkolemApp(num, ArithSkolemId::INT_DIV_BY_ZERO);
        Node denEq0 = nm->mkNode(EQUAL, den, nm->mkConst(Rational(0)));
        ret = nm->mkNode(ITE, denEq0, intDivByZeroNum, ret);
      }
      return ret;
      break;
    }

    case INTS_MODULUS:
    {
      // partial function: mod
      Node num = Rewriter::rewrite(node[0]);
      Node den = Rewriter::rewrite(node[1]);
      Node ret = nm->mkNode(INTS_MODULUS_TOTAL, num, den);
      if (!den.isConst() || den.getConst<Rational>().sgn() == 0)
      {
        checkNonLinearLogic(node);
        Node modZeroNum = getArithSkolemApp(num, ArithSkolemId::MOD_BY_ZERO);
        Node denEq0 = nm->mkNode(EQUAL, den, nm->mkConst(Rational(0)));
        ret = nm->mkNode(ITE, denEq0, modZeroNum, ret);
      }
      // if option is set, we case split on whether there is any overflow
      if (options::modSplitOverflow())
      {
        Node zero = nm->mkConst(Rational(0));
        Node cond = nm->mkNode(
            AND, nm->mkNode(LEQ, zero, num), nm->mkNode(LT, num, den));
        ret = nm->mkNode(ITE, cond, num, ret);
      }
      return ret;
      break;
    }

    case ABS:
    {
      return nm->mkNode(ITE,
                        nm->mkNode(LT, node[0], nm->mkConst(Rational(0))),
                        nm->mkNode(UMINUS, node[0]),
                        node[0]);
      break;
    }
    case SQRT:
    case ARCSINE:
    case ARCCOSINE:
    case ARCTANGENT:
    case ARCCOSECANT:
    case ARCSECANT:
    case ARCCOTANGENT:
    {
      checkNonLinearLogic(node);
      // eliminate inverse functions here
      std::map<Node, Node>::const_iterator it =
          d_nlin_inverse_skolem.find(node);
      if (it == d_nlin_inverse_skolem.end())
      {
        Node var = nm->mkBoundVar(nm->realType());
        Node lem;
        if (k == SQRT)
        {
          Node skolemApp = getArithSkolemApp(node[0], ArithSkolemId::SQRT);
          Node uf = skolemApp.eqNode(var);
          Node nonNeg =
              nm->mkNode(AND, nm->mkNode(MULT, var, var).eqNode(node[0]), uf);

          // sqrt(x) reduces to:
          // witness y. ite(x >= 0.0, y * y = x ^ y = Uf(x), y = Uf(x))
          //
          // Uf(x) makes sure that the reduction still behaves like a function,
          // otherwise the reduction of (x = 1) ^ (sqrt(x) != sqrt(1)) would be
          // satisfiable. On the original formula, this would require that we
          // simultaneously interpret sqrt(1) as 1 and -1, which is not a valid
          // model.
          lem = nm->mkNode(ITE,
                           nm->mkNode(GEQ, node[0], nm->mkConst(Rational(0))),
                           nonNeg,
                           uf);
        }
        else
        {
          Node pi = mkPi();

          // range of the skolem
          Node rlem;
          if (k == ARCSINE || k == ARCTANGENT || k == ARCCOSECANT)
          {
            Node half = nm->mkConst(Rational(1) / Rational(2));
            Node pi2 = nm->mkNode(MULT, half, pi);
            Node npi2 = nm->mkNode(MULT, nm->mkConst(Rational(-1)), pi2);
            // -pi/2 < var <= pi/2
            rlem = nm->mkNode(
                AND, nm->mkNode(LT, npi2, var), nm->mkNode(LEQ, var, pi2));
          }
          else
          {
            // 0 <= var < pi
            rlem = nm->mkNode(AND,
                              nm->mkNode(LEQ, nm->mkConst(Rational(0)), var),
                              nm->mkNode(LT, var, pi));
          }

          Kind rk = k == ARCSINE
                        ? SINE
                        : (k == ARCCOSINE
                               ? COSINE
                               : (k == ARCTANGENT
                                      ? TANGENT
                                      : (k == ARCCOSECANT
                                             ? COSECANT
                                             : (k == ARCSECANT ? SECANT
                                                               : COTANGENT))));
          Node invTerm = nm->mkNode(rk, var);
          lem = nm->mkNode(AND, rlem, invTerm.eqNode(node[0]));
        }
        Assert(!lem.isNull());
        Node ret = sm->mkSkolem(
            var,
            lem,
            "tfk",
            "Skolem to eliminate a non-standard transcendental function",
            NodeManager::SKOLEM_DEFAULT,
            this,
            true);
        Assert(ret.getKind() == WITNESS);
        d_nlin_inverse_skolem[node] = ret;
        return ret;
      }
      return (*it).second;
      break;
    }

    default: break;
  }
  return node;
}

Node OperatorElim::getAxiomFor(Node n) { return Node::null(); }

Node OperatorElim::getArithSkolem(ArithSkolemId asi)
{
  std::map<ArithSkolemId, Node>::iterator it = d_arith_skolem.find(asi);
  if (it == d_arith_skolem.end())
  {
    NodeManager* nm = NodeManager::currentNM();

    TypeNode tn;
    std::string name;
    std::string desc;
    switch (asi)
    {
      case ArithSkolemId::DIV_BY_ZERO:
        tn = nm->realType();
        name = std::string("divByZero");
        desc = std::string("partial real division");
        break;
      case ArithSkolemId::INT_DIV_BY_ZERO:
        tn = nm->integerType();
        name = std::string("intDivByZero");
        desc = std::string("partial int division");
        break;
      case ArithSkolemId::MOD_BY_ZERO:
        tn = nm->integerType();
        name = std::string("modZero");
        desc = std::string("partial modulus");
        break;
      case ArithSkolemId::SQRT:
        tn = nm->realType();
        name = std::string("sqrtUf");
        desc = std::string("partial sqrt");
        break;
      default: Unhandled();
    }

    Node skolem;
    if (options::arithNoPartialFun())
    {
      // partial function: division
      skolem = nm->mkSkolem(name, tn, desc, NodeManager::SKOLEM_EXACT_NAME);
    }
    else
    {
      // partial function: division
      skolem = nm->mkSkolem(name,
                            nm->mkFunctionType(tn, tn),
                            desc,
                            NodeManager::SKOLEM_EXACT_NAME);
    }
    d_arith_skolem[asi] = skolem;
    return skolem;
  }
  return it->second;
}

Node OperatorElim::getArithSkolemApp(Node n, ArithSkolemId asi)
{
  Node skolem = getArithSkolem(asi);
  if (!options::arithNoPartialFun())
  {
    skolem = NodeManager::currentNM()->mkNode(APPLY_UF, skolem, n);
  }
  return skolem;
}

}  // namespace arith
}  // namespace theory
}  // namespace CVC4<|MERGE_RESOLUTION|>--- conflicted
+++ resolved
@@ -191,15 +191,12 @@
     case INTS_DIVISION_TOTAL:
     case INTS_MODULUS_TOTAL:
     {
-<<<<<<< HEAD
-      Node zero = nm->mkConst(Rational(0));
-=======
       if (partialOnly)
       {
         // not eliminating total operators
         return node;
       }
->>>>>>> 18e8b81b
+      Node zero = nm->mkConst(Rational(0));
       Node den = Rewriter::rewrite(node[1]);
       Node num = Rewriter::rewrite(node[0]);
       Node intVar;
