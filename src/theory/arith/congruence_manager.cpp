--- conflicted
+++ resolved
@@ -47,15 +47,7 @@
   d_ee.addFunctionKind(kind::NONLINEAR_MULT);
   d_ee.addFunctionKind(kind::EXPONENTIAL);
   d_ee.addFunctionKind(kind::SINE);
-<<<<<<< HEAD
   d_ee.addFunctionKind(kind::IAND);
-  //module to infer additional equalities based on normalization
-  if( options::sNormInferEq() ){
-    d_eq_infer.reset(new quantifiers::EqualityInference(c, true));
-    d_true = NodeManager::currentNM()->mkConst( true );
-  }
-=======
->>>>>>> d4c7b0b2
 }
 
 ArithCongruenceManager::~ArithCongruenceManager() {}
