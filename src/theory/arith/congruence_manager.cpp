/*********************                                                        */
/*! \file congruence_manager.cpp
 ** \verbatim
 ** Top contributors (to current version):
 **   Tim King, Paul Meng, Dejan Jovanovic
 ** This file is part of the CVC4 project.
 ** Copyright (c) 2009-2019 by the authors listed in the file AUTHORS
 ** in the top-level source directory) and their institutional affiliations.
 ** All rights reserved.  See the file COPYING in the top-level source
 ** directory for licensing information.\endverbatim
 **
 ** \brief [[ Add one-line brief description here ]]
 **
 ** [[ Add lengthier description here ]]
 ** \todo document this file
 **/

#include "theory/arith/congruence_manager.h"

#include "base/output.h"
#include "smt/smt_statistics_registry.h"
#include "theory/arith/arith_utilities.h"
#include "theory/arith/constraint.h"
#include "options/arith_options.h"

namespace CVC4 {
namespace theory {
namespace arith {

ArithCongruenceManager::ArithCongruenceManager(
    context::Context* c,
    ConstraintDatabase& cd,
    SetupLiteralCallBack setup,
    const ArithVariables& avars,
    RaiseEqualityEngineConflict raiseConflict)
    : d_inConflict(c),
      d_raiseConflict(raiseConflict),
      d_notify(*this),
      d_keepAlive(c),
      d_propagatations(c),
      d_explanationMap(c),
      d_constraintDatabase(cd),
      d_setupLiteral(setup),
      d_avariables(avars),
      d_ee(d_notify, c, "theory::arith::ArithCongruenceManager", true)
{
  d_ee.addFunctionKind(kind::NONLINEAR_MULT);
  d_ee.addFunctionKind(kind::EXPONENTIAL);
  d_ee.addFunctionKind(kind::SINE);
  d_ee.addFunctionKind(kind::IAND);
<<<<<<< HEAD
  //module to infer additional equalities based on normalization
  if( options::sNormInferEq() ){
    d_eq_infer.reset(new quantifiers::EqualityInference(c, true));
    d_true = NodeManager::currentNM()->mkConst( true );
  }
=======
>>>>>>> 005beb36
}

ArithCongruenceManager::~ArithCongruenceManager() {}

ArithCongruenceManager::Statistics::Statistics():
  d_watchedVariables("theory::arith::congruence::watchedVariables", 0),
  d_watchedVariableIsZero("theory::arith::congruence::watchedVariableIsZero", 0),
  d_watchedVariableIsNotZero("theory::arith::congruence::watchedVariableIsNotZero", 0),
  d_equalsConstantCalls("theory::arith::congruence::equalsConstantCalls", 0),
  d_propagations("theory::arith::congruence::propagations", 0),
  d_propagateConstraints("theory::arith::congruence::propagateConstraints", 0),
  d_conflicts("theory::arith::congruence::conflicts", 0)
{
  smtStatisticsRegistry()->registerStat(&d_watchedVariables);
  smtStatisticsRegistry()->registerStat(&d_watchedVariableIsZero);
  smtStatisticsRegistry()->registerStat(&d_watchedVariableIsNotZero);
  smtStatisticsRegistry()->registerStat(&d_equalsConstantCalls);
  smtStatisticsRegistry()->registerStat(&d_propagations);
  smtStatisticsRegistry()->registerStat(&d_propagateConstraints);
  smtStatisticsRegistry()->registerStat(&d_conflicts);
}

ArithCongruenceManager::Statistics::~Statistics(){
  smtStatisticsRegistry()->unregisterStat(&d_watchedVariables);
  smtStatisticsRegistry()->unregisterStat(&d_watchedVariableIsZero);
  smtStatisticsRegistry()->unregisterStat(&d_watchedVariableIsNotZero);
  smtStatisticsRegistry()->unregisterStat(&d_equalsConstantCalls);
  smtStatisticsRegistry()->unregisterStat(&d_propagations);
  smtStatisticsRegistry()->unregisterStat(&d_propagateConstraints);
  smtStatisticsRegistry()->unregisterStat(&d_conflicts);
}

ArithCongruenceManager::ArithCongruenceNotify::ArithCongruenceNotify(ArithCongruenceManager& acm)
  : d_acm(acm)
{}

bool ArithCongruenceManager::ArithCongruenceNotify::eqNotifyTriggerEquality(TNode equality, bool value) {
  Debug("arith::congruences") << "ArithCongruenceNotify::eqNotifyTriggerEquality(" << equality << ", " << (value ? "true" : "false") << ")" << std::endl;
  if (value) {
    return d_acm.propagate(equality);
  } else {
    return d_acm.propagate(equality.notNode());
  }
}
bool ArithCongruenceManager::ArithCongruenceNotify::eqNotifyTriggerPredicate(TNode predicate, bool value) {
  Unreachable();
}

bool ArithCongruenceManager::ArithCongruenceNotify::eqNotifyTriggerTermEquality(TheoryId tag, TNode t1, TNode t2, bool value) {
  Debug("arith::congruences") << "ArithCongruenceNotify::eqNotifyTriggerTermEquality(" << t1 << ", " << t2 << ", " << (value ? "true" : "false") << ")" << std::endl;
  if (value) {
    return d_acm.propagate(t1.eqNode(t2));
  } else {
    return d_acm.propagate(t1.eqNode(t2).notNode());
  }
}
void ArithCongruenceManager::ArithCongruenceNotify::eqNotifyConstantTermMerge(TNode t1, TNode t2) {
  Debug("arith::congruences") << "ArithCongruenceNotify::eqNotifyConstantTermMerge(" << t1 << ", " << t2 << std::endl;
  d_acm.propagate(t1.eqNode(t2));
}
void ArithCongruenceManager::ArithCongruenceNotify::eqNotifyNewClass(TNode t) {
}
void ArithCongruenceManager::ArithCongruenceNotify::eqNotifyPreMerge(TNode t1, TNode t2) {
}
void ArithCongruenceManager::ArithCongruenceNotify::eqNotifyPostMerge(TNode t1, TNode t2) {
}
void ArithCongruenceManager::ArithCongruenceNotify::eqNotifyDisequal(TNode t1, TNode t2, TNode reason) {
}

void ArithCongruenceManager::raiseConflict(Node conflict){
  Assert(!inConflict());
  Debug("arith::conflict") << "difference manager conflict   " << conflict << std::endl;
  d_inConflict.raise();
  d_raiseConflict.raiseEEConflict(conflict);
}
bool ArithCongruenceManager::inConflict() const{
  return d_inConflict.isRaised();
}

bool ArithCongruenceManager::hasMorePropagations() const {
  return !d_propagatations.empty();
}
const Node ArithCongruenceManager::getNextPropagation() {
  Assert(hasMorePropagations());
  Node prop = d_propagatations.front();
  d_propagatations.dequeue();
  return prop;
}

bool ArithCongruenceManager::canExplain(TNode n) const {
  return d_explanationMap.find(n) != d_explanationMap.end();
}

void ArithCongruenceManager::setMasterEqualityEngine(eq::EqualityEngine* eq) {
  d_ee.setMasterEqualityEngine(eq);
}

Node ArithCongruenceManager::externalToInternal(TNode n) const{
  Assert(canExplain(n));
  ExplainMap::const_iterator iter = d_explanationMap.find(n);
  size_t pos = (*iter).second;
  return d_propagatations[pos];
}

void ArithCongruenceManager::pushBack(TNode n){
  d_explanationMap.insert(n, d_propagatations.size());
  d_propagatations.enqueue(n);

  ++(d_statistics.d_propagations);
}
void ArithCongruenceManager::pushBack(TNode n, TNode r){
  d_explanationMap.insert(r, d_propagatations.size());
  d_explanationMap.insert(n, d_propagatations.size());
  d_propagatations.enqueue(n);

  ++(d_statistics.d_propagations);
}
void ArithCongruenceManager::pushBack(TNode n, TNode r, TNode w){
  d_explanationMap.insert(w, d_propagatations.size());
  d_explanationMap.insert(r, d_propagatations.size());
  d_explanationMap.insert(n, d_propagatations.size());
  d_propagatations.enqueue(n);

  ++(d_statistics.d_propagations);
}

void ArithCongruenceManager::watchedVariableIsZero(ConstraintCP lb, ConstraintCP ub){
  Assert(lb->isLowerBound());
  Assert(ub->isUpperBound());
  Assert(lb->getVariable() == ub->getVariable());
  Assert(lb->getValue().sgn() == 0);
  Assert(ub->getValue().sgn() == 0);

  ++(d_statistics.d_watchedVariableIsZero);

  ArithVar s = lb->getVariable();
  Node reason = Constraint::externalExplainByAssertions(lb,ub);

  d_keepAlive.push_back(reason);
  assertionToEqualityEngine(true, s, reason);
}

void ArithCongruenceManager::watchedVariableIsZero(ConstraintCP eq){
  Assert(eq->isEquality());
  Assert(eq->getValue().sgn() == 0);

  ++(d_statistics.d_watchedVariableIsZero);

  ArithVar s = eq->getVariable();

  //Explain for conflict is correct as these proofs are generated
  //and stored eagerly
  //These will be safe for propagation later as well
  Node reason = eq->externalExplainByAssertions();

  d_keepAlive.push_back(reason);
  assertionToEqualityEngine(true, s, reason);
}

void ArithCongruenceManager::watchedVariableCannotBeZero(ConstraintCP c){
  ++(d_statistics.d_watchedVariableIsNotZero);

  ArithVar s = c->getVariable();

  //Explain for conflict is correct as these proofs are generated and stored eagerly
  //These will be safe for propagation later as well
  Node reason = c->externalExplainByAssertions();

  d_keepAlive.push_back(reason);
  assertionToEqualityEngine(false, s, reason);
}


bool ArithCongruenceManager::propagate(TNode x){
  Debug("arith::congruenceManager")<< "ArithCongruenceManager::propagate("<<x<<")"<<std::endl;
  if(inConflict()){
    return true;
  }

  Node rewritten = Rewriter::rewrite(x);

  //Need to still propagate this!
  if(rewritten.getKind() == kind::CONST_BOOLEAN){
    pushBack(x);

    if(rewritten.getConst<bool>()){
      return true;
    }else{
      ++(d_statistics.d_conflicts);

      Node conf = flattenAnd(explainInternal(x));
      raiseConflict(conf);
      Debug("arith::congruenceManager") << "rewritten to false "<<x<<" with explanation "<< conf << std::endl;
      return false;
    }
  }

  Assert(rewritten.getKind() != kind::CONST_BOOLEAN);

  ConstraintP c = d_constraintDatabase.lookup(rewritten);
  if(c == NullConstraint){
    //using setup as there may not be a corresponding congruence literal yet
    d_setupLiteral(rewritten);
    c = d_constraintDatabase.lookup(rewritten);
    Assert(c != NullConstraint);
  }

  Debug("arith::congruenceManager")<< "x is "
                                   <<  c->hasProof() << " "
                                   << (x == rewritten) << " "
                                   << c->canBePropagated() << " "
                                   << c->negationHasProof() << std::endl;

  if(c->negationHasProof()){
    Node expC = explainInternal(x);
    ConstraintCP negC = c->getNegation();
    Node neg = negC->externalExplainByAssertions();
    Node conf = expC.andNode(neg);
    Node final = flattenAnd(conf);

    ++(d_statistics.d_conflicts);
    raiseConflict(final);
    Debug("arith::congruenceManager") << "congruenceManager found a conflict " << final << std::endl;
    return false;
  }

  // Cases for propagation
  // C : c has a proof
  // S : x == rewritten
  // P : c can be propagated
  //
  // CSP
  // 000 : propagate x, and mark C it as being explained
  // 001 : propagate x, and propagate c after marking it as being explained
  // 01* : propagate x, mark c but do not propagate c
  // 10* : propagate x, do not mark c and do not propagate c
  // 11* : drop the constraint, do not propagate x or c

  if(!c->hasProof() && x != rewritten){
    if(c->assertedToTheTheory()){
      pushBack(x, rewritten, c->getWitness());
    }else{
      pushBack(x, rewritten);
    }

    c->setEqualityEngineProof();
    if(c->canBePropagated() && !c->assertedToTheTheory()){

      ++(d_statistics.d_propagateConstraints);
      c->propagate();
    }
  }else if(!c->hasProof() && x == rewritten){
    if(c->assertedToTheTheory()){
      pushBack(x, c->getWitness());
    }else{
      pushBack(x);
    }
    c->setEqualityEngineProof();
  }else if(c->hasProof() && x != rewritten){
    if(c->assertedToTheTheory()){
      pushBack(x);
    }else{
      pushBack(x);
    }
  }else{
    Assert(c->hasProof() && x == rewritten);
  }
  return true;
}

void ArithCongruenceManager::explain(TNode literal, std::vector<TNode>& assumptions) {
  if (literal.getKind() != kind::NOT) {
    d_ee.explainEquality(literal[0], literal[1], true, assumptions);
  } else {
    d_ee.explainEquality(literal[0][0], literal[0][1], false, assumptions);
  }
}

void ArithCongruenceManager::enqueueIntoNB(const std::set<TNode> s, NodeBuilder<>& nb){
  std::set<TNode>::const_iterator it = s.begin();
  std::set<TNode>::const_iterator it_end = s.end();
  for(; it != it_end; ++it) {
    nb << *it;
  }
}

Node ArithCongruenceManager::explainInternal(TNode internal){
  std::vector<TNode> assumptions;
  explain(internal, assumptions);

  std::set<TNode> assumptionSet;
  assumptionSet.insert(assumptions.begin(), assumptions.end());

  if (assumptionSet.size() == 1) {
    // All the same, or just one
    return assumptions[0];
  }else{
    NodeBuilder<> conjunction(kind::AND);
    enqueueIntoNB(assumptionSet, conjunction);
    return conjunction;
  }
}

Node ArithCongruenceManager::explain(TNode external){
  Trace("arith-ee") << "Ask for explanation of " << external << std::endl;
  Node internal = externalToInternal(external);
  Trace("arith-ee") << "...internal = " << internal << std::endl;
  return explainInternal(internal);
}

void ArithCongruenceManager::explain(TNode external, NodeBuilder<>& out){
  Node internal = externalToInternal(external);

  std::vector<TNode> assumptions;
  explain(internal, assumptions);
  std::set<TNode> assumptionSet;
  assumptionSet.insert(assumptions.begin(), assumptions.end());

  enqueueIntoNB(assumptionSet, out);
}

void ArithCongruenceManager::addWatchedPair(ArithVar s, TNode x, TNode y){
  Assert(!isWatchedVariable(s));

  Debug("arith::congruenceManager")
    << "addWatchedPair(" << s << ", " << x << ", " << y << ")" << std::endl;


  ++(d_statistics.d_watchedVariables);

  d_watchedVariables.add(s);

  Node eq = x.eqNode(y);
  d_watchedEqualities.set(s, eq);
}

void ArithCongruenceManager::assertionToEqualityEngine(bool isEquality, ArithVar s, TNode reason){
  Assert(isWatchedVariable(s));

  TNode eq = d_watchedEqualities[s];
  Assert(eq.getKind() == kind::EQUAL);

  Trace("arith-ee") << "Assert " << eq << ", pol " << isEquality << ", reason " << reason << std::endl;
  if(isEquality){
    d_ee.assertEquality(eq, true, reason);
  }else{
    d_ee.assertEquality(eq, false, reason);
  }
}

void ArithCongruenceManager::equalsConstant(ConstraintCP c){
  Assert(c->isEquality());

  ++(d_statistics.d_equalsConstantCalls);
  Debug("equalsConstant") << "equals constant " << c << std::endl;

  ArithVar x = c->getVariable();
  Node xAsNode = d_avariables.asNode(x);
  Node asRational = mkRationalNode(c->getValue().getNoninfinitesimalPart());


  //No guarentee this is in normal form!
  Node eq = xAsNode.eqNode(asRational);
  d_keepAlive.push_back(eq);

  Node reason = c->externalExplainByAssertions();
  d_keepAlive.push_back(reason);

  Trace("arith-ee") << "Assert equalsConstant " << eq << ", reason " << reason << std::endl;
  d_ee.assertEquality(eq, true, reason);
}

void ArithCongruenceManager::equalsConstant(ConstraintCP lb, ConstraintCP ub){
  Assert(lb->isLowerBound());
  Assert(ub->isUpperBound());
  Assert(lb->getVariable() == ub->getVariable());

  ++(d_statistics.d_equalsConstantCalls);
  Debug("equalsConstant") << "equals constant " << lb << std::endl
                          << ub << std::endl;

  ArithVar x = lb->getVariable();
  Node reason = Constraint::externalExplainByAssertions(lb,ub);

  Node xAsNode = d_avariables.asNode(x);
  Node asRational = mkRationalNode(lb->getValue().getNoninfinitesimalPart());

  //No guarentee this is in normal form!
  Node eq = xAsNode.eqNode(asRational);
  d_keepAlive.push_back(eq);
  d_keepAlive.push_back(reason);

  Trace("arith-ee") << "Assert equalsConstant2 " << eq << ", reason " << reason << std::endl;
  d_ee.assertEquality(eq, true, reason);
}

void ArithCongruenceManager::addSharedTerm(Node x){
  d_ee.addTriggerTerm(x, THEORY_ARITH);
}

}/* CVC4::theory::arith namespace */
}/* CVC4::theory namespace */
}/* CVC4 namespace */<|MERGE_RESOLUTION|>--- conflicted
+++ resolved
@@ -48,14 +48,6 @@
   d_ee.addFunctionKind(kind::EXPONENTIAL);
   d_ee.addFunctionKind(kind::SINE);
   d_ee.addFunctionKind(kind::IAND);
-<<<<<<< HEAD
-  //module to infer additional equalities based on normalization
-  if( options::sNormInferEq() ){
-    d_eq_infer.reset(new quantifiers::EqualityInference(c, true));
-    d_true = NodeManager::currentNM()->mkConst( true );
-  }
-=======
->>>>>>> 005beb36
 }
 
 ArithCongruenceManager::~ArithCongruenceManager() {}
