/*********************                                                        */
/*! \file theory_arith_private.cpp
 ** \verbatim
 ** Top contributors (to current version):
 **   Tim King, Alex Ozdemir, Andrew Reynolds
 ** This file is part of the CVC4 project.
 ** Copyright (c) 2009-2020 by the authors listed in the file AUTHORS
 ** in the top-level source directory and their institutional affiliations.
 ** All rights reserved.  See the file COPYING in the top-level source
 ** directory for licensing information.\endverbatim
 **
 ** \brief [[ Add one-line brief description here ]]
 **
 ** [[ Add lengthier description here ]]
 ** \todo document this file
 **/

#include "theory/arith/theory_arith_private.h"

#include <map>
#include <queue>
#include <vector>

#include "base/output.h"
#include "context/cdhashset.h"
#include "context/cdinsert_hashmap.h"
#include "context/cdlist.h"
#include "context/cdqueue.h"
#include "context/context.h"
#include "expr/kind.h"
#include "expr/metakind.h"
#include "expr/node.h"
#include "expr/node_algorithm.h"
#include "expr/node_builder.h"
#include "expr/proof_generator.h"
#include "expr/proof_node_manager.h"
#include "expr/proof_rule.h"
#include "expr/skolem_manager.h"
#include "options/arith_options.h"
#include "options/smt_options.h"  // for incrementalSolving()
#include "preprocessing/util/ite_utilities.h"
#include "smt/logic_exception.h"
#include "smt/logic_request.h"
#include "smt/smt_statistics_registry.h"
#include "smt_util/boolean_simplification.h"
#include "theory/arith/approx_simplex.h"
#include "theory/arith/arith_ite_utils.h"
#include "theory/arith/arith_rewriter.h"
#include "theory/arith/arith_static_learner.h"
#include "theory/arith/arith_utilities.h"
#include "theory/arith/arithvar.h"
#include "theory/arith/congruence_manager.h"
#include "theory/arith/constraint.h"
#include "theory/arith/cut_log.h"
#include "theory/arith/delta_rational.h"
#include "theory/arith/dio_solver.h"
#include "theory/arith/linear_equality.h"
#include "theory/arith/matrix.h"
#include "theory/arith/nl/nonlinear_extension.h"
#include "theory/arith/normal_form.h"
#include "theory/arith/partial_model.h"
#include "theory/arith/simplex.h"
#include "theory/arith/theory_arith.h"
#include "theory/ext_theory.h"
#include "theory/quantifiers/fmf/bounded_integers.h"
#include "theory/rewriter.h"
#include "theory/theory_model.h"
#include "theory/valuation.h"
#include "util/dense_map.h"
#include "util/integer.h"
#include "util/random.h"
#include "util/rational.h"
#include "util/result.h"
#include "util/statistics_registry.h"

using namespace std;
using namespace CVC4::kind;

namespace CVC4 {
namespace theory {
namespace arith {

static Node toSumNode(const ArithVariables& vars, const DenseMap<Rational>& sum);
static bool complexityBelow(const DenseMap<Rational>& row, uint32_t cap);

TheoryArithPrivate::TheoryArithPrivate(TheoryArith& containing,
                                       context::Context* c,
                                       context::UserContext* u,
                                       OutputChannel& out,
                                       Valuation valuation,
                                       const LogicInfo& logicInfo,
                                       ProofNodeManager* pnm)
    : d_containing(containing),
      d_foundNl(false),
      d_rowTracking(),
      d_pnm(pnm),
      d_checker(),
      d_pfGen(new EagerProofGenerator(d_pnm, u)),
      d_constraintDatabase(c,
                           u,
                           d_partialModel,
                           d_congruenceManager,
                           RaiseConflict(*this),
                           d_pfGen.get(),
                           d_pnm),
      d_qflraStatus(Result::SAT_UNKNOWN),
      d_unknownsInARow(0),
      d_hasDoneWorkSinceCut(false),
      d_learner(u),
      d_assertionsThatDoNotMatchTheirLiterals(c),
      d_nextIntegerCheckVar(0),
      d_constantIntegerVariables(c),
      d_diseqQueue(c, false),
      d_currentPropagationList(),
      d_learnedBounds(c),
      d_partialModel(c, DeltaComputeCallback(*this)),
      d_errorSet(
          d_partialModel, TableauSizes(&d_tableau), BoundCountingLookup(*this)),
      d_tableau(),
      d_linEq(d_partialModel,
              d_tableau,
              d_rowTracking,
              BasicVarModelUpdateCallBack(*this)),
      d_diosolver(c),
      d_restartsCounter(0),
      d_tableauSizeHasBeenModified(false),
      d_tableauResetDensity(1.6),
      d_tableauResetPeriod(10),
      d_conflicts(c),
      d_blackBoxConflict(c, Node::null()),
      d_blackBoxConflictPf(c, std::shared_ptr<ProofNode>(nullptr)),
      d_congruenceManager(c,
                          u,
                          d_constraintDatabase,
                          SetupLiteralCallBack(*this),
                          d_partialModel,
                          RaiseEqualityEngineConflict(*this),
                          d_pnm),
      d_cmEnabled(c, true),

      d_dualSimplex(
          d_linEq, d_errorSet, RaiseConflict(*this), TempVarMalloc(*this)),
      d_fcSimplex(
          d_linEq, d_errorSet, RaiseConflict(*this), TempVarMalloc(*this)),
      d_soiSimplex(
          d_linEq, d_errorSet, RaiseConflict(*this), TempVarMalloc(*this)),
      d_attemptSolSimplex(
          d_linEq, d_errorSet, RaiseConflict(*this), TempVarMalloc(*this)),
      d_pass1SDP(NULL),
      d_otherSDP(NULL),
      d_lastContextIntegerAttempted(c, -1),

      d_DELTA_ZERO(0),
      d_approxCuts(c),
      d_fullCheckCounter(0),
      d_cutCount(c, 0),
      d_cutInContext(c),
      d_likelyIntegerInfeasible(c, false),
      d_guessedCoeffSet(c, false),
      d_guessedCoeffs(),
      d_treeLog(NULL),
      d_replayVariables(),
      d_replayConstraints(),
      d_lhsTmp(),
      d_approxStats(NULL),
      d_attemptSolveIntTurnedOff(u, 0),
      d_dioSolveResources(0),
      d_solveIntMaybeHelp(0u),
      d_solveIntAttempts(0u),
      d_newFacts(false),
      d_previousStatus(Result::SAT_UNKNOWN),
      d_statistics()
{
  ProofChecker* pc = pnm != nullptr ? pnm->getChecker() : nullptr;
  if (pc != nullptr)
  {
    d_checker.registerTo(pc);
  }
}

TheoryArithPrivate::~TheoryArithPrivate(){
  if(d_treeLog != NULL){ delete d_treeLog; }
  if(d_approxStats != NULL) { delete d_approxStats; }
}

bool TheoryArithPrivate::needsEqualityEngine(EeSetupInfo& esi)
{
  return d_congruenceManager.needsEqualityEngine(esi);
}
void TheoryArithPrivate::finishInit()
{
  eq::EqualityEngine* ee = d_containing.getEqualityEngine();
  eq::ProofEqEngine* pfee = d_containing.getProofEqEngine();
  Assert(ee != nullptr);
  d_congruenceManager.finishInit(ee, pfee);
}

static bool contains(const ConstraintCPVec& v, ConstraintP con){
  for(unsigned i = 0, N = v.size(); i < N; ++i){
    if(v[i] == con){
      return true;
    }
  }
  return false;
}
static void drop( ConstraintCPVec& v, ConstraintP con){
  size_t readPos, writePos, N;
  for(readPos = 0, writePos = 0, N = v.size(); readPos < N; ++readPos){
    ConstraintCP curr = v[readPos];
    if(curr != con){
      v[writePos] = curr;
      writePos++;
    }
  }
  v.resize(writePos);
}


static void resolve(ConstraintCPVec& buf, ConstraintP c, const ConstraintCPVec& pos, const ConstraintCPVec& neg){
  unsigned posPos CVC4_UNUSED = pos.size();
  for(unsigned i = 0, N = pos.size(); i < N; ++i){
    if(pos[i] == c){
      posPos = i;
    }else{
      buf.push_back(pos[i]);
    }
  }
  Assert(posPos < pos.size());
  ConstraintP negc = c->getNegation();
  unsigned negPos CVC4_UNUSED = neg.size();
  for(unsigned i = 0, N = neg.size(); i < N; ++i){
    if(neg[i] == negc){
      negPos = i;
    }else{
      buf.push_back(neg[i]);
    }
  }
  Assert(negPos < neg.size());

  // Assert(dnconf.getKind() == kind::AND);
  // Assert(upconf.getKind() == kind::AND);
  // Assert(dnpos < dnconf.getNumChildren());
  // Assert(uppos < upconf.getNumChildren());
  // Assert(equalUpToNegation(dnconf[dnpos], upconf[uppos]));

  // NodeBuilder<> nb(kind::AND);
  // dropPosition(nb, dnconf, dnpos);
  // dropPosition(nb, upconf, uppos);
  // return safeConstructNary(nb);
}

TheoryArithPrivate::ModelException::ModelException(TNode n, const char* msg)
{
  stringstream ss;
  ss << "Cannot construct a model for " << n << " as " << endl << msg;
  setMessage(ss.str());
}
TheoryArithPrivate::ModelException::~ModelException() {}

TheoryArithPrivate::Statistics::Statistics()
  : d_statAssertUpperConflicts("theory::arith::AssertUpperConflicts", 0)
  , d_statAssertLowerConflicts("theory::arith::AssertLowerConflicts", 0)
  , d_statUserVariables("theory::arith::UserVariables", 0)
  , d_statAuxiliaryVariables("theory::arith::AuxiliaryVariables", 0)
  , d_statDisequalitySplits("theory::arith::DisequalitySplits", 0)
  , d_statDisequalityConflicts("theory::arith::DisequalityConflicts", 0)
  , d_simplifyTimer("theory::arith::simplifyTimer")
  , d_staticLearningTimer("theory::arith::staticLearningTimer")
  , d_presolveTime("theory::arith::presolveTime")
  , d_newPropTime("theory::arith::newPropTimer")
  , d_externalBranchAndBounds("theory::arith::externalBranchAndBounds",0)
  , d_initialTableauSize("theory::arith::initialTableauSize", 0)
  , d_currSetToSmaller("theory::arith::currSetToSmaller", 0)
  , d_smallerSetToCurr("theory::arith::smallerSetToCurr", 0)
  , d_restartTimer("theory::arith::restartTimer")
  , d_boundComputationTime("theory::arith::bound::time")
  , d_boundComputations("theory::arith::bound::boundComputations",0)
  , d_boundPropagations("theory::arith::bound::boundPropagations",0)
  , d_unknownChecks("theory::arith::status::unknowns", 0)
  , d_maxUnknownsInARow("theory::arith::status::maxUnknownsInARow", 0)
  , d_avgUnknownsInARow("theory::arith::status::avgUnknownsInARow")
  , d_revertsOnConflicts("theory::arith::status::revertsOnConflicts",0)
  , d_commitsOnConflicts("theory::arith::status::commitsOnConflicts",0)
  , d_nontrivialSatChecks("theory::arith::status::nontrivialSatChecks",0)
  , d_replayLogRecCount("theory::arith::z::approx::replay::rec",0)
  , d_replayLogRecConflictEscalation("theory::arith::z::approx::replay::rec::escalation",0)
  , d_replayLogRecEarlyExit("theory::arith::z::approx::replay::rec::earlyexit",0)
  , d_replayBranchCloseFailures("theory::arith::z::approx::replay::rec::branch::closefailures",0)
  , d_replayLeafCloseFailures("theory::arith::z::approx::replay::rec::leaf::closefailures",0)
  , d_replayBranchSkips("theory::arith::z::approx::replay::rec::branch::skips",0)
  , d_mirCutsAttempted("theory::arith::z::approx::cuts::mir::attempted",0)
  , d_gmiCutsAttempted("theory::arith::z::approx::cuts::gmi::attempted",0)
  , d_branchCutsAttempted("theory::arith::z::approx::cuts::branch::attempted",0)
  , d_cutsReconstructed("theory::arith::z::approx::cuts::reconstructed",0)
  , d_cutsReconstructionFailed("theory::arith::z::approx::cuts::reconstructed::failed",0)
  , d_cutsProven("theory::arith::z::approx::cuts::proofs",0)
  , d_cutsProofFailed("theory::arith::z::approx::cuts::proofs::failed",0)
  , d_mipReplayLemmaCalls("theory::arith::z::approx::external::calls",0)
  , d_mipExternalCuts("theory::arith::z::approx::external::cuts",0)
  , d_mipExternalBranch("theory::arith::z::approx::external::branches",0)
  , d_inSolveInteger("theory::arith::z::approx::inSolverInteger",0)
  , d_branchesExhausted("theory::arith::z::approx::exhausted::branches",0)
  , d_execExhausted("theory::arith::z::approx::exhausted::exec",0)
  , d_pivotsExhausted("theory::arith::z::approx::exhausted::pivots",0)
  , d_panicBranches("theory::arith::z::arith::paniclemmas",0)
  , d_relaxCalls("theory::arith::z::arith::relax::calls",0)
  , d_relaxLinFeas("theory::arith::z::arith::relax::feasible::res",0)
  , d_relaxLinFeasFailures("theory::arith::z::arith::relax::feasible::failures",0)
  , d_relaxLinInfeas("theory::arith::z::arith::relax::infeasible",0)
  , d_relaxLinInfeasFailures("theory::arith::z::arith::relax::infeasible::failures",0)
  , d_relaxLinExhausted("theory::arith::z::arith::relax::exhausted",0)
  , d_relaxOthers("theory::arith::z::arith::relax::other",0)
  , d_applyRowsDeleted("theory::arith::z::arith::cuts::applyRowsDeleted",0)
  , d_replaySimplexTimer("theory::arith::z::approx::replay::simplex::timer")
  , d_replayLogTimer("theory::arith::z::approx::replay::log::timer")
  , d_solveIntTimer("theory::arith::z::solveInt::timer")
  , d_solveRealRelaxTimer("theory::arith::z::solveRealRelax::timer")
  , d_solveIntCalls("theory::arith::z::solveInt::calls", 0)
  , d_solveStandardEffort("theory::arith::z::solveInt::calls::standardEffort", 0)
  , d_approxDisabled("theory::arith::z::approxDisabled", 0)
  , d_replayAttemptFailed("theory::arith::z::replayAttemptFailed",0)
  , d_cutsRejectedDuringReplay("theory::arith::z::approx::replay::cuts::rejected", 0)
  , d_cutsRejectedDuringLemmas("theory::arith::z::approx::external::cuts::rejected", 0)
  , d_satPivots("theory::arith::pivots::sat")
  , d_unsatPivots("theory::arith::pivots::unsat")
  , d_unknownPivots("theory::arith::pivots::unknown")
  , d_solveIntModelsAttempts("theory::arith::z::solveInt::models::attempts", 0)
  , d_solveIntModelsSuccessful("theory::arith::zzz::solveInt::models::successful", 0)
  , d_mipTimer("theory::arith::z::approx::mip::timer")
  , d_lpTimer("theory::arith::z::approx::lp::timer")
  , d_mipProofsAttempted("theory::arith::z::mip::proofs::attempted", 0)
  , d_mipProofsSuccessful("theory::arith::z::mip::proofs::successful", 0)
  , d_numBranchesFailed("theory::arith::z::mip::branch::proof::failed", 0)
{
  smtStatisticsRegistry()->registerStat(&d_statAssertUpperConflicts);
  smtStatisticsRegistry()->registerStat(&d_statAssertLowerConflicts);

  smtStatisticsRegistry()->registerStat(&d_statUserVariables);
  smtStatisticsRegistry()->registerStat(&d_statAuxiliaryVariables);
  smtStatisticsRegistry()->registerStat(&d_statDisequalitySplits);
  smtStatisticsRegistry()->registerStat(&d_statDisequalityConflicts);
  smtStatisticsRegistry()->registerStat(&d_simplifyTimer);
  smtStatisticsRegistry()->registerStat(&d_staticLearningTimer);

  smtStatisticsRegistry()->registerStat(&d_presolveTime);
  smtStatisticsRegistry()->registerStat(&d_newPropTime);

  smtStatisticsRegistry()->registerStat(&d_externalBranchAndBounds);

  smtStatisticsRegistry()->registerStat(&d_initialTableauSize);
  smtStatisticsRegistry()->registerStat(&d_currSetToSmaller);
  smtStatisticsRegistry()->registerStat(&d_smallerSetToCurr);
  smtStatisticsRegistry()->registerStat(&d_restartTimer);

  smtStatisticsRegistry()->registerStat(&d_boundComputationTime);
  smtStatisticsRegistry()->registerStat(&d_boundComputations);
  smtStatisticsRegistry()->registerStat(&d_boundPropagations);

  smtStatisticsRegistry()->registerStat(&d_unknownChecks);
  smtStatisticsRegistry()->registerStat(&d_maxUnknownsInARow);
  smtStatisticsRegistry()->registerStat(&d_avgUnknownsInARow);
  smtStatisticsRegistry()->registerStat(&d_revertsOnConflicts);
  smtStatisticsRegistry()->registerStat(&d_commitsOnConflicts);
  smtStatisticsRegistry()->registerStat(&d_nontrivialSatChecks);


  smtStatisticsRegistry()->registerStat(&d_satPivots);
  smtStatisticsRegistry()->registerStat(&d_unsatPivots);
  smtStatisticsRegistry()->registerStat(&d_unknownPivots);

  smtStatisticsRegistry()->registerStat(&d_replayLogRecCount);
  smtStatisticsRegistry()->registerStat(&d_replayLogRecConflictEscalation);
  smtStatisticsRegistry()->registerStat(&d_replayLogRecEarlyExit);
  smtStatisticsRegistry()->registerStat(&d_replayBranchCloseFailures);
  smtStatisticsRegistry()->registerStat(&d_replayLeafCloseFailures);
  smtStatisticsRegistry()->registerStat(&d_replayBranchSkips);
  smtStatisticsRegistry()->registerStat(&d_mirCutsAttempted);
  smtStatisticsRegistry()->registerStat(&d_gmiCutsAttempted);
  smtStatisticsRegistry()->registerStat(&d_branchCutsAttempted);
  smtStatisticsRegistry()->registerStat(&d_cutsReconstructed);
  smtStatisticsRegistry()->registerStat(&d_cutsProven);
  smtStatisticsRegistry()->registerStat(&d_cutsProofFailed);
  smtStatisticsRegistry()->registerStat(&d_cutsReconstructionFailed);
  smtStatisticsRegistry()->registerStat(&d_mipReplayLemmaCalls);
  smtStatisticsRegistry()->registerStat(&d_mipExternalCuts);
  smtStatisticsRegistry()->registerStat(&d_mipExternalBranch);

  smtStatisticsRegistry()->registerStat(&d_inSolveInteger);
  smtStatisticsRegistry()->registerStat(&d_branchesExhausted);
  smtStatisticsRegistry()->registerStat(&d_execExhausted);
  smtStatisticsRegistry()->registerStat(&d_pivotsExhausted);
  smtStatisticsRegistry()->registerStat(&d_panicBranches);
  smtStatisticsRegistry()->registerStat(&d_relaxCalls);
  smtStatisticsRegistry()->registerStat(&d_relaxLinFeas);
  smtStatisticsRegistry()->registerStat(&d_relaxLinFeasFailures);
  smtStatisticsRegistry()->registerStat(&d_relaxLinInfeas);
  smtStatisticsRegistry()->registerStat(&d_relaxLinInfeasFailures);
  smtStatisticsRegistry()->registerStat(&d_relaxLinExhausted);
  smtStatisticsRegistry()->registerStat(&d_relaxOthers);

  smtStatisticsRegistry()->registerStat(&d_applyRowsDeleted);

  smtStatisticsRegistry()->registerStat(&d_replaySimplexTimer);
  smtStatisticsRegistry()->registerStat(&d_replayLogTimer);
  smtStatisticsRegistry()->registerStat(&d_solveIntTimer);
  smtStatisticsRegistry()->registerStat(&d_solveRealRelaxTimer);

  smtStatisticsRegistry()->registerStat(&d_solveIntCalls);
  smtStatisticsRegistry()->registerStat(&d_solveStandardEffort);

  smtStatisticsRegistry()->registerStat(&d_approxDisabled);

  smtStatisticsRegistry()->registerStat(&d_replayAttemptFailed);

  smtStatisticsRegistry()->registerStat(&d_cutsRejectedDuringReplay);
  smtStatisticsRegistry()->registerStat(&d_cutsRejectedDuringLemmas);

  smtStatisticsRegistry()->registerStat(&d_solveIntModelsAttempts);
  smtStatisticsRegistry()->registerStat(&d_solveIntModelsSuccessful);
  smtStatisticsRegistry()->registerStat(&d_mipTimer);
  smtStatisticsRegistry()->registerStat(&d_lpTimer);
  smtStatisticsRegistry()->registerStat(&d_mipProofsAttempted);
  smtStatisticsRegistry()->registerStat(&d_mipProofsSuccessful);
  smtStatisticsRegistry()->registerStat(&d_numBranchesFailed);
}

TheoryArithPrivate::Statistics::~Statistics(){
  smtStatisticsRegistry()->unregisterStat(&d_statAssertUpperConflicts);
  smtStatisticsRegistry()->unregisterStat(&d_statAssertLowerConflicts);

  smtStatisticsRegistry()->unregisterStat(&d_statUserVariables);
  smtStatisticsRegistry()->unregisterStat(&d_statAuxiliaryVariables);
  smtStatisticsRegistry()->unregisterStat(&d_statDisequalitySplits);
  smtStatisticsRegistry()->unregisterStat(&d_statDisequalityConflicts);
  smtStatisticsRegistry()->unregisterStat(&d_simplifyTimer);
  smtStatisticsRegistry()->unregisterStat(&d_staticLearningTimer);

  smtStatisticsRegistry()->unregisterStat(&d_presolveTime);
  smtStatisticsRegistry()->unregisterStat(&d_newPropTime);

  smtStatisticsRegistry()->unregisterStat(&d_externalBranchAndBounds);

  smtStatisticsRegistry()->unregisterStat(&d_initialTableauSize);
  smtStatisticsRegistry()->unregisterStat(&d_currSetToSmaller);
  smtStatisticsRegistry()->unregisterStat(&d_smallerSetToCurr);
  smtStatisticsRegistry()->unregisterStat(&d_restartTimer);

  smtStatisticsRegistry()->unregisterStat(&d_boundComputationTime);
  smtStatisticsRegistry()->unregisterStat(&d_boundComputations);
  smtStatisticsRegistry()->unregisterStat(&d_boundPropagations);

  smtStatisticsRegistry()->unregisterStat(&d_unknownChecks);
  smtStatisticsRegistry()->unregisterStat(&d_maxUnknownsInARow);
  smtStatisticsRegistry()->unregisterStat(&d_avgUnknownsInARow);
  smtStatisticsRegistry()->unregisterStat(&d_revertsOnConflicts);
  smtStatisticsRegistry()->unregisterStat(&d_commitsOnConflicts);
  smtStatisticsRegistry()->unregisterStat(&d_nontrivialSatChecks);

  smtStatisticsRegistry()->unregisterStat(&d_satPivots);
  smtStatisticsRegistry()->unregisterStat(&d_unsatPivots);
  smtStatisticsRegistry()->unregisterStat(&d_unknownPivots);

  smtStatisticsRegistry()->unregisterStat(&d_replayLogRecCount);
  smtStatisticsRegistry()->unregisterStat(&d_replayLogRecConflictEscalation);
  smtStatisticsRegistry()->unregisterStat(&d_replayLogRecEarlyExit);
  smtStatisticsRegistry()->unregisterStat(&d_replayBranchCloseFailures);
  smtStatisticsRegistry()->unregisterStat(&d_replayLeafCloseFailures);
  smtStatisticsRegistry()->unregisterStat(&d_replayBranchSkips);
  smtStatisticsRegistry()->unregisterStat(&d_mirCutsAttempted);
  smtStatisticsRegistry()->unregisterStat(&d_gmiCutsAttempted);
  smtStatisticsRegistry()->unregisterStat(&d_branchCutsAttempted);
  smtStatisticsRegistry()->unregisterStat(&d_cutsReconstructed);
  smtStatisticsRegistry()->unregisterStat(&d_cutsProven);
  smtStatisticsRegistry()->unregisterStat(&d_cutsProofFailed);
  smtStatisticsRegistry()->unregisterStat(&d_cutsReconstructionFailed);
  smtStatisticsRegistry()->unregisterStat(&d_mipReplayLemmaCalls);
  smtStatisticsRegistry()->unregisterStat(&d_mipExternalCuts);
  smtStatisticsRegistry()->unregisterStat(&d_mipExternalBranch);


  smtStatisticsRegistry()->unregisterStat(&d_inSolveInteger);
  smtStatisticsRegistry()->unregisterStat(&d_branchesExhausted);
  smtStatisticsRegistry()->unregisterStat(&d_execExhausted);
  smtStatisticsRegistry()->unregisterStat(&d_pivotsExhausted);
  smtStatisticsRegistry()->unregisterStat(&d_panicBranches);
  smtStatisticsRegistry()->unregisterStat(&d_relaxCalls);
  smtStatisticsRegistry()->unregisterStat(&d_relaxLinFeas);
  smtStatisticsRegistry()->unregisterStat(&d_relaxLinFeasFailures);
  smtStatisticsRegistry()->unregisterStat(&d_relaxLinInfeas);
  smtStatisticsRegistry()->unregisterStat(&d_relaxLinInfeasFailures);
  smtStatisticsRegistry()->unregisterStat(&d_relaxLinExhausted);
  smtStatisticsRegistry()->unregisterStat(&d_relaxOthers);

  smtStatisticsRegistry()->unregisterStat(&d_applyRowsDeleted);

  smtStatisticsRegistry()->unregisterStat(&d_replaySimplexTimer);
  smtStatisticsRegistry()->unregisterStat(&d_replayLogTimer);
  smtStatisticsRegistry()->unregisterStat(&d_solveIntTimer);
  smtStatisticsRegistry()->unregisterStat(&d_solveRealRelaxTimer);

  smtStatisticsRegistry()->unregisterStat(&d_solveIntCalls);
  smtStatisticsRegistry()->unregisterStat(&d_solveStandardEffort);

  smtStatisticsRegistry()->unregisterStat(&d_approxDisabled);

  smtStatisticsRegistry()->unregisterStat(&d_replayAttemptFailed);

  smtStatisticsRegistry()->unregisterStat(&d_cutsRejectedDuringReplay);
  smtStatisticsRegistry()->unregisterStat(&d_cutsRejectedDuringLemmas);


  smtStatisticsRegistry()->unregisterStat(&d_solveIntModelsAttempts);
  smtStatisticsRegistry()->unregisterStat(&d_solveIntModelsSuccessful);
  smtStatisticsRegistry()->unregisterStat(&d_mipTimer);
  smtStatisticsRegistry()->unregisterStat(&d_lpTimer);
  smtStatisticsRegistry()->unregisterStat(&d_mipProofsAttempted);
  smtStatisticsRegistry()->unregisterStat(&d_mipProofsSuccessful);
  smtStatisticsRegistry()->unregisterStat(&d_numBranchesFailed);
}

bool complexityBelow(const DenseMap<Rational>& row, uint32_t cap){
  DenseMap<Rational>::const_iterator riter, rend;
  for(riter=row.begin(), rend=row.end(); riter != rend; ++riter){
    ArithVar v = *riter;
    const Rational& q = row[v];
    if(q.complexity() > cap){
      return false;
    }
  }
  return true;
}

bool TheoryArithPrivate::isProofEnabled() const
{
  return d_pnm != nullptr;
}

void TheoryArithPrivate::raiseConflict(ConstraintCP a){
  Assert(a->inConflict());
  d_conflicts.push_back(a);
}

void TheoryArithPrivate::raiseBlackBoxConflict(Node bb,
                                               std::shared_ptr<ProofNode> pf)
{
  Debug("arith::bb") << "raiseBlackBoxConflict: " << bb << std::endl;
  if (d_blackBoxConflict.get().isNull())
  {
    if (isProofEnabled())
    {
      Debug("arith::bb") << "  with proof " << pf << std::endl;
      d_blackBoxConflictPf.set(pf);
    }
    d_blackBoxConflict = bb;
  }
}

bool TheoryArithPrivate::anyConflict() const
{
  return !conflictQueueEmpty() || !d_blackBoxConflict.get().isNull();
}

void TheoryArithPrivate::revertOutOfConflict(){
  d_partialModel.revertAssignmentChanges();
  clearUpdates();
  d_currentPropagationList.clear();
}

void TheoryArithPrivate::clearUpdates(){
  d_updatedBounds.purge();
}

// void TheoryArithPrivate::raiseConflict(ConstraintCP a, ConstraintCP b){
//   ConstraintCPVec v;
//   v.push_back(a);
//   v.push_back(b);
//   d_conflicts.push_back(v);
// }

// void TheoryArithPrivate::raiseConflict(ConstraintCP a, ConstraintCP b, ConstraintCP c){
//   ConstraintCPVec v;
//   v.push_back(a);
//   v.push_back(b);
//   v.push_back(c);
//   d_conflicts.push_back(v);
// }

void TheoryArithPrivate::zeroDifferenceDetected(ArithVar x){
  if(d_cmEnabled){
    Assert(d_congruenceManager.isWatchedVariable(x));
    Assert(d_partialModel.upperBoundIsZero(x));
    Assert(d_partialModel.lowerBoundIsZero(x));

    ConstraintP lb = d_partialModel.getLowerBoundConstraint(x);
    ConstraintP ub = d_partialModel.getUpperBoundConstraint(x);

    if(lb->isEquality()){
      d_congruenceManager.watchedVariableIsZero(lb);
    }else if(ub->isEquality()){
      d_congruenceManager.watchedVariableIsZero(ub);
    }else{
      d_congruenceManager.watchedVariableIsZero(lb, ub);
    }
  }
}

bool TheoryArithPrivate::getSolveIntegerResource(){
  if(d_attemptSolveIntTurnedOff > 0){
    d_attemptSolveIntTurnedOff = d_attemptSolveIntTurnedOff - 1;
    return false;
  }else{
    return true;
  }
}

bool TheoryArithPrivate::getDioCuttingResource(){
  if(d_dioSolveResources > 0){
    d_dioSolveResources--;
    if(d_dioSolveResources == 0){
      d_dioSolveResources = -options::rrTurns();
    }
    return true;
  }else{
    d_dioSolveResources++;
    if(d_dioSolveResources >= 0){
      d_dioSolveResources = options::dioSolverTurns();
    }
    return false;
  }
}

/* procedure AssertLower( x_i >= c_i ) */
bool TheoryArithPrivate::AssertLower(ConstraintP constraint){
  Assert(constraint != NullConstraint);
  Assert(constraint->isLowerBound());
  Assert(constraint->isTrue());
  Assert(!constraint->negationHasProof());

  ArithVar x_i = constraint->getVariable();
  const DeltaRational& c_i = constraint->getValue();

  Debug("arith") << "AssertLower(" << x_i << " " << c_i << ")"<< std::endl;

  Assert(!isInteger(x_i) || c_i.isIntegral());

  //TODO Relax to less than?
  if(d_partialModel.lessThanLowerBound(x_i, c_i)){
    return false; //sat
  }

  int cmpToUB = d_partialModel.cmpToUpperBound(x_i, c_i);
  if(cmpToUB > 0){ //  c_i < \lowerbound(x_i)
    ConstraintP ubc = d_partialModel.getUpperBoundConstraint(x_i);
    ConstraintP negation = constraint->getNegation();
    negation->impliedByUnate(ubc, true);

    raiseConflict(constraint);

    ++(d_statistics.d_statAssertLowerConflicts);
    return true;
  }else if(cmpToUB == 0){
    if(isInteger(x_i)){
      d_constantIntegerVariables.push_back(x_i);
      Debug("dio::push") << "dio::push " << x_i << endl;
    }
    ConstraintP ub = d_partialModel.getUpperBoundConstraint(x_i);

    if(d_cmEnabled){
      if(!d_congruenceManager.isWatchedVariable(x_i) || c_i.sgn() != 0){
        // if it is not a watched variable report it
        // if it is is a watched variable and c_i == 0,
        // let zeroDifferenceDetected(x_i) catch this
        d_congruenceManager.equalsConstant(constraint, ub);
      }
    }

    const ValueCollection& vc = constraint->getValueCollection();
    if(vc.hasEquality()){
      Assert(vc.hasDisequality());
      ConstraintP eq = vc.getEquality();
      ConstraintP diseq = vc.getDisequality();
      // x <= b, x >= b |= x = b
      // (x > b or x < b or x = b)
      Debug("arith::eq") << "lb == ub, propagate eq" << eq << endl;
      bool triConflict = diseq->isTrue();

      if(!eq->isTrue()){
        eq->impliedByTrichotomy(constraint, ub, triConflict);
        eq->tryToPropagate();
      }
      if(triConflict){
        ++(d_statistics.d_statDisequalityConflicts);
        raiseConflict(eq);
        return true;
      }
    }
  }else{
    // l <= x <= u and l < u
    Assert(cmpToUB < 0);
    const ValueCollection& vc = constraint->getValueCollection();

    if(vc.hasDisequality()){
      const ConstraintP diseq = vc.getDisequality();
      if(diseq->isTrue()){
        const ConstraintP ub = d_constraintDatabase.ensureConstraint(const_cast<ValueCollection&>(vc), UpperBound);
        ConstraintP negUb = ub->getNegation();

        // l <= x, l != x |= l < x
        // |= not (l >= x)
        bool ubInConflict = ub->hasProof();
        bool learnNegUb = !(negUb->hasProof());
        if(learnNegUb){
          negUb->impliedByTrichotomy(constraint, diseq, ubInConflict);
          negUb->tryToPropagate();
        }
        if(ubInConflict){
          raiseConflict(ub);
          return true;
        }else if(learnNegUb){
          d_learnedBounds.push_back(negUb);
        }
      }
    }
  }

  d_currentPropagationList.push_back(constraint);
  d_currentPropagationList.push_back(d_partialModel.getLowerBoundConstraint(x_i));

  d_partialModel.setLowerBoundConstraint(constraint);

  if(d_cmEnabled){
    if(d_congruenceManager.isWatchedVariable(x_i)){
      int sgn = c_i.sgn();
      if(sgn > 0){
        d_congruenceManager.watchedVariableCannotBeZero(constraint);
      }else if(sgn == 0 && d_partialModel.upperBoundIsZero(x_i)){
        zeroDifferenceDetected(x_i);
      }
    }
  }

  d_updatedBounds.softAdd(x_i);

  if(Debug.isOn("model")) {
    Debug("model") << "before" << endl;
    d_partialModel.printModel(x_i);
    d_tableau.debugPrintIsBasic(x_i);
  }

  if(!d_tableau.isBasic(x_i)){
    if(d_partialModel.getAssignment(x_i) < c_i){
      d_linEq.update(x_i, c_i);
    }
  }else{
    d_errorSet.signalVariable(x_i);
  }

  if(Debug.isOn("model")) {
    Debug("model") << "after" << endl;
    d_partialModel.printModel(x_i);
    d_tableau.debugPrintIsBasic(x_i);
 }

  return false; //sat
}

/* procedure AssertUpper( x_i <= c_i) */
bool TheoryArithPrivate::AssertUpper(ConstraintP constraint){
  Assert(constraint != NullConstraint);
  Assert(constraint->isUpperBound());
  Assert(constraint->isTrue());
  Assert(!constraint->negationHasProof());

  ArithVar x_i = constraint->getVariable();
  const DeltaRational& c_i = constraint->getValue();

  Debug("arith") << "AssertUpper(" << x_i << " " << c_i << ")"<< std::endl;


  //Too strong because of rounding with integers
  //Assert(!constraint->hasLiteral() || original == constraint->getLiteral());
  Assert(!isInteger(x_i) || c_i.isIntegral());

  Debug("arith") << "AssertUpper(" << x_i << " " << c_i << ")"<< std::endl;

  if(d_partialModel.greaterThanUpperBound(x_i, c_i) ){ // \upperbound(x_i) <= c_i
    return false; //sat
  }

  // cmpToLb =  \lowerbound(x_i).cmp(c_i)
  int cmpToLB = d_partialModel.cmpToLowerBound(x_i, c_i);
  if( cmpToLB < 0 ){ //  \upperbound(x_i) < \lowerbound(x_i)
    // l_i <= x_i and c_i < l_i |= c_i < x_i
    // or ... |= not (x_i <= c_i)
    ConstraintP lbc = d_partialModel.getLowerBoundConstraint(x_i);
    ConstraintP negConstraint = constraint->getNegation();
    negConstraint->impliedByUnate(lbc, true);
    raiseConflict(constraint);
    ++(d_statistics.d_statAssertUpperConflicts);
    return true;
  }else if(cmpToLB == 0){ // \lowerBound(x_i) == \upperbound(x_i)
    if(isInteger(x_i)){
      d_constantIntegerVariables.push_back(x_i);
      Debug("dio::push") << "dio::push " << x_i << endl;
    }

    const ValueCollection& vc = constraint->getValueCollection();
    ConstraintP lb = d_partialModel.getLowerBoundConstraint(x_i);
    if(d_cmEnabled){
      if(!d_congruenceManager.isWatchedVariable(x_i) || c_i.sgn() != 0){
        // if it is not a watched variable report it
        // if it is is a watched variable and c_i == 0,
        // let zeroDifferenceDetected(x_i) catch this
        d_congruenceManager.equalsConstant(lb, constraint);
      }
    }

    if(vc.hasDisequality()){
      Assert(vc.hasDisequality());
      ConstraintP eq = vc.getEquality();
      ConstraintP diseq = vc.getDisequality();
      // x <= b, x >= b |= x = b
      // (x > b or x < b or x = b)
      Debug("arith::eq") << "lb == ub, propagate eq" << eq << endl;
      bool triConflict = diseq->isTrue();
      if(!eq->isTrue()){
        eq->impliedByTrichotomy(constraint, lb, triConflict);
        eq->tryToPropagate();
      }
      if(triConflict){
        ++(d_statistics.d_statDisequalityConflicts);
        raiseConflict(eq);
        return true;
      }
    }
  }else if(cmpToLB > 0){
    // l <= x <= u and l < u
    Assert(cmpToLB > 0);
    const ValueCollection& vc = constraint->getValueCollection();

    if(vc.hasDisequality()){
      const ConstraintP diseq = vc.getDisequality();
      if(diseq->isTrue()){
        const ConstraintP lb = d_constraintDatabase.ensureConstraint(const_cast<ValueCollection&>(vc), LowerBound);
        ConstraintP negLb = lb->getNegation();

        // x <= u, u != x |= u < x
        // |= not (u >= x)
        bool lbInConflict = lb->hasProof();
        bool learnNegLb = !(negLb->hasProof());
        if(learnNegLb){
          negLb->impliedByTrichotomy(constraint, diseq, lbInConflict);
          negLb->tryToPropagate();
        }
        if(lbInConflict){
          raiseConflict(lb);
          return true;
        }else if(learnNegLb){
          d_learnedBounds.push_back(negLb);
        }
      }
    }
  }

  d_currentPropagationList.push_back(constraint);
  d_currentPropagationList.push_back(d_partialModel.getUpperBoundConstraint(x_i));
  //It is fine if this is NullConstraint

  d_partialModel.setUpperBoundConstraint(constraint);

  if(d_cmEnabled){
    if(d_congruenceManager.isWatchedVariable(x_i)){
      int sgn = c_i.sgn();
      if(sgn < 0){
        d_congruenceManager.watchedVariableCannotBeZero(constraint);
      }else if(sgn == 0 && d_partialModel.lowerBoundIsZero(x_i)){
        zeroDifferenceDetected(x_i);
      }
    }
  }

  d_updatedBounds.softAdd(x_i);

  if(Debug.isOn("model")) {
    Debug("model") << "before" << endl;
    d_partialModel.printModel(x_i);
    d_tableau.debugPrintIsBasic(x_i);
  }

  if(!d_tableau.isBasic(x_i)){
    if(d_partialModel.getAssignment(x_i) > c_i){
      d_linEq.update(x_i, c_i);
    }
  }else{
    d_errorSet.signalVariable(x_i);
  }

  if(Debug.isOn("model")) {
    Debug("model") << "after" << endl;
    d_partialModel.printModel(x_i);
    d_tableau.debugPrintIsBasic(x_i);
  }

  return false; //sat
}


/* procedure AssertEquality( x_i == c_i ) */
bool TheoryArithPrivate::AssertEquality(ConstraintP constraint){
  Assert(constraint != NullConstraint);
  Assert(constraint->isEquality());
  Assert(constraint->isTrue());
  Assert(!constraint->negationHasProof());

  ArithVar x_i = constraint->getVariable();
  const DeltaRational& c_i = constraint->getValue();

  Debug("arith") << "AssertEquality(" << x_i << " " << c_i << ")"<< std::endl;

  //Should be fine in integers
  Assert(!isInteger(x_i) || c_i.isIntegral());

  int cmpToLB = d_partialModel.cmpToLowerBound(x_i, c_i);
  int cmpToUB = d_partialModel.cmpToUpperBound(x_i, c_i);

  // u_i <= c_i <= l_i
  // This can happen if both c_i <= x_i and x_i <= c_i are in the system.
  if(cmpToUB >= 0 && cmpToLB <= 0){
    return false; //sat
  }

  if(cmpToUB > 0 || cmpToLB < 0){
    ConstraintP cb = (cmpToUB > 0) ?  d_partialModel.getUpperBoundConstraint(x_i) :
      d_partialModel.getLowerBoundConstraint(x_i);
    ConstraintP diseq = constraint->getNegation();
    Assert(!diseq->isTrue());
    diseq->impliedByUnate(cb, true);
    raiseConflict(constraint);
    return true;
  }

  Assert(cmpToUB <= 0);
  Assert(cmpToLB >= 0);
  Assert(cmpToUB < 0 || cmpToLB > 0);

  if(isInteger(x_i)){
    d_constantIntegerVariables.push_back(x_i);
    Debug("dio::push") << "dio::push " << x_i << endl;
  }

  // Don't bother to check whether x_i != c_i is in d_diseq
  // The a and (not a) should never be on the fact queue
  d_currentPropagationList.push_back(constraint);
  d_currentPropagationList.push_back(d_partialModel.getLowerBoundConstraint(x_i));
  d_currentPropagationList.push_back(d_partialModel.getUpperBoundConstraint(x_i));

  d_partialModel.setUpperBoundConstraint(constraint);
  d_partialModel.setLowerBoundConstraint(constraint);

  if(d_cmEnabled){
    if(d_congruenceManager.isWatchedVariable(x_i)){
      int sgn = c_i.sgn();
      if(sgn == 0){
        zeroDifferenceDetected(x_i);
      }else{
        d_congruenceManager.watchedVariableCannotBeZero(constraint);
        d_congruenceManager.equalsConstant(constraint);
      }
    }else{
      d_congruenceManager.equalsConstant(constraint);
    }
  }

  d_updatedBounds.softAdd(x_i);

  if(Debug.isOn("model")) {
    Debug("model") << "before" << endl;
    d_partialModel.printModel(x_i);
    d_tableau.debugPrintIsBasic(x_i);
  }

  if(!d_tableau.isBasic(x_i)){
    if(!(d_partialModel.getAssignment(x_i) == c_i)){
      d_linEq.update(x_i, c_i);
    }
  }else{
    d_errorSet.signalVariable(x_i);
  }

  if(Debug.isOn("model")) {
    Debug("model") << "after" << endl;
    d_partialModel.printModel(x_i);
    d_tableau.debugPrintIsBasic(x_i);
  }

  return false;
}


/* procedure AssertDisequality( x_i != c_i ) */
bool TheoryArithPrivate::AssertDisequality(ConstraintP constraint){
  Assert(constraint != NullConstraint);
  Assert(constraint->isDisequality());
  Assert(constraint->isTrue());
  Assert(!constraint->negationHasProof());

  ArithVar x_i = constraint->getVariable();
  const DeltaRational& c_i = constraint->getValue();
  Debug("arith") << "AssertDisequality(" << x_i << " " << c_i << ")"<< std::endl;

  //Should be fine in integers
  Assert(!isInteger(x_i) || c_i.isIntegral());

  if(d_cmEnabled){
    if(d_congruenceManager.isWatchedVariable(x_i)){
      int sgn = c_i.sgn();
      if(sgn == 0){
        d_congruenceManager.watchedVariableCannotBeZero(constraint);
      }
    }
  }

  const ValueCollection& vc = constraint->getValueCollection();
  if(vc.hasLowerBound() && vc.hasUpperBound()){
    const ConstraintP lb = vc.getLowerBound();
    const ConstraintP ub = vc.getUpperBound();
    if(lb->isTrue() && ub->isTrue()){
      ConstraintP eq = constraint->getNegation();
      eq->impliedByTrichotomy(lb, ub, true);
      raiseConflict(constraint);
      //in conflict
      ++(d_statistics.d_statDisequalityConflicts);
      return true;
    }
  }
  if(vc.hasLowerBound() ){
    const ConstraintP lb = vc.getLowerBound();
    if(lb->isTrue()){
      const ConstraintP ub = d_constraintDatabase.ensureConstraint(const_cast<ValueCollection&>(vc), UpperBound);
      Assert(!ub->isTrue());
      Debug("arith::eq") << "propagate UpperBound " << constraint << lb << ub << endl;
      const ConstraintP negUb = ub->getNegation();
      if(!negUb->isTrue()){
        negUb->impliedByTrichotomy(constraint, lb, false);
        negUb->tryToPropagate();
        d_learnedBounds.push_back(negUb);
      }
    }
  }
  if(vc.hasUpperBound()){
    const ConstraintP ub = vc.getUpperBound();
    if(ub->isTrue()){
      const ConstraintP lb = d_constraintDatabase.ensureConstraint(const_cast<ValueCollection&>(vc), LowerBound);
      Assert(!lb->isTrue());

      Debug("arith::eq") << "propagate LowerBound " << constraint << lb << ub << endl;
      const ConstraintP negLb = lb->getNegation();
      if(!negLb->isTrue()){
        negLb->impliedByTrichotomy(constraint, ub, false);
        negLb->tryToPropagate();
        d_learnedBounds.push_back(negLb);
      }
    }
  }

  bool split = constraint->isSplit();

  if(!split && c_i == d_partialModel.getAssignment(x_i)){
    Debug("arith::eq") << "lemma now! " << constraint << endl;
    outputTrustedLemma(constraint->split());
    return false;
  }else if(d_partialModel.strictlyLessThanLowerBound(x_i, c_i)){
    Debug("arith::eq") << "can drop as less than lb" << constraint << endl;
  }else if(d_partialModel.strictlyGreaterThanUpperBound(x_i, c_i)){
    Debug("arith::eq") << "can drop as less than ub" << constraint << endl;
  }else if(!split){
    Debug("arith::eq") << "push back" << constraint << endl;
    d_diseqQueue.push(constraint);
    d_partialModel.invalidateDelta();
  }else{
    Debug("arith::eq") << "skipping already split " << constraint << endl;
  }
  return false;
}

void TheoryArithPrivate::notifySharedTerm(TNode n)
{
  Debug("arith::notifySharedTerm") << "notifySharedTerm: " << n << endl;
  if(n.isConst()){
    d_partialModel.invalidateDelta();
  }
  if(!n.isConst() && !isSetup(n)){
    Polynomial poly = Polynomial::parsePolynomial(n);
    Polynomial::iterator it = poly.begin();
    Polynomial::iterator it_end = poly.end();
    for (; it != it_end; ++ it) {
      Monomial m = *it;
      if (!m.isConstant() && !isSetup(m.getVarList().getNode())) {
        setupVariableList(m.getVarList());
      }
    }
  }
}

Node TheoryArithPrivate::getModelValue(TNode term) {
  try{
    const DeltaRational drv = getDeltaValue(term);
    const Rational& delta = d_partialModel.getDelta();
    const Rational qmodel = drv.substituteDelta( delta );
    return mkRationalNode( qmodel );
  } catch (DeltaRationalException& dr) {
    return Node::null();
  } catch (ModelException& me) {
    return Node::null();
  }
}

Theory::PPAssertStatus TheoryArithPrivate::ppAssert(
    TrustNode tin, TrustSubstitutionMap& outSubstitutions)
{
  TimerStat::CodeTimer codeTimer(d_statistics.d_simplifyTimer);
  TNode in = tin.getNode();
  Debug("simplify") << "TheoryArithPrivate::solve(" << in << ")" << endl;


  // Solve equalities
  Rational minConstant = 0;
  Node minMonomial;
  Node minVar;
  if (in.getKind() == kind::EQUAL &&
      Theory::theoryOf(in[0].getType()) == THEORY_ARITH) {
    Comparison cmp = Comparison::parseNormalForm(in);

    Polynomial left = cmp.getLeft();

    Monomial m = left.getHead();
    if (m.getVarList().singleton()){
      VarList vl = m.getVarList();
      Node var = vl.getNode();
      if (var.isVar())
      {
        // if vl.isIntegral then m.getConstant().isOne()
        if(!vl.isIntegral() || m.getConstant().isOne()){
          minVar = var;
        }
      }
    }

    // Solve for variable
    if (!minVar.isNull()) {
      Polynomial right = cmp.getRight();
      Node elim = right.getNode();
      // ax + p = c -> (ax + p) -ax - c = -ax
      // x = (p - ax - c) * -1/a
      // Add the substitution if not recursive
      Assert(elim == Rewriter::rewrite(elim));

      if (right.size() > options::ppAssertMaxSubSize())
      {
        Debug("simplify")
            << "TheoryArithPrivate::solve(): did not substitute due to the "
               "right hand side containing too many terms: "
            << minVar << ":" << elim << endl;
        Debug("simplify") << right.size() << endl;
      }
      else if (d_containing.isLegalElimination(minVar, elim))
      {
        // cannot eliminate integers here unless we know the resulting
        // substitution is integral
        Debug("simplify") << "TheoryArithPrivate::solve(): substitution "
                          << minVar << " |-> " << elim << endl;

        outSubstitutions.addSubstitutionSolved(minVar, elim, tin);
        return Theory::PP_ASSERT_STATUS_SOLVED;
      }
      else
      {
        Debug("simplify") << "TheoryArithPrivate::solve(): can't substitute "
                          << minVar << ":" << minVar.getType() << " |-> "
                          << elim << ":" << elim.getType() << endl;
      }
    }
  }

  // If a relation, remember the bound
  switch(in.getKind()) {
  case kind::LEQ:
  case kind::LT:
  case kind::GEQ:
  case kind::GT:
    if (in[0].isVar()) {
      d_learner.addBound(in);
    }
    break;
  default:
    // Do nothing
    break;
  }

  return Theory::PP_ASSERT_STATUS_UNSOLVED;
}

void TheoryArithPrivate::ppStaticLearn(TNode n, NodeBuilder<>& learned) {
  TimerStat::CodeTimer codeTimer(d_statistics.d_staticLearningTimer);

  d_learner.staticLearning(n, learned);
}



ArithVar TheoryArithPrivate::findShortestBasicRow(ArithVar variable){
  ArithVar bestBasic = ARITHVAR_SENTINEL;
  uint64_t bestRowLength = std::numeric_limits<uint64_t>::max();

  Tableau::ColIterator basicIter = d_tableau.colIterator(variable);
  for(; !basicIter.atEnd(); ++basicIter){
    const Tableau::Entry& entry = *basicIter;
    Assert(entry.getColVar() == variable);
    RowIndex ridx = entry.getRowIndex();
    ArithVar basic = d_tableau.rowIndexToBasic(ridx);
    uint32_t rowLength = d_tableau.getRowLength(ridx);
    if((rowLength < bestRowLength) ||
       (rowLength == bestRowLength && basic < bestBasic)){
      bestBasic = basic;
      bestRowLength = rowLength;
    }
  }
  Assert(bestBasic == ARITHVAR_SENTINEL
         || bestRowLength < std::numeric_limits<uint32_t>::max());
  return bestBasic;
}

void TheoryArithPrivate::setupVariable(const Variable& x){
  Node n = x.getNode();

  Assert(!isSetup(n));

  ++(d_statistics.d_statUserVariables);
  requestArithVar(n, false,  false);
  //ArithVar varN = requestArithVar(n,false);
  //setupInitialValue(varN);

  markSetup(n);
}

void TheoryArithPrivate::setupVariableList(const VarList& vl){
  Assert(!vl.empty());

  TNode vlNode = vl.getNode();
  Assert(!isSetup(vlNode));
  Assert(!d_partialModel.hasArithVar(vlNode));

  for(VarList::iterator i = vl.begin(), end = vl.end(); i != end; ++i){
    Variable var = *i;

    if(!isSetup(var.getNode())){
      setupVariable(var);
    }
  }

  if(!vl.singleton()){
    // vl is the product of at least 2 variables
    // vl : (* v1 v2 ...)
    if(getLogicInfo().isLinear()){
      throw LogicException("A non-linear fact was asserted to arithmetic in a linear logic.");
    }
    d_foundNl = true;

    ++(d_statistics.d_statUserVariables);
    requestArithVar(vlNode, false, false);
    //ArithVar av = requestArithVar(vlNode, false);
    //setupInitialValue(av);

    markSetup(vlNode);
  }
  else if (vlNode.getKind() == kind::EXPONENTIAL
           || vlNode.getKind() == kind::SINE || vlNode.getKind() == kind::COSINE
           || vlNode.getKind() == kind::TANGENT)
  {
    d_foundNl = true;
  }

  /* Note:
   * Only call markSetup if the VarList is not a singleton.
   * See the comment in setupPolynomail for more.
   */
}

void TheoryArithPrivate::cautiousSetupPolynomial(const Polynomial& p){
  if(p.containsConstant()){
    if(!p.isConstant()){
      Polynomial noConstant = p.getTail();
      if(!isSetup(noConstant.getNode())){
        setupPolynomial(noConstant);
      }
    }
  }else if(!isSetup(p.getNode())){
    setupPolynomial(p);
  }
}

Node TheoryArithPrivate::axiomIteForTotalDivision(Node div_tot){
  Assert(div_tot.getKind() == DIVISION_TOTAL);

  // Inverse of multiplication axiom:
  //   (for all ((n Real) (d Real))
  //    (ite (= d 0)
  //     (= (DIVISION_TOTAL n d) 0)
  //     (= (* d (DIVISION_TOTAL n d)) n)))


  Polynomial n = Polynomial::parsePolynomial(div_tot[0]);
  Polynomial d = Polynomial::parsePolynomial(div_tot[1]);
  Polynomial div_tot_p = Polynomial::parsePolynomial(div_tot);

  Comparison invEq = Comparison::mkComparison(EQUAL, n, d * div_tot_p);
  Comparison zeroEq = Comparison::mkComparison(EQUAL, div_tot_p, Polynomial::mkZero());
  Node dEq0 = (d.getNode()).eqNode(mkRationalNode(0));
  Node ite = dEq0.iteNode(zeroEq.getNode(), invEq.getNode());

  return ite;
}

Node TheoryArithPrivate::axiomIteForTotalIntDivision(Node int_div_like){
  Kind k = int_div_like.getKind();
  Assert(k == INTS_DIVISION_TOTAL || k == INTS_MODULUS_TOTAL);

  // See the discussion of integer division axioms above.

  Polynomial n = Polynomial::parsePolynomial(int_div_like[0]);
  Polynomial d = Polynomial::parsePolynomial(int_div_like[1]);

  NodeManager* currNM = NodeManager::currentNM();
  Node zero = mkRationalNode(0);

  Node q = (k == INTS_DIVISION_TOTAL) ? int_div_like : currNM->mkNode(INTS_DIVISION_TOTAL, n.getNode(), d.getNode());
  Node r = (k == INTS_MODULUS_TOTAL) ? int_div_like : currNM->mkNode(INTS_MODULUS_TOTAL, n.getNode(), d.getNode());

  Node dEq0 = (d.getNode()).eqNode(zero);
  Node qEq0 = q.eqNode(zero);
  Node rEq0 = r.eqNode(zero);

  Polynomial rp = Polynomial::parsePolynomial(r);
  Polynomial qp = Polynomial::parsePolynomial(q);

  Node abs_d = (d.isConstant()) ?
    d.getHead().getConstant().abs().getNode() : mkIntSkolem("abs");

  Node eq = Comparison::mkComparison(EQUAL, n, d * qp + rp).getNode();
  Node leq0 = currNM->mkNode(LEQ, zero, r);
  Node leq1 = currNM->mkNode(LT, r, abs_d);

  Node andE = currNM->mkNode(AND, eq, leq0, leq1);
  Node defDivMode = dEq0.iteNode(qEq0.andNode(rEq0), andE);
  Node lem = abs_d.getMetaKind () == metakind::VARIABLE ?
    defDivMode.andNode(d.makeAbsCondition(Variable(abs_d))) : defDivMode;

  return lem;
}


void TheoryArithPrivate::setupPolynomial(const Polynomial& poly) {
  Assert(!poly.containsConstant());
  TNode polyNode = poly.getNode();
  Assert(!isSetup(polyNode));
  Assert(!d_partialModel.hasArithVar(polyNode));

  for(Polynomial::iterator i = poly.begin(), end = poly.end(); i != end; ++i){
    Monomial mono = *i;
    const VarList& vl = mono.getVarList();
    if(!isSetup(vl.getNode())){
      setupVariableList(vl);
    }
  }

  if(polyNode.getKind() == PLUS){
    d_tableauSizeHasBeenModified = true;

    vector<ArithVar> variables;
    vector<Rational> coefficients;
    asVectors(poly, coefficients, variables);

    ArithVar varSlack = requestArithVar(polyNode, true, false);
    d_tableau.addRow(varSlack, coefficients, variables);
    setupBasicValue(varSlack);
    d_linEq.trackRowIndex(d_tableau.basicToRowIndex(varSlack));

    //Add differences to the difference manager
    Polynomial::iterator i = poly.begin(), end = poly.end();
    if(i != end){
      Monomial first = *i;
      ++i;
      if(i != end){
        Monomial second = *i;
        ++i;
        if(i == end){
          if(first.getConstant().isOne() && second.getConstant().getValue() == -1){
            VarList vl0 = first.getVarList();
            VarList vl1 = second.getVarList();
            if(vl0.singleton() && vl1.singleton()){
              d_congruenceManager.addWatchedPair(varSlack, vl0.getNode(), vl1.getNode());
            }
          }
        }
      }
    }

    ++(d_statistics.d_statAuxiliaryVariables);
    markSetup(polyNode);
  }

  /* Note:
   * It is worth documenting that polyNode should only be marked as
   * being setup by this function if it has kind PLUS.
   * Other kinds will be marked as being setup by lower levels of setup
   * specifically setupVariableList.
   */
}

void TheoryArithPrivate::setupAtom(TNode atom) {
  Assert(isRelationOperator(atom.getKind()));
  Assert(Comparison::isNormalAtom(atom));
  Assert(!isSetup(atom));
  Assert(!d_constraintDatabase.hasLiteral(atom));

  Comparison cmp = Comparison::parseNormalForm(atom);
  Polynomial nvp = cmp.normalizedVariablePart();
  Assert(!nvp.isZero());

  if(!isSetup(nvp.getNode())){
    setupPolynomial(nvp);
  }

  d_constraintDatabase.addLiteral(atom);

  markSetup(atom);
}

void TheoryArithPrivate::preRegisterTerm(TNode n) {
  Debug("arith::preregister") <<"begin arith::preRegisterTerm("<< n <<")"<< endl;

  try {
    if(isRelationOperator(n.getKind())){
      if(!isSetup(n)){
        setupAtom(n);
      }
      ConstraintP c = d_constraintDatabase.lookup(n);
      Assert(c != NullConstraint);

      Debug("arith::preregister") << "setup constraint" << c << endl;
      Assert(!c->canBePropagated());
      c->setPreregistered();
    }
  } catch(LogicException& le) {
    std::stringstream ss;
    ss << le.getMessage() << endl << "The fact in question: " << n << endl;
    throw LogicException(ss.str());
  }

  Debug("arith::preregister") << "end arith::preRegisterTerm("<< n <<")" << endl;
}

void TheoryArithPrivate::releaseArithVar(ArithVar v){
  //Assert(d_partialModel.hasNode(v));

  d_constraintDatabase.removeVariable(v);
  d_partialModel.releaseArithVar(v);
}

ArithVar TheoryArithPrivate::requestArithVar(TNode x, bool aux, bool internal){
  //TODO : The VarList trick is good enough?
  Assert(isLeaf(x) || VarList::isMember(x) || x.getKind() == PLUS || internal);
  if(getLogicInfo().isLinear() && Variable::isDivMember(x)){
    stringstream ss;
    ss << "A non-linear fact (involving div/mod/divisibility) was asserted to "
          "arithmetic in a linear logic: "
       << x << std::endl;
    throw LogicException(ss.str());
  }
  Assert(!d_partialModel.hasArithVar(x));
  Assert(x.getType().isReal());  // real or integer

  ArithVar max = d_partialModel.getNumberOfVariables();
  ArithVar varX = d_partialModel.allocate(x, aux);

  bool reclaim =  max >= d_partialModel.getNumberOfVariables();;

  if(!reclaim){
    d_dualSimplex.increaseMax();

    d_tableau.increaseSize();
    d_tableauSizeHasBeenModified = true;
  }
  d_constraintDatabase.addVariable(varX);

  Debug("arith::arithvar") << "@" << getSatContext()->getLevel()
                           << " " << x << " |-> " << varX
                           << "(relaiming " << reclaim << ")" << endl;

  Assert(!d_partialModel.hasUpperBound(varX));
  Assert(!d_partialModel.hasLowerBound(varX));

  return varX;
}

void TheoryArithPrivate::asVectors(const Polynomial& p, std::vector<Rational>& coeffs, std::vector<ArithVar>& variables) {
  for(Polynomial::iterator i = p.begin(), end = p.end(); i != end; ++i){
    const Monomial& mono = *i;
    const Constant& constant = mono.getConstant();
    const VarList& variable = mono.getVarList();

    Node n = variable.getNode();

    Debug("arith::asVectors") << "should be var: " << n << endl;

    // TODO: This VarList::isMember(n) can be stronger
    Assert(isLeaf(n) || VarList::isMember(n));
    Assert(theoryOf(n) != THEORY_ARITH || d_partialModel.hasArithVar(n));

    Assert(d_partialModel.hasArithVar(n));
    ArithVar av = d_partialModel.asArithVar(n);

    coeffs.push_back(constant.getValue());
    variables.push_back(av);
  }
}

/* Requirements:
 * For basic variables the row must have been added to the tableau.
 */
void TheoryArithPrivate::setupBasicValue(ArithVar x){
  Assert(d_tableau.isBasic(x));
  //If the variable is basic, assertions may have already happened and updates
  //may have occured before setting this variable up.

  //This can go away if the tableau creation is done at preregister
  //time instead of register
  DeltaRational safeAssignment = d_linEq.computeRowValue(x, true);
  DeltaRational assignment = d_linEq.computeRowValue(x, false);
  d_partialModel.setAssignment(x,safeAssignment,assignment);

  Debug("arith") << "setupVariable("<<x<<")"<<std::endl;
}

ArithVar TheoryArithPrivate::determineArithVar(const Polynomial& p) const{
  Assert(!p.containsConstant());
  Assert(p.getHead().constantIsPositive());
  TNode n = p.getNode();
  Debug("determineArithVar") << "determineArithVar(" << n << ")" << endl;
  return d_partialModel.asArithVar(n);
}

ArithVar TheoryArithPrivate::determineArithVar(TNode assertion) const{
  Debug("determineArithVar") << "determineArithVar " << assertion << endl;
  Comparison cmp = Comparison::parseNormalForm(assertion);
  Polynomial variablePart = cmp.normalizedVariablePart();
  return determineArithVar(variablePart);
}


bool TheoryArithPrivate::canSafelyAvoidEqualitySetup(TNode equality){
  Assert(equality.getKind() == EQUAL);
  return d_partialModel.hasArithVar(equality[0]);
}

Comparison TheoryArithPrivate::mkIntegerEqualityFromAssignment(ArithVar v){
  const DeltaRational& beta = d_partialModel.getAssignment(v);

  Assert(beta.isIntegral());
  Polynomial betaAsPolynomial = Polynomial::mkPolynomial( Constant::mkConstant(beta.floor()) );

  TNode var = d_partialModel.asNode(v);
  Polynomial varAsPolynomial = Polynomial::parsePolynomial(var);
  return Comparison::mkComparison(EQUAL, varAsPolynomial, betaAsPolynomial);
}

TrustNode TheoryArithPrivate::dioCutting()
{
  context::Context::ScopedPush speculativePush(getSatContext());
  //DO NOT TOUCH THE OUTPUTSTREAM

  for(var_iterator vi = var_begin(), vend = var_end(); vi != vend; ++vi){
    ArithVar v = *vi;
    if(isInteger(v)){
      if(d_partialModel.cmpAssignmentUpperBound(v) == 0 ||
         d_partialModel.cmpAssignmentLowerBound(v) == 0){
        if(!d_partialModel.boundsAreEqual(v)){
          // If the bounds are equal this is already in the dioSolver
          //Add v = dr as a speculation.
          Comparison eq = mkIntegerEqualityFromAssignment(v);
          Debug("dio::push") << "dio::push " << v << " " <<  eq.getNode() << endl;
          Assert(!eq.isBoolean());
          d_diosolver.pushInputConstraint(eq, eq.getNode());
          // It does not matter what the explanation of eq is.
          // It cannot be used in a conflict
        }
      }
    }
  }

  SumPair plane = d_diosolver.processEquationsForCut();
  if(plane.isZero()){
    return TrustNode::null();
  }else{
    Polynomial p = plane.getPolynomial();
    Polynomial c = Polynomial::mkPolynomial(plane.getConstant() * Constant::mkConstant(-1));
    Integer gcd = p.gcd();
    Assert(p.isIntegral());
    Assert(c.isIntegral());
    Assert(gcd > 1);
    Assert(!gcd.divides(c.asConstant().getNumerator()));
    Comparison leq = Comparison::mkComparison(LEQ, p, c);
    Comparison geq = Comparison::mkComparison(GEQ, p, c);
    Node lemma = NodeManager::currentNM()->mkNode(OR, leq.getNode(), geq.getNode());
    Node rewrittenLemma = Rewriter::rewrite(lemma);
    Debug("arith::dio::ex") << "dioCutting found the plane: " << plane.getNode() << endl;
    Debug("arith::dio::ex") << "resulting in the cut: " << lemma << endl;
    Debug("arith::dio::ex") << "rewritten " << rewrittenLemma << endl;
    Debug("arith::dio") << "dioCutting found the plane: " << plane.getNode() << endl;
    Debug("arith::dio") << "resulting in the cut: " << lemma << endl;
    Debug("arith::dio") << "rewritten " << rewrittenLemma << endl;
    if (proofsEnabled())
    {
      NodeManager* nm = NodeManager::currentNM();
      Node gt = nm->mkNode(kind::GT, p.getNode(), c.getNode());
      Node lt = nm->mkNode(kind::LT, p.getNode(), c.getNode());

      Pf pfNotLeq = d_pnm->mkAssume(leq.getNode().negate());
      Pf pfGt =
          d_pnm->mkNode(PfRule::MACRO_SR_PRED_TRANSFORM, {pfNotLeq}, {gt});
      Pf pfNotGeq = d_pnm->mkAssume(geq.getNode().negate());
      Pf pfLt =
          d_pnm->mkNode(PfRule::MACRO_SR_PRED_TRANSFORM, {pfNotGeq}, {lt});
      Pf pfSum =
          d_pnm->mkNode(PfRule::ARITH_SCALE_SUM_UPPER_BOUNDS,
                        {pfGt, pfLt},
                        {nm->mkConst<Rational>(-1), nm->mkConst<Rational>(1)});
      Pf pfBot = d_pnm->mkNode(
          PfRule::MACRO_SR_PRED_TRANSFORM, {pfSum}, {nm->mkConst<bool>(false)});
      std::vector<Node> assumptions = {leq.getNode().negate(),
                                       geq.getNode().negate()};
      Pf pfNotAndNot = d_pnm->mkScope(pfBot, assumptions);
      Pf pfOr = d_pnm->mkNode(PfRule::NOT_AND, {pfNotAndNot}, {});
      Pf pfRewritten = d_pnm->mkNode(
          PfRule::MACRO_SR_PRED_TRANSFORM, {pfOr}, {rewrittenLemma});
      return d_pfGen->mkTrustNode(rewrittenLemma, pfRewritten);
    }
    else
    {
      return TrustNode::mkTrustLemma(rewrittenLemma, nullptr);
    }
  }
}

Node TheoryArithPrivate::callDioSolver(){
  while(!d_constantIntegerVariables.empty()){
    ArithVar v = d_constantIntegerVariables.front();
    d_constantIntegerVariables.pop();

    Debug("arith::dio")  << "callDioSolver " << v << endl;

    Assert(isInteger(v));
    Assert(d_partialModel.boundsAreEqual(v));

    ConstraintP lb = d_partialModel.getLowerBoundConstraint(v);
    ConstraintP ub = d_partialModel.getUpperBoundConstraint(v);

    Node orig = Node::null();
    if(lb->isEquality()){
      orig = Constraint::externalExplainByAssertions({lb});
    }else if(ub->isEquality()){
      orig = Constraint::externalExplainByAssertions({ub});
    }else {
      orig = Constraint::externalExplainByAssertions(ub, lb);
    }

    Assert(d_partialModel.assignmentIsConsistent(v));

    Comparison eq = mkIntegerEqualityFromAssignment(v);

    if(eq.isBoolean()){
      //This can only be a conflict
      Assert(!eq.getNode().getConst<bool>());

      //This should be handled by the normal form earlier in the case of equality
      Assert(orig.getKind() != EQUAL);
      return orig;
    }else{
      Debug("dio::push") << "dio::push " << v << " " << eq.getNode() << " with reason " << orig << endl;
      d_diosolver.pushInputConstraint(eq, orig);
    }
  }

  return d_diosolver.processEquationsForConflict();
}

ConstraintP TheoryArithPrivate::constraintFromFactQueue(TNode assertion)
{
  Kind simpleKind = Comparison::comparisonKind(assertion);
  ConstraintP constraint = d_constraintDatabase.lookup(assertion);
  if(constraint == NullConstraint){
    Assert(simpleKind == EQUAL || simpleKind == DISTINCT);
    bool isDistinct = simpleKind == DISTINCT;
    Node eq = (simpleKind == DISTINCT) ? assertion[0] : assertion;
    Assert(!isSetup(eq));
    Node reEq = Rewriter::rewrite(eq);
    Debug("arith::distinct::const") << "Assertion: " << assertion << std::endl;
    Debug("arith::distinct::const") << "Eq       : " << eq << std::endl;
    Debug("arith::distinct::const") << "reEq     : " << reEq << std::endl;
    if(reEq.getKind() == CONST_BOOLEAN){
      if(reEq.getConst<bool>() == isDistinct){
        // if is (not true), or false
        Assert((reEq.getConst<bool>() && isDistinct)
               || (!reEq.getConst<bool>() && !isDistinct));
        if (proofsEnabled())
        {
          Pf assume = d_pnm->mkAssume(assertion);
          std::vector<Node> assumptions = {assertion};
          Pf pf = d_pnm->mkScope(d_pnm->mkNode(PfRule::MACRO_SR_PRED_TRANSFORM,
                                               {d_pnm->mkAssume(assertion)},
                                               {}),
                                 assumptions);
          raiseBlackBoxConflict(assertion, pf);
        }
        else
        {
          raiseBlackBoxConflict(assertion);
        }
      }
      return NullConstraint;
    }
    Assert(reEq.getKind() != CONST_BOOLEAN);
    if(!isSetup(reEq)){
      setupAtom(reEq);
    }
    Node reAssertion = isDistinct ? reEq.notNode() : reEq;
    constraint = d_constraintDatabase.lookup(reAssertion);

    if(assertion != reAssertion){
      Debug("arith::nf") << "getting non-nf assertion " << assertion << " |-> " <<  reAssertion << endl;
      Assert(constraint != NullConstraint);
      d_assertionsThatDoNotMatchTheirLiterals.insert(assertion, constraint);
    }
  }

  Assert(constraint != NullConstraint);

  if(constraint->assertedToTheTheory()){
    //Do nothing
    return NullConstraint;
  }
  Assert(!constraint->assertedToTheTheory());
  bool inConflict = constraint->negationHasProof();
  constraint->setAssertedToTheTheory(assertion, inConflict);

  if(!constraint->hasProof()){
    Debug("arith::constraint") << "marking as constraint as self explaining " << endl;
    constraint->setAssumption(inConflict);
  } else {
    Debug("arith::constraint")
        << "already has proof: "
        << Constraint::externalExplainByAssertions({constraint});
  }

  if(Debug.isOn("arith::negatedassumption") && inConflict){
    ConstraintP negation = constraint->getNegation();
    if(Debug.isOn("arith::negatedassumption") && negation->isAssumption()){
      debugPrintFacts();
    }
    Debug("arith::eq") << "negation has proof" << endl;
    Debug("arith::eq") << constraint << endl;
    Debug("arith::eq") << negation << endl;
  }

  if(inConflict){
    ConstraintP negation = constraint->getNegation();
    if(Debug.isOn("arith::negatedassumption") && negation->isAssumption()){
      debugPrintFacts();
    }
    Debug("arith::eq") << "negation has proof" << endl;
    Debug("arith::eq") << constraint << endl;
    Debug("arith::eq") << negation << endl;
    raiseConflict(negation);
    return NullConstraint;
  }else{
    return constraint;
  }
}

bool TheoryArithPrivate::assertionCases(ConstraintP constraint){
  Assert(constraint->hasProof());
  Assert(!constraint->negationHasProof());

  ArithVar x_i = constraint->getVariable();

  switch(constraint->getType()){
  case UpperBound:
    if(isInteger(x_i) && constraint->isStrictUpperBound()){
      ConstraintP floorConstraint = constraint->getFloor();
      if(!floorConstraint->isTrue()){
        bool inConflict = floorConstraint->negationHasProof();
        if (Debug.isOn("arith::intbound")) {
          Debug("arith::intbound") << "literal, before: " << constraint->getLiteral() << std::endl;
          Debug("arith::intbound") << "constraint, after: " << floorConstraint << std::endl;
        }
        floorConstraint->impliedByIntTighten(constraint, inConflict);
        floorConstraint->tryToPropagate();
        if(inConflict){
          raiseConflict(floorConstraint);
          return true;
        }
      }
      return AssertUpper(floorConstraint);
    }else{
      return AssertUpper(constraint);
    }
  case LowerBound:
    if(isInteger(x_i) && constraint->isStrictLowerBound()){
      ConstraintP ceilingConstraint = constraint->getCeiling();
      if(!ceilingConstraint->isTrue()){
        bool inConflict = ceilingConstraint->negationHasProof();
        if (Debug.isOn("arith::intbound")) {
          Debug("arith::intbound") << "literal, before: " << constraint->getLiteral() << std::endl;
          Debug("arith::intbound") << "constraint, after: " << ceilingConstraint << std::endl;
        }
        ceilingConstraint->impliedByIntTighten(constraint, inConflict);
        ceilingConstraint->tryToPropagate();
        if(inConflict){
          raiseConflict(ceilingConstraint);
          return true;
        }
      }
      return AssertLower(ceilingConstraint);
    }else{
      return AssertLower(constraint);
    }
  case Equality:
    return AssertEquality(constraint);
  case Disequality:
    return AssertDisequality(constraint);
  default:
    Unreachable();
    return false;
  }
}
/**
 * Looks for through the variables starting at d_nextIntegerCheckVar
 * for the first integer variable that is between its upper and lower bounds
 * that has a non-integer assignment.
 *
 * If assumeBounds is true, skip the check that the variable is in bounds.
 *
 * If there is no such variable, returns ARITHVAR_SENTINEL;
 */
ArithVar TheoryArithPrivate::nextIntegerViolatation(bool assumeBounds) const {
  ArithVar numVars = d_partialModel.getNumberOfVariables();
  ArithVar v = d_nextIntegerCheckVar;
  if(numVars > 0){
    const ArithVar rrEnd = d_nextIntegerCheckVar;
    do {
      if(isIntegerInput(v)){
        if(!d_partialModel.integralAssignment(v)){
          if( assumeBounds || d_partialModel.assignmentIsConsistent(v) ){
            return v;
          }
        }
      }
      v= (1 + v == numVars) ? 0 : (1 + v);
    }while(v != rrEnd);
  }
  return ARITHVAR_SENTINEL;
}

/**
 * Checks the set of integer variables I to see if each variable
 * in I has an integer assignment.
 */
bool TheoryArithPrivate::hasIntegerModel(){
  ArithVar next = nextIntegerViolatation(true);
  if(next != ARITHVAR_SENTINEL){
    d_nextIntegerCheckVar = next;
    if(Debug.isOn("arith::hasIntegerModel")){
      Debug("arith::hasIntegerModel") << "has int model? " << next << endl;
      d_partialModel.printModel(next, Debug("arith::hasIntegerModel"));
    }
    return false;
  }else{
    return true;
  }
}


Node flattenAndSort(Node n){
  Kind k = n.getKind();
  switch(k){
  case kind::OR:
  case kind::AND:
  case kind::PLUS:
  case kind::MULT:
    break;
  default:
    return n;
  }

  std::vector<Node> out;
  std::vector<Node> process;
  process.push_back(n);
  while(!process.empty()){
    Node b = process.back();
    process.pop_back();
    if(b.getKind() == k){
      for(Node::iterator i=b.begin(), end=b.end(); i!=end; ++i){
        process.push_back(*i);
      }
    } else {
      out.push_back(b);
    }
  }
  Assert(out.size() >= 2);
  std::sort(out.begin(), out.end());
  return NodeManager::currentNM()->mkNode(k, out);
}



/** Outputs conflicts to the output channel. */
void TheoryArithPrivate::outputConflicts(){
  Debug("arith::conflict") << "outputting conflicts" << std::endl;
  Assert(anyConflict());
  static unsigned int conflicts = 0;

  if(!conflictQueueEmpty()){
    Assert(!d_conflicts.empty());
    for(size_t i = 0, i_end = d_conflicts.size(); i < i_end; ++i){
      ConstraintCP confConstraint = d_conflicts[i];
      bool hasProof = confConstraint->hasProof();
      Assert(confConstraint->inConflict());
      const ConstraintRule& pf = confConstraint->getConstraintRule();
      if (Debug.isOn("arith::conflict"))
      {
        pf.print(std::cout);
        std::cout << std::endl;
      }
      if (Debug.isOn("arith::pf::tree"))
      {
        Debug("arith::pf::tree") << "\n\nTree:\n";
        confConstraint->printProofTree(Debug("arith::pf::tree"));
        confConstraint->getNegation()->printProofTree(Debug("arith::pf::tree"));
      }

      TrustNode trustedConflict = confConstraint->externalExplainConflict();
      Node conflict = trustedConflict.getNode();

      ++conflicts;
      Debug("arith::conflict") << "d_conflicts[" << i << "] " << conflict
                               << " has proof: " << hasProof << endl;
      if(Debug.isOn("arith::normalize::external")){
        conflict = flattenAndSort(conflict);
        Debug("arith::conflict") << "(normalized to) " << conflict << endl;
      }

      if (isProofEnabled())
      {
        outputTrustedConflict(trustedConflict);
      }
      else
      {
        outputConflict(conflict);
      }
    }
  }
  if(!d_blackBoxConflict.get().isNull()){
    Node bb = d_blackBoxConflict.get();
    ++conflicts;
    Debug("arith::conflict") << "black box conflict" << bb
      //<< "("<<conflicts<<")"
                             << endl;
    if(Debug.isOn("arith::normalize::external")){
      bb = flattenAndSort(bb);
      Debug("arith::conflict") << "(normalized to) " << bb << endl;
    }
    if (isProofEnabled() && d_blackBoxConflictPf.get())
    {
      auto confPf = d_blackBoxConflictPf.get();
      outputTrustedConflict(d_pfGen->mkTrustNode(bb, confPf, true));
    }
    else
    {
      outputConflict(bb);
    }
  }
}

void TheoryArithPrivate::outputTrustedLemma(TrustNode lemma)
{
  Debug("arith::channel") << "Arith trusted lemma: " << lemma << std::endl;
  (d_containing.d_out)->trustedLemma(lemma);
}

void TheoryArithPrivate::outputLemma(TNode lem) {
  Debug("arith::channel") << "Arith lemma: " << lem << std::endl;
  (d_containing.d_out)->lemma(lem);
}

void TheoryArithPrivate::outputTrustedConflict(TrustNode conf)
{
  Debug("arith::channel") << "Arith trusted conflict: " << conf << std::endl;
  (d_containing.d_out)->trustedConflict(conf);
}

void TheoryArithPrivate::outputConflict(TNode lit) {
  Debug("arith::channel") << "Arith conflict: " << lit << std::endl;
  (d_containing.d_out)->conflict(lit);
}

void TheoryArithPrivate::outputPropagate(TNode lit) {
  Debug("arith::channel") << "Arith propagation: " << lit << std::endl;
  // call the propagate lit method of the
  (d_containing.d_out)->propagate(lit);
}

void TheoryArithPrivate::outputRestart() {
  Debug("arith::channel") << "Arith restart!" << std::endl;
  (d_containing.d_out)->demandRestart();
}

bool TheoryArithPrivate::attemptSolveInteger(Theory::Effort effortLevel, bool emmmittedLemmaOrSplit){
  int level = getSatContext()->getLevel();
  Debug("approx")
    << "attemptSolveInteger " << d_qflraStatus
    << " " << emmmittedLemmaOrSplit
    << " " << effortLevel
    << " " << d_lastContextIntegerAttempted
    << " " << level
    << " " << hasIntegerModel()
    << endl;

  if(d_qflraStatus == Result::UNSAT){ return false; }
  if(emmmittedLemmaOrSplit){ return false; }
  if(!options::useApprox()){ return false; }
  if(!ApproximateSimplex::enabled()){ return false; }

  if(Theory::fullEffort(effortLevel)){
    if(hasIntegerModel()){
      return false;
    }else{
      return getSolveIntegerResource();
    }
  }

  if(d_lastContextIntegerAttempted <= 0){
    if(hasIntegerModel()){
      d_lastContextIntegerAttempted = getSatContext()->getLevel();
      return false;
    }else{
      return getSolveIntegerResource();
    }
  }


  if(!options::trySolveIntStandardEffort()){ return false; }

  if (d_lastContextIntegerAttempted <= (level >> 2))
  {
    double d = (double)(d_solveIntMaybeHelp + 1)
               / (d_solveIntAttempts + 1 + level * level);
    if (Random::getRandom().pickWithProb(d))
    {
      return getSolveIntegerResource();
    }
  }
  return false;
}

bool TheoryArithPrivate::replayLog(ApproximateSimplex* approx){
  TimerStat::CodeTimer codeTimer(d_statistics.d_replayLogTimer);

  ++d_statistics.d_mipProofsAttempted;

  Assert(d_replayVariables.empty());
  Assert(d_replayConstraints.empty());

  size_t enteringPropN = d_currentPropagationList.size();
  Assert(conflictQueueEmpty());
  TreeLog& tl = getTreeLog();
  //tl.applySelected(); /* set row ids */

  d_replayedLemmas = false;

  /* use the try block for the purpose of pushing the sat context */
  context::Context::ScopedPush speculativePush(getSatContext());
  d_cmEnabled = false;
  std::vector<ConstraintCPVec> res =
      replayLogRec(approx, tl.getRootId(), NullConstraint, 1);

  if(res.empty()){
    ++d_statistics.d_replayAttemptFailed;
  }else{
    unsigned successes = 0;
    for(size_t i =0, N = res.size(); i < N; ++i){
      ConstraintCPVec& vec = res[i];
      Assert(vec.size() >= 2);
      for(size_t j=0, M = vec.size(); j < M; ++j){
        ConstraintCP at_j = vec[j];
        Assert(at_j->isTrue());
        if(!at_j->negationHasProof()){
          successes++;
          vec[j] = vec.back();
          vec.pop_back();
          ConstraintP neg_at_j = at_j->getNegation();

          Debug("approx::replayLog") << "Setting the proof for the replayLog conflict on:" << endl
                                     << "  (" << neg_at_j->isTrue() <<") " << neg_at_j << endl
                                     << "  (" << at_j->isTrue() <<") " << at_j << endl;
          neg_at_j->impliedByIntHole(vec, true);
          raiseConflict(at_j);
          break;
        }
      }
    }
    if(successes > 0){
      ++d_statistics.d_mipProofsSuccessful;
    }
  }

  if(d_currentPropagationList.size() > enteringPropN){
    d_currentPropagationList.resize(enteringPropN);
  }

  /* It is not clear what the d_qflraStatus is at this point */
  d_qflraStatus = Result::SAT_UNKNOWN;

  Assert(d_replayVariables.empty());
  Assert(d_replayConstraints.empty());

  return !conflictQueueEmpty();
}

std::pair<ConstraintP, ArithVar> TheoryArithPrivate::replayGetConstraint(const DenseMap<Rational>& lhs, Kind k, const Rational& rhs, bool branch)
{
  ArithVar added = ARITHVAR_SENTINEL;
  Node sum = toSumNode(d_partialModel, lhs);
  if(sum.isNull()){ return make_pair(NullConstraint, added); }

  Debug("approx::constraint") << "replayGetConstraint " << sum
                              << " " << k
                              << " " << rhs
                              << endl;

  Assert(k == kind::LEQ || k == kind::GEQ);

  Node comparison = NodeManager::currentNM()->mkNode(k, sum, mkRationalNode(rhs));
  Node rewritten = Rewriter::rewrite(comparison);
  if(!(Comparison::isNormalAtom(rewritten))){
    return make_pair(NullConstraint, added);
  }

  Comparison cmp = Comparison::parseNormalForm(rewritten);
  if(cmp.isBoolean()){ return make_pair(NullConstraint, added); }

  Polynomial nvp =  cmp.normalizedVariablePart();
  if(nvp.isZero()){ return make_pair(NullConstraint, added); }

  Node norm = nvp.getNode();

  ConstraintType t = Constraint::constraintTypeOfComparison(cmp);
  DeltaRational dr = cmp.normalizedDeltaRational();

  Debug("approx::constraint") << "rewriting " << rewritten << endl
                              << " |-> " << norm << " " << t << " " << dr << endl;

  Assert(!branch || d_partialModel.hasArithVar(norm));
  ArithVar v = ARITHVAR_SENTINEL;
  if(d_partialModel.hasArithVar(norm)){

    v = d_partialModel.asArithVar(norm);
    Debug("approx::constraint") << "replayGetConstraint found "
                                << norm << " |-> " << v << " @ " << getSatContext()->getLevel() << endl;
    Assert(!branch || d_partialModel.isIntegerInput(v));
  }else{
    v = requestArithVar(norm, true, true);
    d_replayVariables.push_back(v);

    added = v;

    Debug("approx::constraint") << "replayGetConstraint adding "
                                << norm << " |-> " << v << " @ " << getSatContext()->getLevel() << endl;

    Polynomial poly = Polynomial::parsePolynomial(norm);
    vector<ArithVar> variables;
    vector<Rational> coefficients;
    asVectors(poly, coefficients, variables);
    d_tableau.addRow(v, coefficients, variables);
    setupBasicValue(v);
    d_linEq.trackRowIndex(d_tableau.basicToRowIndex(v));
  }
  Assert(d_partialModel.hasArithVar(norm));
  Assert(d_partialModel.asArithVar(norm) == v);
  Assert(d_constraintDatabase.variableDatabaseIsSetup(v));

  ConstraintP imp = d_constraintDatabase.getBestImpliedBound(v, t, dr);
  if(imp != NullConstraint){
    if(imp->getValue() == dr){
      Assert(added == ARITHVAR_SENTINEL);
      return make_pair(imp, added);
    }
  }

  ConstraintP newc = d_constraintDatabase.getConstraint(v, t, dr);
  d_replayConstraints.push_back(newc);
  return make_pair(newc, added);
}

std::pair<ConstraintP, ArithVar> TheoryArithPrivate::replayGetConstraint(
    ApproximateSimplex* approx, const NodeLog& nl)
{
  Assert(nl.isBranch());
  Assert(d_lhsTmp.empty());

  ArithVar v = approx->getBranchVar(nl);
  if(v != ARITHVAR_SENTINEL && d_partialModel.isIntegerInput(v)){
    if(d_partialModel.hasNode(v)){
      d_lhsTmp.set(v, Rational(1));
      double dval = nl.branchValue();
      Maybe<Rational> maybe_value = ApproximateSimplex::estimateWithCFE(dval);
      if (!maybe_value)
      {
        return make_pair(NullConstraint, ARITHVAR_SENTINEL);
      }
      Rational fl(maybe_value.value().floor());
      pair<ConstraintP, ArithVar> p;
      p = replayGetConstraint(d_lhsTmp, kind::LEQ, fl, true);
      d_lhsTmp.purge();
      return p;
    }
  }
  return make_pair(NullConstraint, ARITHVAR_SENTINEL);
}

std::pair<ConstraintP, ArithVar> TheoryArithPrivate::replayGetConstraint(const CutInfo& ci) {
  Assert(ci.reconstructed());
  const DenseMap<Rational>& lhs = ci.getReconstruction().lhs;
  const Rational& rhs = ci.getReconstruction().rhs;
  Kind k = ci.getKind();

  return replayGetConstraint(lhs, k, rhs, ci.getKlass() == BranchCutKlass);
}

// Node denseVectorToLiteral(const ArithVariables& vars, const DenseVector& dv, Kind k){
//   NodeManager* nm = NodeManager::currentNM();
//   Node sumLhs = toSumNode(vars, dv.lhs);
//   Node ineq = nm->mkNode(k, sumLhs, mkRationalNode(dv.rhs) );
//   Node lit = Rewriter::rewrite(ineq);
//   return lit;
// }

Node toSumNode(const ArithVariables& vars, const DenseMap<Rational>& sum){
  Debug("arith::toSumNode") << "toSumNode() begin" << endl;
  NodeBuilder<> nb(kind::PLUS);
  NodeManager* nm = NodeManager::currentNM();
  DenseMap<Rational>::const_iterator iter, end;
  iter = sum.begin(), end = sum.end();
  for(; iter != end; ++iter){
    ArithVar x = *iter;
    if(!vars.hasNode(x)){ return Node::null(); }
    Node xNode = vars.asNode(x);
    const Rational& q = sum[x];
    Node mult = nm->mkNode(kind::MULT, mkRationalNode(q), xNode);
    Debug("arith::toSumNode") << "toSumNode() " << x << " " << mult << endl;
    nb << mult;
  }
  Debug("arith::toSumNode") << "toSumNode() end" << endl;
  return safeConstructNary(nb);
}

ConstraintCP TheoryArithPrivate::vectorToIntHoleConflict(const ConstraintCPVec& conflict){
  Assert(conflict.size() >= 2);
  ConstraintCPVec exp(conflict.begin(), conflict.end()-1);
  ConstraintCP back = conflict.back();
  Assert(back->hasProof());
  ConstraintP negBack = back->getNegation();
  // This can select negBack multiple times so we need to test if negBack has a proof.
  if(negBack->hasProof()){
    // back is in conflict already
  } else {
    negBack->impliedByIntHole(exp, true);
  }

  return back;
}

void TheoryArithPrivate::intHoleConflictToVector(ConstraintCP conflicting, ConstraintCPVec& conflict){
  ConstraintCP negConflicting = conflicting->getNegation();
  Assert(conflicting->hasProof());
  Assert(negConflicting->hasProof());

  conflict.push_back(conflicting);
  conflict.push_back(negConflicting);

  Constraint::assertionFringe(conflict);
}

void TheoryArithPrivate::tryBranchCut(ApproximateSimplex* approx, int nid, BranchCutInfo& bci){
  Assert(conflictQueueEmpty());
  std::vector< ConstraintCPVec > conflicts;

  approx->tryCut(nid, bci);
  Debug("approx::branch") << "tryBranchCut" << bci << endl;
  Assert(bci.reconstructed());
  Assert(!bci.proven());
  pair<ConstraintP, ArithVar> p = replayGetConstraint(bci);
  Assert(p.second == ARITHVAR_SENTINEL);
  ConstraintP bc = p.first;
  Assert(bc != NullConstraint);
  if(bc->hasProof()){
    return;
  }

  ConstraintP bcneg = bc->getNegation();
  {
    context::Context::ScopedPush speculativePush(getSatContext());
    replayAssert(bcneg);
    if(conflictQueueEmpty()){
      TimerStat::CodeTimer codeTimer(d_statistics.d_replaySimplexTimer);

      //test for linear feasibility
      d_partialModel.stopQueueingBoundCounts();
      UpdateTrackingCallback utcb(&d_linEq);
      d_partialModel.processBoundsQueue(utcb);
      d_linEq.startTrackingBoundCounts();

      SimplexDecisionProcedure& simplex = selectSimplex(true);
      simplex.findModel(false);
      // Can change d_qflraStatus

      d_linEq.stopTrackingBoundCounts();
      d_partialModel.startQueueingBoundCounts();
    }
    for(size_t i = 0, N = d_conflicts.size(); i < N; ++i){

      conflicts.push_back(ConstraintCPVec());
      intHoleConflictToVector(d_conflicts[i], conflicts.back());
      Constraint::assertionFringe(conflicts.back());

      // ConstraintCP conflicting = d_conflicts[i];
      // ConstraintCP negConflicting = conflicting->getNegation();
      // Assert(conflicting->hasProof());
      // Assert(negConflicting->hasProof());

      // conflicts.push_back(ConstraintCPVec());
      // ConstraintCPVec& back = conflicts.back();
      // back.push_back(conflicting);
      // back.push_back(negConflicting);

      // // remove the floor/ceiling contraint implied by bcneg
      // Constraint::assertionFringe(back);
    }

    if(Debug.isOn("approx::branch")){
      if(d_conflicts.empty()){
        entireStateIsConsistent("branchfailure");
      }
    }
  }

  Debug("approx::branch") << "branch constraint " << bc << endl;
  for(size_t i = 0, N = conflicts.size(); i < N; ++i){
    ConstraintCPVec& conf = conflicts[i];

    // make sure to be working on the assertion fringe!
    if(!contains(conf, bcneg)){
      Debug("approx::branch") << "reraise " << conf  << endl;
      ConstraintCP conflicting = vectorToIntHoleConflict(conf);
      raiseConflict(conflicting);
    }else if(!bci.proven()){
      drop(conf, bcneg);
      bci.setExplanation(conf);
      Debug("approx::branch") << "dropped " << bci  << endl;
    }
  }
}

void TheoryArithPrivate::replayAssert(ConstraintP c) {
  if(!c->assertedToTheTheory()){
    bool inConflict = c->negationHasProof();
    if(!c->hasProof()){
      c->setInternalAssumption(inConflict);
      Debug("approx::replayAssert") << "replayAssert " << c << " set internal" << endl;
    }else{
      Debug("approx::replayAssert") << "replayAssert " << c << " has explanation" << endl;
    }
    Debug("approx::replayAssert") << "replayAssertion " << c << endl;
    if(inConflict){
      raiseConflict(c);
    }else{
      assertionCases(c);
    }
  }else{
    Debug("approx::replayAssert")
        << "replayAssert " << c << " already asserted" << endl;
  }
}


void TheoryArithPrivate::resolveOutPropagated(std::vector<ConstraintCPVec>& confs, const std::set<ConstraintCP>& propagated) const {
  Debug("arith::resolveOutPropagated")
    << "starting resolveOutPropagated() " << confs.size() << endl;
  for(size_t i =0, N = confs.size(); i < N; ++i){
    ConstraintCPVec& conf = confs[i];
    size_t orig = conf.size();
    Constraint::assertionFringe(conf);
    Debug("arith::resolveOutPropagated")
      << "  conf["<<i<<"] " << orig << " to " << conf.size() << endl;
  }
  Debug("arith::resolveOutPropagated")
    << "ending resolveOutPropagated() " << confs.size() << endl;
}

struct SizeOrd {
  bool operator()(const ConstraintCPVec& a, const ConstraintCPVec& b) const{
    return a.size() < b.size();
  }
};

void TheoryArithPrivate::subsumption(
    std::vector<ConstraintCPVec> &confs) const {
  int checks CVC4_UNUSED = 0;
  int subsumed CVC4_UNUSED = 0;

  for (size_t i = 0, N = confs.size(); i < N; ++i) {
    ConstraintCPVec &conf = confs[i];
    std::sort(conf.begin(), conf.end());
  }

  std::sort(confs.begin(), confs.end(), SizeOrd());
  for (size_t i = 0; i < confs.size(); i++) {
    // i is not subsumed
    for (size_t j = i + 1; j < confs.size();) {
      ConstraintCPVec& a = confs[i];
      ConstraintCPVec& b = confs[j];
      checks++;
      bool subsumes = std::includes(a.begin(), a.end(), b.begin(), b.end());
      if (subsumes) {
        ConstraintCPVec& back = confs.back();
        b.swap(back);
        confs.pop_back();
        subsumed++;
      } else {
        j++;
      }
    }
  }
  Debug("arith::subsumption") << "subsumed " << subsumed << "/" << checks
                              << endl;
}

std::vector<ConstraintCPVec> TheoryArithPrivate::replayLogRec(ApproximateSimplex* approx, int nid, ConstraintP bc, int depth){
  ++(d_statistics.d_replayLogRecCount);
  Debug("approx::replayLogRec") << "replayLogRec()"
                                << d_statistics.d_replayLogRecCount.getData() << std::endl;

  size_t rpvars_size = d_replayVariables.size();
  size_t rpcons_size = d_replayConstraints.size();
  std::vector<ConstraintCPVec> res;

  { /* create a block for the purpose of pushing the sat context */
    context::Context::ScopedPush speculativePush(getSatContext());
    Assert(!anyConflict());
    Assert(conflictQueueEmpty());
    set<ConstraintCP> propagated;

    TreeLog& tl = getTreeLog();

    if(bc != NullConstraint){
      replayAssert(bc);
    }

    const NodeLog& nl = tl.getNode(nid);
    NodeLog::const_iterator iter = nl.begin(), end = nl.end();
    for(; conflictQueueEmpty() && iter != end; ++iter){
      CutInfo* ci = *iter;
      bool reject = false;
      //cout << "  trying " << *ci << endl;
      if(ci->getKlass() == RowsDeletedKlass){
        RowsDeleted* rd = dynamic_cast<RowsDeleted*>(ci);

        tl.applyRowsDeleted(nid, *rd);
        // The previous line modifies nl

        ++d_statistics.d_applyRowsDeleted;
      }else if(ci->getKlass() == BranchCutKlass){
        BranchCutInfo* bci = dynamic_cast<BranchCutInfo*>(ci);
        Assert(bci != NULL);
        tryBranchCut(approx, nid, *bci);

        ++d_statistics.d_branchCutsAttempted;
        if(!(conflictQueueEmpty() || ci->reconstructed())){
          ++d_statistics.d_numBranchesFailed;
        }
      }else{
        approx->tryCut(nid, *ci);
        if(ci->getKlass() == GmiCutKlass){
          ++d_statistics.d_gmiCutsAttempted;
        }else if(ci->getKlass() == MirCutKlass){
          ++d_statistics.d_mirCutsAttempted;
        }

        if(ci->reconstructed() && ci->proven()){
          const DenseMap<Rational>& row = ci->getReconstruction().lhs;
          reject = !complexityBelow(row, options::replayRejectCutSize());
        }
      }
      if(conflictQueueEmpty()){
        if(reject){
          ++d_statistics.d_cutsRejectedDuringReplay;
        }else if(ci->reconstructed()){
          // success
          ++d_statistics.d_cutsReconstructed;

          pair<ConstraintP, ArithVar> p = replayGetConstraint(*ci);
          if(p.second != ARITHVAR_SENTINEL){
            Assert(ci->getRowId() >= 1);
            tl.mapRowId(nl.getNodeId(), ci->getRowId(), p.second);
          }
          ConstraintP con = p.first;
          if(Debug.isOn("approx::replayLogRec")){
            Debug("approx::replayLogRec") << "cut was remade " << con << " " << *ci << endl;
          }

          if(ci->proven()){
            ++d_statistics.d_cutsProven;

            const ConstraintCPVec& exp = ci->getExplanation();
            // success
            if(con->isTrue()){
              Debug("approx::replayLogRec") << "not asserted?" << endl;
            }else if(!con->negationHasProof()){
              con->impliedByIntHole(exp, false);
              replayAssert(con);
              Debug("approx::replayLogRec") << "cut prop" << endl;
            }else {
              con->impliedByIntHole(exp, true);
              Debug("approx::replayLogRec") << "cut into conflict " << con << endl;
              raiseConflict(con);
            }
          }else{
            ++d_statistics.d_cutsProofFailed;
            Debug("approx::replayLogRec") << "failed to get proof " << *ci << endl;
          }
        }else if(ci->getKlass() != RowsDeletedKlass){
          ++d_statistics.d_cutsReconstructionFailed;
        }
      }
    }

    /* check if the system is feasible under with the cuts */
    if(conflictQueueEmpty()){
      Assert(options::replayEarlyCloseDepths() >= 1);
      if(!nl.isBranch() || depth % options::replayEarlyCloseDepths() == 0 ){
        TimerStat::CodeTimer codeTimer(d_statistics.d_replaySimplexTimer);
        //test for linear feasibility
        d_partialModel.stopQueueingBoundCounts();
        UpdateTrackingCallback utcb(&d_linEq);
        d_partialModel.processBoundsQueue(utcb);
        d_linEq.startTrackingBoundCounts();

        SimplexDecisionProcedure& simplex = selectSimplex(true);
        simplex.findModel(false);
        // can change d_qflraStatus

        d_linEq.stopTrackingBoundCounts();
        d_partialModel.startQueueingBoundCounts();
      }
    }else{
      ++d_statistics.d_replayLogRecConflictEscalation;
    }

    if(!conflictQueueEmpty()){
      /* if a conflict has been found stop */
      for(size_t i = 0, N = d_conflicts.size(); i < N; ++i){
        res.push_back(ConstraintCPVec());
        intHoleConflictToVector(d_conflicts[i], res.back());
      }
      ++d_statistics.d_replayLogRecEarlyExit;
    }else if(nl.isBranch()){
      /* if it is a branch try the branch */
      pair<ConstraintP, ArithVar> p = replayGetConstraint(approx, nl);
      Assert(p.second == ARITHVAR_SENTINEL);
      ConstraintP dnc = p.first;
      if(dnc != NullConstraint){
        ConstraintP upc = dnc->getNegation();

        int dnid = nl.getDownId();
        int upid = nl.getUpId();

        NodeLog& dnlog = tl.getNode(dnid);
        NodeLog& uplog = tl.getNode(upid);
        dnlog.copyParentRowIds();
        uplog.copyParentRowIds();

        std::vector<ConstraintCPVec> dnres;
        std::vector<ConstraintCPVec> upres;
        std::vector<size_t> containsdn;
        std::vector<size_t> containsup;
        if(res.empty()){
          dnres = replayLogRec(approx, dnid, dnc, depth+1);
          for(size_t i = 0, N = dnres.size(); i < N; ++i){
            ConstraintCPVec& conf = dnres[i];
            if(contains(conf, dnc)){
              containsdn.push_back(i);
            }else{
              res.push_back(conf);
            }
          }
        }else{
          Debug("approx::replayLogRec") << "replayLogRec() skipping" << dnlog << std::endl;
          ++d_statistics.d_replayBranchSkips;
        }

        if(res.empty()){
          upres = replayLogRec(approx, upid, upc, depth+1);

          for(size_t i = 0, N = upres.size(); i < N; ++i){
            ConstraintCPVec& conf = upres[i];
            if(contains(conf, upc)){
              containsup.push_back(i);
            }else{
              res.push_back(conf);
            }
          }
        }else{
          Debug("approx::replayLogRec") << "replayLogRec() skipping" << uplog << std::endl;
          ++d_statistics.d_replayBranchSkips;
        }

        if(res.empty()){
          for(size_t i = 0, N = containsdn.size(); i < N; ++i){
            ConstraintCPVec& dnconf = dnres[containsdn[i]];
            for(size_t j = 0, M = containsup.size(); j < M; ++j){
              ConstraintCPVec& upconf = upres[containsup[j]];

              res.push_back(ConstraintCPVec());
              ConstraintCPVec& back = res.back();
              resolve(back, dnc, dnconf, upconf);
            }
          }
          if(res.size() >= 2u){
            subsumption(res);

            if(res.size() > 100u){
              res.resize(100u);
            }
          }
        }else{
          Debug("approx::replayLogRec") << "replayLogRec() skipping resolving" << nl << std::endl;
        }
        Debug("approx::replayLogRec") << "found #"<<res.size()<<" conflicts on branch " << nid << endl;
        if(res.empty()){
          ++d_statistics.d_replayBranchCloseFailures;
        }

      }else{
        Debug("approx::replayLogRec") << "failed to make a branch " << nid << endl;
      }
    }else{
      ++d_statistics.d_replayLeafCloseFailures;
      Debug("approx::replayLogRec") << "failed on node " << nid << endl;
      Assert(res.empty());
    }
    resolveOutPropagated(res, propagated);
    Debug("approx::replayLogRec") << "replayLogRec() ending" << std::endl;


    if(options::replayFailureLemma()){
      // must be done inside the sat context to get things
      // propagated at this level
      if(res.empty() && nid == getTreeLog().getRootId()){
        Assert(!d_replayedLemmas);
        d_replayedLemmas = replayLemmas(approx);
        Assert(d_acTmp.empty());
        while(!d_approxCuts.empty()){
          TrustNode lem = d_approxCuts.front();
          d_approxCuts.pop();
          d_acTmp.push_back(lem);
        }
      }
    }
  } /* pop the sat context */

  /* move into the current context. */
  while(!d_acTmp.empty()){
    TrustNode lem = d_acTmp.back();
    d_acTmp.pop_back();
    d_approxCuts.push_back(lem);
  }
  Assert(d_acTmp.empty());

  /* Garbage collect the constraints from this call */
  while(d_replayConstraints.size() > rpcons_size){
    ConstraintP c = d_replayConstraints.back();
    d_replayConstraints.pop_back();
    d_constraintDatabase.deleteConstraintAndNegation(c);
  }

  /* Garbage collect the ArithVars made by this call */
  if(d_replayVariables.size() > rpvars_size){
    d_partialModel.stopQueueingBoundCounts();
    UpdateTrackingCallback utcb(&d_linEq);
    d_partialModel.processBoundsQueue(utcb);
    d_linEq.startTrackingBoundCounts();
    while(d_replayVariables.size() > rpvars_size){
      ArithVar v = d_replayVariables.back();
      d_replayVariables.pop_back();
      Assert(d_partialModel.canBeReleased(v));
      if(!d_tableau.isBasic(v)){
        /* if it is not basic make it basic. */
        ArithVar b = ARITHVAR_SENTINEL;
        for(Tableau::ColIterator ci = d_tableau.colIterator(v); !ci.atEnd(); ++ci){
          const Tableau::Entry& e = *ci;
          b = d_tableau.rowIndexToBasic(e.getRowIndex());
          break;
        }
        Assert(b != ARITHVAR_SENTINEL);
        DeltaRational cp = d_partialModel.getAssignment(b);
        if(d_partialModel.cmpAssignmentLowerBound(b) < 0){
          cp = d_partialModel.getLowerBound(b);
        }else if(d_partialModel.cmpAssignmentUpperBound(b) > 0){
          cp = d_partialModel.getUpperBound(b);
        }
        d_linEq.pivotAndUpdate(b, v, cp);
      }
      Assert(d_tableau.isBasic(v));
      d_linEq.stopTrackingRowIndex(d_tableau.basicToRowIndex(v));
      d_tableau.removeBasicRow(v);

      releaseArithVar(v);
      Debug("approx::vars") << "releasing " << v << endl;
    }
    d_linEq.stopTrackingBoundCounts();
    d_partialModel.startQueueingBoundCounts();
    d_partialModel.attemptToReclaimReleased();
  }
  return res;
}

TreeLog& TheoryArithPrivate::getTreeLog(){
  if(d_treeLog == NULL){
    d_treeLog = new TreeLog();
  }
  return *d_treeLog;
}

ApproximateStatistics& TheoryArithPrivate::getApproxStats(){
  if(d_approxStats == NULL){
    d_approxStats = new ApproximateStatistics();
  }
  return *d_approxStats;
}

Node TheoryArithPrivate::branchToNode(ApproximateSimplex* approx,
                                      const NodeLog& bn) const
{
  Assert(bn.isBranch());
  ArithVar v = approx->getBranchVar(bn);
  if(v != ARITHVAR_SENTINEL && d_partialModel.isIntegerInput(v)){
    if(d_partialModel.hasNode(v)){
      Node n = d_partialModel.asNode(v);
      double dval = bn.branchValue();
      Maybe<Rational> maybe_value = ApproximateSimplex::estimateWithCFE(dval);
      if (!maybe_value)
      {
        return Node::null();
      }
      Rational fl(maybe_value.value().floor());
      NodeManager* nm = NodeManager::currentNM();
      Node leq = nm->mkNode(kind::LEQ, n, mkRationalNode(fl));
      Node norm = Rewriter::rewrite(leq);
      return norm;
    }
  }
  return Node::null();
}

Node TheoryArithPrivate::cutToLiteral(ApproximateSimplex* approx, const CutInfo& ci) const{
  Assert(ci.reconstructed());

  const DenseMap<Rational>& lhs = ci.getReconstruction().lhs;
  Node sum = toSumNode(d_partialModel, lhs);
  if(!sum.isNull()){
    Kind k = ci.getKind();
    Assert(k == kind::LEQ || k == kind::GEQ);
    Node rhs = mkRationalNode(ci.getReconstruction().rhs);

    NodeManager* nm = NodeManager::currentNM();
    Node ineq = nm->mkNode(k, sum, rhs);
    return Rewriter::rewrite(ineq);
  }
  return Node::null();
}

bool TheoryArithPrivate::replayLemmas(ApproximateSimplex* approx){
    ++(d_statistics.d_mipReplayLemmaCalls);
    bool anythingnew = false;

    TreeLog& tl = getTreeLog();
    NodeLog& root = tl.getRootNode();
    root.applySelected(); /* set row ids */

    vector<const CutInfo*> cuts = approx->getValidCuts(root);
    for(size_t i =0, N =cuts.size(); i < N; ++i){
      const CutInfo* cut = cuts[i];
      Assert(cut->reconstructed());
      Assert(cut->proven());

      const DenseMap<Rational>& row =  cut->getReconstruction().lhs;
      if(!complexityBelow(row, options::lemmaRejectCutSize())){
        ++(d_statistics.d_cutsRejectedDuringLemmas);
        continue;
      }

      Node cutConstraint = cutToLiteral(approx, *cut);
      if(!cutConstraint.isNull()){
        const ConstraintCPVec& exp = cut->getExplanation();
        Node asLemma = Constraint::externalExplainByAssertions(exp);

        Node implied = Rewriter::rewrite(cutConstraint);
        anythingnew = anythingnew || !isSatLiteral(implied);

        Node implication = asLemma.impNode(implied);
        // DO NOT CALL OUTPUT LEMMA!
        // TODO (project #37): justify
        d_approxCuts.push_back(TrustNode::mkTrustLemma(implication, nullptr));
        Debug("approx::lemmas") << "cut["<<i<<"] " << implication << endl;
        ++(d_statistics.d_mipExternalCuts);
      }
    }
    if(root.isBranch()){
      Node lit = branchToNode(approx, root);
      if(!lit.isNull()){
        anythingnew = anythingnew || !isSatLiteral(lit);
        Node branch = lit.orNode(lit.notNode());
        if (proofsEnabled())
        {
          d_pfGen->mkTrustNode(branch, PfRule::SPLIT, {}, {lit});
        }
        else
        {
          d_approxCuts.push_back(TrustNode::mkTrustLemma(branch, nullptr));
        }
        ++(d_statistics.d_mipExternalBranch);
        Debug("approx::lemmas") << "branching "<< root <<" as " << branch << endl;
      }
    }
    return anythingnew;
}

void TheoryArithPrivate::turnOffApproxFor(int32_t rounds){
  d_attemptSolveIntTurnedOff = d_attemptSolveIntTurnedOff + rounds;
  ++(d_statistics.d_approxDisabled);
}

bool TheoryArithPrivate::safeToCallApprox() const{
  unsigned numRows = 0;
  unsigned numCols = 0;
  var_iterator vi = var_begin(), vi_end = var_end();
  // Assign each variable to a row and column variable as it appears in the input
  for(; vi != vi_end && !(numRows > 0 && numCols > 0); ++vi){
    ArithVar v = *vi;

    if(d_partialModel.isAuxiliary(v)){
      ++numRows;
    }else{
      ++numCols;
    }
  }
  return (numRows > 0 && numCols > 0);
}

// solve()
//   res = solveRealRelaxation(effortLevel);
//   switch(res){
//   case LinFeas:
//   case LinInfeas:
//     return replay()
//   case Unknown:
//   case Error
//     if()
void TheoryArithPrivate::solveInteger(Theory::Effort effortLevel){
  if(!safeToCallApprox()) { return; }

  Assert(safeToCallApprox());
  TimerStat::CodeTimer codeTimer0(d_statistics.d_solveIntTimer);

  ++(d_statistics.d_solveIntCalls);
  d_statistics.d_inSolveInteger.setData(1);

  if(!Theory::fullEffort(effortLevel)){
    d_solveIntAttempts++;
    ++(d_statistics.d_solveStandardEffort);
  }

  // if integers are attempted,
  Assert(options::useApprox());
  Assert(ApproximateSimplex::enabled());

  int level = getSatContext()->getLevel();
  d_lastContextIntegerAttempted = level;


  static const int32_t mipLimit = 200000;

  TreeLog& tl = getTreeLog();
  ApproximateStatistics& stats = getApproxStats();
  ApproximateSimplex* approx =
    ApproximateSimplex::mkApproximateSimplexSolver(d_partialModel, tl, stats);

    approx->setPivotLimit(mipLimit);
    if(!d_guessedCoeffSet){
      d_guessedCoeffs = approx->heuristicOptCoeffs();
      d_guessedCoeffSet = true;
    }
    if(!d_guessedCoeffs.empty()){
      approx->setOptCoeffs(d_guessedCoeffs);
    }
    static const int32_t depthForLikelyInfeasible = 10;
    int maxDepthPass1 = d_likelyIntegerInfeasible ?
      depthForLikelyInfeasible : options::maxApproxDepth();
    approx->setBranchingDepth(maxDepthPass1);
    approx->setBranchOnVariableLimit(100);
    LinResult relaxRes = approx->solveRelaxation();
    if( relaxRes == LinFeasible ){
      MipResult mipRes = MipUnknown;
      {
        TimerStat::CodeTimer codeTimer1(d_statistics.d_mipTimer);
        mipRes = approx->solveMIP(false);
      }

      Debug("arith::solveInteger") << "mipRes " << mipRes << endl;
      switch(mipRes) {
      case MipBingo:
        // attempt the solution
        {
          ++(d_statistics.d_solveIntModelsAttempts);

          d_partialModel.stopQueueingBoundCounts();
          UpdateTrackingCallback utcb(&d_linEq);
          d_partialModel.processBoundsQueue(utcb);
          d_linEq.startTrackingBoundCounts();

          ApproximateSimplex::Solution mipSolution;
          mipSolution = approx->extractMIP();
          importSolution(mipSolution);
          solveRelaxationOrPanic(effortLevel);

          if(d_qflraStatus == Result::SAT){
            if(!anyConflict()){
              if(ARITHVAR_SENTINEL == nextIntegerViolatation(false)){
                ++(d_statistics.d_solveIntModelsSuccessful);
              }
            }
          }

          // shutdown simplex
          d_linEq.stopTrackingBoundCounts();
          d_partialModel.startQueueingBoundCounts();
        }
        break;
      case MipClosed:
        /* All integer branches closed */
        approx->setPivotLimit(2*mipLimit);
        {
          TimerStat::CodeTimer codeTimer2(d_statistics.d_mipTimer);
          mipRes = approx->solveMIP(true);
        }

        if(mipRes == MipClosed){
          d_likelyIntegerInfeasible = true;
          replayLog(approx);
          AlwaysAssert(anyConflict() || d_qflraStatus != Result::SAT);

          if (!anyConflict())
          {
            solveRealRelaxation(effortLevel);
          }
        }
        if(!(anyConflict() || !d_approxCuts.empty())){
          turnOffApproxFor(options::replayNumericFailurePenalty());
        }
        break;
      case BranchesExhausted:
      case ExecExhausted:
      case PivotsExhauasted:
        if(mipRes == BranchesExhausted){
          ++d_statistics.d_branchesExhausted;
        }else if(mipRes == ExecExhausted){
          ++d_statistics.d_execExhausted;
        }else if(mipRes == PivotsExhauasted){
          ++d_statistics.d_pivotsExhausted;
        }

        approx->setPivotLimit(2*mipLimit);
        approx->setBranchingDepth(2);
        {
          TimerStat::CodeTimer codeTimer3(d_statistics.d_mipTimer);
          mipRes = approx->solveMIP(true);
        }
        replayLemmas(approx);
        break;
      case MipUnknown:
        break;
      }
    }
  delete approx;

  if(!Theory::fullEffort(effortLevel)){
    if(anyConflict() || !d_approxCuts.empty()){
      d_solveIntMaybeHelp++;
    }
  }

  d_statistics.d_inSolveInteger.setData(0);
}

SimplexDecisionProcedure& TheoryArithPrivate::selectSimplex(bool pass1){
  if(pass1){
    if(d_pass1SDP == NULL){
      if(options::useFC()){
        d_pass1SDP = (SimplexDecisionProcedure*)(&d_fcSimplex);
      }else if(options::useSOI()){
        d_pass1SDP = (SimplexDecisionProcedure*)(&d_soiSimplex);
      }else{
        d_pass1SDP = (SimplexDecisionProcedure*)(&d_dualSimplex);
      }
    }
    Assert(d_pass1SDP != NULL);
    return *d_pass1SDP;
  }else{
     if(d_otherSDP == NULL){
      if(options::useFC()){
        d_otherSDP  = (SimplexDecisionProcedure*)(&d_fcSimplex);
      }else if(options::useSOI()){
        d_otherSDP = (SimplexDecisionProcedure*)(&d_soiSimplex);
      }else{
        d_otherSDP = (SimplexDecisionProcedure*)(&d_soiSimplex);
      }
    }
    Assert(d_otherSDP != NULL);
    return *d_otherSDP;
  }
}

void TheoryArithPrivate::importSolution(const ApproximateSimplex::Solution& solution){
  if(Debug.isOn("arith::importSolution")){
    Debug("arith::importSolution") << "importSolution before " << d_qflraStatus << endl;
    d_partialModel.printEntireModel(Debug("arith::importSolution"));
  }

  d_qflraStatus = d_attemptSolSimplex.attempt(solution);

  if(Debug.isOn("arith::importSolution")){
    Debug("arith::importSolution") << "importSolution intermediate " << d_qflraStatus << endl;
    d_partialModel.printEntireModel(Debug("arith::importSolution"));
  }

  if(d_qflraStatus != Result::UNSAT){
    static const int32_t pass2Limit = 20;
    int16_t oldCap = options::arithStandardCheckVarOrderPivots();
    options::arithStandardCheckVarOrderPivots.set(pass2Limit);
    SimplexDecisionProcedure& simplex = selectSimplex(false);
    d_qflraStatus = simplex.findModel(false);
    options::arithStandardCheckVarOrderPivots.set(oldCap);
  }

  if(Debug.isOn("arith::importSolution")){
    Debug("arith::importSolution") << "importSolution after " << d_qflraStatus << endl;
    d_partialModel.printEntireModel(Debug("arith::importSolution"));
  }
}

bool TheoryArithPrivate::solveRelaxationOrPanic(Theory::Effort effortLevel){
  // if at this point the linear relaxation is still unknown,
  //  attempt to branch an integer variable as a last ditch effort on full check
  if(d_qflraStatus == Result::SAT_UNKNOWN){
    d_qflraStatus = selectSimplex(true).findModel(false);
  }

  if(Theory::fullEffort(effortLevel)  && d_qflraStatus == Result::SAT_UNKNOWN){
    ArithVar canBranch = nextIntegerViolatation(false);
    if(canBranch != ARITHVAR_SENTINEL){
      ++d_statistics.d_panicBranches;
      TrustNode branch = branchIntegerVariable(canBranch);
      Assert(branch.getNode().getKind() == kind::OR);
      Node rwbranch = Rewriter::rewrite(branch.getNode()[0]);
      if(!isSatLiteral(rwbranch)){
        d_approxCuts.push_back(branch);
        return true;
      }
    }
    d_qflraStatus = selectSimplex(false).findModel(true);
  }
  return false;
}

bool TheoryArithPrivate::solveRealRelaxation(Theory::Effort effortLevel){
  TimerStat::CodeTimer codeTimer0(d_statistics.d_solveRealRelaxTimer);
  Assert(d_qflraStatus != Result::SAT);

  d_partialModel.stopQueueingBoundCounts();
  UpdateTrackingCallback utcb(&d_linEq);
  d_partialModel.processBoundsQueue(utcb);
  d_linEq.startTrackingBoundCounts();

  bool noPivotLimit = Theory::fullEffort(effortLevel) ||
    !options::restrictedPivots();

  SimplexDecisionProcedure& simplex = selectSimplex(true);

  bool useApprox = options::useApprox() && ApproximateSimplex::enabled() && getSolveIntegerResource();

  Debug("TheoryArithPrivate::solveRealRelaxation")
    << "solveRealRelaxation() approx"
    << " " <<  options::useApprox()
    << " " << ApproximateSimplex::enabled()
    << " " << useApprox
    << " " << safeToCallApprox()
    << endl;

  bool noPivotLimitPass1 = noPivotLimit && !useApprox;
  d_qflraStatus = simplex.findModel(noPivotLimitPass1);

  Debug("TheoryArithPrivate::solveRealRelaxation")
    << "solveRealRelaxation()" << " pass1 " << d_qflraStatus << endl;

  if(d_qflraStatus == Result::SAT_UNKNOWN && useApprox && safeToCallApprox()){
    // pass2: fancy-final
    static const int32_t relaxationLimit = 10000;
    Assert(ApproximateSimplex::enabled());

    TreeLog& tl = getTreeLog();
    ApproximateStatistics& stats = getApproxStats();
    ApproximateSimplex* approxSolver =
      ApproximateSimplex::mkApproximateSimplexSolver(d_partialModel, tl, stats);

    approxSolver->setPivotLimit(relaxationLimit);

    if(!d_guessedCoeffSet){
      d_guessedCoeffs = approxSolver->heuristicOptCoeffs();
      d_guessedCoeffSet = true;
    }
    if(!d_guessedCoeffs.empty()){
      approxSolver->setOptCoeffs(d_guessedCoeffs);
    }

    ++d_statistics.d_relaxCalls;

    ApproximateSimplex::Solution relaxSolution;
    LinResult relaxRes = LinUnknown;
    {
      TimerStat::CodeTimer codeTimer1(d_statistics.d_lpTimer);
      relaxRes = approxSolver->solveRelaxation();
    }
      Debug("solveRealRelaxation") << "solve relaxation? " << endl;
      switch(relaxRes){
      case LinFeasible:
        Debug("solveRealRelaxation") << "lin feasible? " << endl;
        ++d_statistics.d_relaxLinFeas;
        relaxSolution = approxSolver->extractRelaxation();
        importSolution(relaxSolution);
        if(d_qflraStatus != Result::SAT){
          ++d_statistics.d_relaxLinFeasFailures;
        }
        break;
      case LinInfeasible:
        // todo attempt to recreate approximate conflict
        ++d_statistics.d_relaxLinInfeas;
        Debug("solveRealRelaxation") << "lin infeasible " << endl;
        relaxSolution = approxSolver->extractRelaxation();
        importSolution(relaxSolution);
        if(d_qflraStatus != Result::UNSAT){
          ++d_statistics.d_relaxLinInfeasFailures;
        }
        break;
      case LinExhausted:
        ++d_statistics.d_relaxLinExhausted;
        Debug("solveRealRelaxation") << "exhuasted " << endl;
        break;
      case LinUnknown:
      default:
        ++d_statistics.d_relaxOthers;
        break;
      }
    delete approxSolver;

  }

  bool emmittedConflictOrSplit = solveRelaxationOrPanic(effortLevel);

  // TODO Save zeroes with no conflicts
  d_linEq.stopTrackingBoundCounts();
  d_partialModel.startQueueingBoundCounts();

  return emmittedConflictOrSplit;
}

//   LinUnknown,  /* Unknown error */
//   LinFeasible, /* Relaxation is feasible */
//   LinInfeasible,   /* Relaxation is infeasible/all integer branches closed */
//   LinExhausted
//     // Fancy final tries the following strategy
//     // At final check, try the preferred simplex solver with a pivot cap
//     // If that failed, swap the the other simplex solver
//     // If that failed, check if there are integer variables to cut
//     // If that failed, do a simplex without a pivot limit

//     int16_t oldCap = options::arithStandardCheckVarOrderPivots();

//     static const int32_t pass2Limit = 10;
//     static const int32_t relaxationLimit = 10000;
//     static const int32_t mipLimit = 200000;

//     //cout << "start" << endl;
//     d_qflraStatus = simplex.findModel(false);
//     //cout << "end" << endl;
//     if(d_qflraStatus == Result::SAT_UNKNOWN ||
//        (d_qflraStatus == Result::SAT && !hasIntegerModel() && !d_likelyIntegerInfeasible)){

//       ApproximateSimplex* approxSolver = ApproximateSimplex::mkApproximateSimplexSolver(d_partialModel, *(getTreeLog()), *(getApproxStats()));
//       approxSolver->setPivotLimit(relaxationLimit);

//       if(!d_guessedCoeffSet){
//         d_guessedCoeffs = approxSolver->heuristicOptCoeffs();
//         d_guessedCoeffSet = true;
//       }
//       if(!d_guessedCoeffs.empty()){
//         approxSolver->setOptCoeffs(d_guessedCoeffs);
//       }

//       MipResult mipRes;
//       ApproximateSimplex::Solution relaxSolution, mipSolution;
//       LinResult relaxRes = approxSolver->solveRelaxation();
//       switch(relaxRes){
//       case LinFeasible:
//         {
//           relaxSolution = approxSolver->extractRelaxation();

//           /* If the approximate solver  known to be integer infeasible
//            * only redo*/
//           int maxDepth =
//             d_likelyIntegerInfeasible ? 1 : options::arithMaxBranchDepth();

//           if(d_likelyIntegerInfeasible){
//             d_qflraStatus = d_attemptSolSimplex.attempt(relaxSolution);
//           }else{
//             approxSolver->setPivotLimit(mipLimit);
//             mipRes = approxSolver->solveMIP(false);
//             if(mipRes == ApproximateSimplex::ApproxUnsat){
//               mipRes = approxSolver->solveMIP(true);
//             }
//             d_errorSet.reduceToSignals();
//             //CVC4Message() << "here" << endl;
//             if(mipRes == ApproximateSimplex::ApproxSat){
//               mipSolution = approxSolver->extractMIP();
//               d_qflraStatus = d_attemptSolSimplex.attempt(mipSolution);
//             }else{
//               if(mipRes == ApproximateSimplex::ApproxUnsat){
//                 d_likelyIntegerInfeasible = true;
//               }
//               vector<Node> lemmas = approxSolver->getValidCuts();
//               for(size_t i = 0; i < lemmas.size(); ++i){
//                 d_approxCuts.pushback(lemmas[i]);
//               }
//               d_qflraStatus = d_attemptSolSimplex.attempt(relaxSolution);
//             }
//           }
//           options::arithStandardCheckVarOrderPivots.set(pass2Limit);
//           if(d_qflraStatus != Result::UNSAT){ d_qflraStatus =
//           simplex.findModel(false); }
//           //CVC4Message() << "done" << endl;
//         }
//         break;
//       case ApproximateSimplex::ApproxUnsat:
//         {
//           ApproximateSimplex::Solution sol =
//           approxSolver->extractRelaxation();

//           d_qflraStatus = d_attemptSolSimplex.attempt(sol);
//           options::arithStandardCheckVarOrderPivots.set(pass2Limit);

//           if(d_qflraStatus != Result::UNSAT){ d_qflraStatus = simplex.findModel(false); }
//         }
//         break;
//       default:
//         break;
//       }
//       delete approxSolver;
//     }
//   }

//   if(!useFancyFinal){
//     d_qflraStatus = simplex.findModel(noPivotLimit);
//   }else{

//     if(d_qflraStatus == Result::SAT_UNKNOWN){
//       //CVC4Message() << "got sat unknown" << endl;
//       vector<ArithVar> toCut = cutAllBounded();
//       if(toCut.size() > 0){
//         //branchVector(toCut);
//         emmittedConflictOrSplit = true;
//       }else{
//         //CVC4Message() << "splitting" << endl;

//         d_qflraStatus = simplex.findModel(noPivotLimit);
//       }
//     }
//     options::arithStandardCheckVarOrderPivots.set(oldCap);
//   }

//   // TODO Save zeroes with no conflicts
//   d_linEq.stopTrackingBoundCounts();
//   d_partialModel.startQueueingBoundCounts();

//   return emmittedConflictOrSplit;
// }

bool TheoryArithPrivate::hasFreshArithLiteral(Node n) const{
  switch(n.getKind()){
  case kind::LEQ:
  case kind::GEQ:
  case kind::GT:
  case kind::LT:
    return !isSatLiteral(n);
  case kind::EQUAL:
    if(n[0].getType().isReal()){
      return !isSatLiteral(n);
    }else if(n[0].getType().isBoolean()){
      return hasFreshArithLiteral(n[0]) ||
        hasFreshArithLiteral(n[1]);
    }else{
      return false;
    }
  case kind::IMPLIES:
    // try the rhs first
    return hasFreshArithLiteral(n[1]) ||
      hasFreshArithLiteral(n[0]);
  default:
    if(n.getType().isBoolean()){
      for(Node::iterator ni=n.begin(), nend=n.end(); ni!=nend; ++ni){
        Node child = *ni;
        if(hasFreshArithLiteral(child)){
          return true;
        }
      }
    }
    return false;
  }
}

bool TheoryArithPrivate::preCheck(Theory::Effort level)
{
  Assert(d_currentPropagationList.empty());
  if(Debug.isOn("arith::consistency")){
    Assert(unenqueuedVariablesAreConsistent());
  }

  d_newFacts = !done();
  // If d_previousStatus == SAT, then reverts on conflicts are safe
  // Otherwise, they are not and must be committed.
  d_previousStatus = d_qflraStatus;
  if (d_newFacts)
  {
    d_qflraStatus = Result::SAT_UNKNOWN;
    d_hasDoneWorkSinceCut = true;
  }
  return false;
}

void TheoryArithPrivate::preNotifyFact(TNode atom, bool pol, TNode fact)
{
  ConstraintP curr = constraintFromFactQueue(fact);
  if (curr != NullConstraint)
  {
    bool res CVC4_UNUSED = assertionCases(curr);
    Assert(!res || anyConflict());
  }
}

bool TheoryArithPrivate::postCheck(Theory::Effort effortLevel)
{
  if(!anyConflict()){
    while(!d_learnedBounds.empty()){
      // we may attempt some constraints twice.  this is okay!
      ConstraintP curr = d_learnedBounds.front();
      d_learnedBounds.pop();
      Debug("arith::learned") << curr << endl;

      bool res CVC4_UNUSED = assertionCases(curr);
      Assert(!res || anyConflict());

      if(anyConflict()){ break; }
    }
  }

  if(anyConflict()){
    d_qflraStatus = Result::UNSAT;
    if (options::revertArithModels() && d_previousStatus == Result::SAT)
    {
      ++d_statistics.d_revertsOnConflicts;
      Debug("arith::bt") << "clearing here "
                         << " " << d_newFacts << " " << d_previousStatus << " "
                         << d_qflraStatus << endl;
      revertOutOfConflict();
      d_errorSet.clear();
    }else{
      ++d_statistics.d_commitsOnConflicts;
      Debug("arith::bt") << "committing here "
                         << " " << d_newFacts << " " << d_previousStatus << " "
                         << d_qflraStatus << endl;
      d_partialModel.commitAssignmentChanges();
      revertOutOfConflict();
    }
    outputConflicts();
    //cout << "unate conflict 1 " << effortLevel << std::endl;
    return true;
  }


  if(Debug.isOn("arith::print_assertions")) {
    debugPrintAssertions(Debug("arith::print_assertions"));
  }

  bool emmittedConflictOrSplit = false;
  Assert(d_conflicts.empty());

  bool useSimplex = d_qflraStatus != Result::SAT;
  Debug("arith::ems") << "ems: " << emmittedConflictOrSplit
                      << "pre realRelax" << endl;

  if(useSimplex){
    emmittedConflictOrSplit = solveRealRelaxation(effortLevel);
  }
  Debug("arith::ems") << "ems: " << emmittedConflictOrSplit
                      << "post realRelax" << endl;


  Debug("arith::ems") << "ems: " << emmittedConflictOrSplit
                      << "pre solveInteger" << endl;

  if(attemptSolveInteger(effortLevel, emmittedConflictOrSplit)){
    solveInteger(effortLevel);
    if(anyConflict()){
      ++d_statistics.d_commitsOnConflicts;
      Debug("arith::bt") << "committing here "
                         << " " << d_newFacts << " " << d_previousStatus << " "
                         << d_qflraStatus << endl;
      revertOutOfConflict();
      d_errorSet.clear();
      outputConflicts();
      return true;
    }
  }

  Debug("arith::ems") << "ems: " << emmittedConflictOrSplit
                      << "post solveInteger" << endl;

  switch(d_qflraStatus){
  case Result::SAT:
    if (d_newFacts)
    {
      ++d_statistics.d_nontrivialSatChecks;
    }

    Debug("arith::bt") << "committing sap inConflit"
                       << " " << d_newFacts << " " << d_previousStatus << " "
                       << d_qflraStatus << endl;
    d_partialModel.commitAssignmentChanges();
    d_unknownsInARow = 0;
    if(Debug.isOn("arith::consistency")){
      Assert(entireStateIsConsistent("sat comit"));
    }
    if(useSimplex && options::collectPivots()){
      if(options::useFC()){
        d_statistics.d_satPivots << d_fcSimplex.getPivots();
      }else{
        d_statistics.d_satPivots << d_dualSimplex.getPivots();
      }
    }
    break;
  case Result::SAT_UNKNOWN:
    ++d_unknownsInARow;
    ++(d_statistics.d_unknownChecks);
    Assert(!Theory::fullEffort(effortLevel));
    Debug("arith::bt") << "committing unknown"
                       << " " << d_newFacts << " " << d_previousStatus << " "
                       << d_qflraStatus << endl;
    d_partialModel.commitAssignmentChanges();
    d_statistics.d_maxUnknownsInARow.maxAssign(d_unknownsInARow);

    if(useSimplex && options::collectPivots()){
      if(options::useFC()){
        d_statistics.d_unknownPivots << d_fcSimplex.getPivots();
      }else{
        d_statistics.d_unknownPivots << d_dualSimplex.getPivots();
      }
    }
    break;
  case Result::UNSAT:
    d_unknownsInARow = 0;

    ++d_statistics.d_commitsOnConflicts;

    Debug("arith::bt") << "committing on conflict"
                       << " " << d_newFacts << " " << d_previousStatus << " "
                       << d_qflraStatus << endl;
    d_partialModel.commitAssignmentChanges();
    revertOutOfConflict();

    if(Debug.isOn("arith::consistency::comitonconflict")){
      entireStateIsConsistent("commit on conflict");
    }
    outputConflicts();
    emmittedConflictOrSplit = true;
    Debug("arith::conflict") << "simplex conflict" << endl;

    if(useSimplex && options::collectPivots()){
      if(options::useFC()){
        d_statistics.d_unsatPivots << d_fcSimplex.getPivots();
      }else{
        d_statistics.d_unsatPivots << d_dualSimplex.getPivots();
      }
    }
    break;
  default:
    Unimplemented();
  }
  d_statistics.d_avgUnknownsInARow.addEntry(d_unknownsInARow);

  size_t nPivots =
      options::useFC() ? d_fcSimplex.getPivots() : d_dualSimplex.getPivots();
  for (std::size_t i = 0; i < nPivots; ++i)
  {
    d_containing.d_out->spendResource(
        ResourceManager::Resource::ArithPivotStep);
  }

  Debug("arith::ems") << "ems: " << emmittedConflictOrSplit
                      << "pre approx cuts" << endl;
  if(!d_approxCuts.empty()){
    bool anyFresh = false;
    while(!d_approxCuts.empty()){
      TrustNode lem = d_approxCuts.front();
      d_approxCuts.pop();
      Debug("arith::approx::cuts") << "approximate cut:" << lem << endl;
      anyFresh = anyFresh || hasFreshArithLiteral(lem.getNode());
      Debug("arith::lemma") << "approximate cut:" << lem << endl;
      outputTrustedLemma(lem);
    }
    if(anyFresh){
      emmittedConflictOrSplit = true;
    }
  }

  Debug("arith::ems") << "ems: " << emmittedConflictOrSplit
                      << "post approx cuts" << endl;

  // This should be fine if sat or unknown
  if (!emmittedConflictOrSplit
      && (options::arithPropagationMode()
              == options::ArithPropagationMode::UNATE_PROP
          || options::arithPropagationMode()
                 == options::ArithPropagationMode::BOTH_PROP))
  {
    TimerStat::CodeTimer codeTimer0(d_statistics.d_newPropTime);
    Assert(d_qflraStatus != Result::UNSAT);

    while(!d_currentPropagationList.empty()  && !anyConflict()){
      ConstraintP curr = d_currentPropagationList.front();
      d_currentPropagationList.pop_front();

      ConstraintType t = curr->getType();
      Assert(t != Disequality)
          << "Disequalities are not allowed in d_currentPropagation";

      switch(t){
      case LowerBound:
        {
          ConstraintP prev = d_currentPropagationList.front();
          d_currentPropagationList.pop_front();
          d_constraintDatabase.unatePropLowerBound(curr, prev);
          break;
        }
      case UpperBound:
        {
          ConstraintP prev = d_currentPropagationList.front();
          d_currentPropagationList.pop_front();
          d_constraintDatabase.unatePropUpperBound(curr, prev);
          break;
        }
      case Equality:
        {
          ConstraintP prevLB = d_currentPropagationList.front();
          d_currentPropagationList.pop_front();
          ConstraintP prevUB = d_currentPropagationList.front();
          d_currentPropagationList.pop_front();
          d_constraintDatabase.unatePropEquality(curr, prevLB, prevUB);
          break;
        }
        default: Unhandled() << curr->getType();
      }
    }

    if(anyConflict()){
      Debug("arith::unate") << "unate conflict" << endl;
      revertOutOfConflict();
      d_qflraStatus = Result::UNSAT;
      outputConflicts();
      emmittedConflictOrSplit = true;
      //cout << "unate conflict " << endl;
      Debug("arith::bt") << "committing on unate conflict"
                         << " " << d_newFacts << " " << d_previousStatus << " "
                         << d_qflraStatus << endl;

      Debug("arith::conflict") << "unate arith conflict" << endl;
    }
  }
  else
  {
    TimerStat::CodeTimer codeTimer1(d_statistics.d_newPropTime);
    d_currentPropagationList.clear();
  }
  Assert(d_currentPropagationList.empty());

  Debug("arith::ems") << "ems: " << emmittedConflictOrSplit
                      << "post unate" << endl;

  if(!emmittedConflictOrSplit && Theory::fullEffort(effortLevel)){
    ++d_fullCheckCounter;
  }
  if(!emmittedConflictOrSplit && Theory::fullEffort(effortLevel)){
    emmittedConflictOrSplit = splitDisequalities();
  }
  Debug("arith::ems") << "ems: " << emmittedConflictOrSplit
                      << "pos splitting" << endl;


  Debug("arith") << "integer? "
       << " conf/split " << emmittedConflictOrSplit
       << " fulleffort " << Theory::fullEffort(effortLevel)
       << " hasintmodel " << hasIntegerModel() << endl;

  if(!emmittedConflictOrSplit && Theory::fullEffort(effortLevel) && !hasIntegerModel()){
    Node possibleConflict = Node::null();
    if(!emmittedConflictOrSplit && options::arithDioSolver()){
      possibleConflict = callDioSolver();
      if(possibleConflict != Node::null()){
        revertOutOfConflict();
        Debug("arith::conflict") << "dio conflict   " << possibleConflict << endl;
        // TODO (project #37): justify (proofs in the DIO solver)
        raiseBlackBoxConflict(possibleConflict);
        outputConflicts();
        emmittedConflictOrSplit = true;
      }
    }

    if(!emmittedConflictOrSplit && d_hasDoneWorkSinceCut && options::arithDioSolver()){
      if(getDioCuttingResource()){
        TrustNode possibleLemma = dioCutting();
        if(!possibleLemma.isNull()){
          emmittedConflictOrSplit = true;
          d_hasDoneWorkSinceCut = false;
          d_cutCount = d_cutCount + 1;
          Debug("arith::lemma") << "dio cut   " << possibleLemma << endl;
          outputTrustedLemma(possibleLemma);
        }
      }
    }

    if(!emmittedConflictOrSplit) {
      TrustNode possibleLemma = roundRobinBranch();
      if (!possibleLemma.getNode().isNull())
      {
        ++(d_statistics.d_externalBranchAndBounds);
        d_cutCount = d_cutCount + 1;
        emmittedConflictOrSplit = true;
        Debug("arith::lemma") << "rrbranch lemma"
                              << possibleLemma << endl;
        outputTrustedLemma(possibleLemma);
      }
    }

    if(options::maxCutsInContext() <= d_cutCount){
      if(d_diosolver.hasMoreDecompositionLemmas()){
        while(d_diosolver.hasMoreDecompositionLemmas()){
          Node decompositionLemma = d_diosolver.nextDecompositionLemma();
          Debug("arith::lemma") << "dio decomposition lemma "
                                << decompositionLemma << endl;
          outputLemma(decompositionLemma);
        }
      }else{
        Debug("arith::restart") << "arith restart!" << endl;
        outputRestart();
      }
    }
  }//if !emmittedConflictOrSplit && fullEffort(effortLevel) && !hasIntegerModel()

  if(Theory::fullEffort(effortLevel)){
    if(Debug.isOn("arith::consistency::final")){
      entireStateIsConsistent("arith::consistency::final");
    }
  }

  if(Debug.isOn("paranoid:check_tableau")){ d_linEq.debugCheckTableau(); }
  if(Debug.isOn("arith::print_model")) {
    debugPrintModel(Debug("arith::print_model"));
  }
  Debug("arith") << "TheoryArithPrivate::check end" << std::endl;
  return emmittedConflictOrSplit;
}

bool TheoryArithPrivate::foundNonlinear() const { return d_foundNl; }

TrustNode TheoryArithPrivate::branchIntegerVariable(ArithVar x) const
{
  const DeltaRational& d = d_partialModel.getAssignment(x);
  Assert(!d.isIntegral());
  const Rational& r = d.getNoninfinitesimalPart();
  const Rational& i = d.getInfinitesimalPart();
  Trace("integers") << "integers: assignment to [[" << d_partialModel.asNode(x) << "]] is " << r << "[" << i << "]" << endl;

  Assert(!(r.getDenominator() == 1 && i.getNumerator() == 0));
  Assert(!d.isIntegral());
  TNode var = d_partialModel.asNode(x);
  Integer floor_d = d.floor();

  TrustNode lem = TrustNode::null();
  NodeManager* nm = NodeManager::currentNM();
  if (options::brabTest())
  {
    Trace("integers") << "branch-round-and-bound enabled" << endl;
    Integer ceil_d = d.ceiling();
    Rational f = r - floor_d;
    // Multiply by -1 to get abs value.
    Rational c = (r - ceil_d) * (-1);
    Integer nearest = (c > f) ? floor_d : ceil_d;

    // Prioritize trying a simple rounding of the real solution first,
    // it that fails, fall back on original branch and bound strategy.
    Node ub = Rewriter::rewrite(
        nm->mkNode(kind::LEQ, var, mkRationalNode(nearest - 1)));
    Node lb = Rewriter::rewrite(
        nm->mkNode(kind::GEQ, var, mkRationalNode(nearest + 1)));
<<<<<<< HEAD
    lem = nm->mkNode(kind::OR, ub, lb);
    Node eq = Rewriter::rewrite(
        nm->mkNode(kind::EQUAL, var, mkRationalNode(nearest)));
    // Also theory-preprocess the equality. Notice we do this because equalities
    // in lemmas are not theory-preprocessed.
    TrustNode peq = d_containing.ppRewrite(eq);
    eq = peq.isNull() ? eq : peq.getNode();
=======
    Node right = nm->mkNode(kind::OR, ub, lb);
    Node rawEq = nm->mkNode(kind::EQUAL, var, mkRationalNode(nearest));
    Node eq = Rewriter::rewrite(rawEq);
    // Also preprocess it before we send it out. This is important since
    // arithmetic may prefer eliminating equalities.
    TrustNode teq;
    if (Theory::theoryOf(eq) == THEORY_ARITH)
    {
      teq = d_containing.ppRewrite(eq);
      eq = teq.isNull() ? eq : teq.getNode();
    }
>>>>>>> e986a322
    Node literal = d_containing.getValuation().ensureLiteral(eq);
    Trace("integers") << "eq: " << eq << "\nto: " << literal << endl;
    d_containing.getOutputChannel().requirePhase(literal, true);
    Node l = nm->mkNode(kind::OR, literal, right);
    Trace("integers") << "l: " << l << endl;
    if (proofsEnabled())
    {
      Node less = nm->mkNode(kind::LT, var, mkRationalNode(nearest));
      Node greater = nm->mkNode(kind::GT, var, mkRationalNode(nearest));
      // TODO (project #37): justify. Thread proofs through *ensureLiteral*.
      Debug("integers::pf") << "less: " << less << endl;
      Debug("integers::pf") << "greater: " << greater << endl;
      Debug("integers::pf") << "literal: " << literal << endl;
      Debug("integers::pf") << "eq: " << eq << endl;
      Debug("integers::pf") << "rawEq: " << rawEq << endl;
      Pf pfNotLit = d_pnm->mkAssume(literal.negate());
      // rewrite notLiteral to notRawEq, using teq.
      Pf pfNotRawEq =
          literal == rawEq
              ? pfNotLit
              : d_pnm->mkNode(
                  PfRule::MACRO_SR_PRED_TRANSFORM,
                  {pfNotLit, teq.getGenerator()->getProofFor(teq.getProven())},
                  {rawEq.negate()});
      Pf pfBot =
          d_pnm->mkNode(PfRule::CONTRA,
                        {d_pnm->mkNode(PfRule::ARITH_TRICHOTOMY,
                                       {d_pnm->mkAssume(less.negate()), pfNotRawEq},
                                       {greater}),
                         d_pnm->mkAssume(greater.negate())},
                        {});
      std::vector<Node> assumptions = {
          literal.negate(), less.negate(), greater.negate()};
      // Proof of (not (and (not (= v i)) (not (< v i)) (not (> v i))))
      Pf pfNotAnd = d_pnm->mkScope(pfBot, assumptions);
      Pf pfL = d_pnm->mkNode(PfRule::MACRO_SR_PRED_TRANSFORM,
                             {d_pnm->mkNode(PfRule::NOT_AND, {pfNotAnd}, {})},
                             {l});
      lem = d_pfGen->mkTrustNode(l, pfL);
    }
    else
    {
      lem = TrustNode::mkTrustLemma(l, nullptr);
    }
  }
  else
  {
    Node ub =
        Rewriter::rewrite(nm->mkNode(kind::LEQ, var, mkRationalNode(floor_d)));
    Node lb = ub.notNode();
    if (proofsEnabled())
    {
      lem = d_pfGen->mkTrustNode(
          nm->mkNode(kind::OR, ub, lb), PfRule::SPLIT, {}, {ub});
    }
    else
    {
      lem = TrustNode::mkTrustLemma(nm->mkNode(kind::OR, ub, lb), nullptr);
    }
  }

  Trace("integers") << "integers: branch & bound: " << lem << endl;
  if (Debug.isOn("integers"))
  {
    Node l = lem.getNode();
    if (isSatLiteral(l[0]))
    {
      Debug("integers") << "    " << l[0] << " == " << getSatValue(l[0])
                        << endl;
    }
    else
    {
      Debug("integers") << "    " << l[0] << " is not assigned a SAT literal"
                        << endl;
    }
    if (isSatLiteral(l[1]))
    {
      Debug("integers") << "    " << l[1] << " == " << getSatValue(l[1])
                        << endl;
    }
    else
    {
      Debug("integers") << "    " << l[1] << " is not assigned a SAT literal"
                        << endl;
    }
  }
  return lem;
}

std::vector<ArithVar> TheoryArithPrivate::cutAllBounded() const{
  vector<ArithVar> lemmas;
  ArithVar max = d_partialModel.getNumberOfVariables();

  if(options::doCutAllBounded() && max > 0){
    for(ArithVar iter = 0; iter != max; ++iter){
    //Do not include slack variables
      const DeltaRational& d = d_partialModel.getAssignment(iter);
      if(isIntegerInput(iter) &&
         !d_cutInContext.contains(iter) &&
         d_partialModel.hasUpperBound(iter) &&
         d_partialModel.hasLowerBound(iter) &&
         !d.isIntegral()){
        lemmas.push_back(iter);
      }
    }
  }
  return lemmas;
}

/** Returns true if the roundRobinBranching() issues a lemma. */
TrustNode TheoryArithPrivate::roundRobinBranch()
{
  if(hasIntegerModel()){
    return TrustNode::null();
  }else{
    ArithVar v = d_nextIntegerCheckVar;

    Assert(isInteger(v));
    Assert(!isAuxiliaryVariable(v));
    return branchIntegerVariable(v);
  }
}

bool TheoryArithPrivate::splitDisequalities(){
  bool splitSomething = false;

  vector<ConstraintP> save;

  while(!d_diseqQueue.empty()){
    ConstraintP front = d_diseqQueue.front();
    d_diseqQueue.pop();

    if(front->isSplit()){
      Debug("arith::eq") << "split already" << endl;
    }else{
      Debug("arith::eq") << "not split already" << endl;

      ArithVar lhsVar = front->getVariable();

      const DeltaRational& lhsValue = d_partialModel.getAssignment(lhsVar);
      const DeltaRational& rhsValue = front->getValue();
      if(lhsValue == rhsValue){
        Debug("arith::lemma") << "Splitting on " << front << endl;
        Debug("arith::lemma") << "LHS value = " << lhsValue << endl;
        Debug("arith::lemma") << "RHS value = " << rhsValue << endl;
        TrustNode lemma = front->split();
        ++(d_statistics.d_statDisequalitySplits);

        Debug("arith::lemma")
            << "Now " << Rewriter::rewrite(lemma.getNode()) << endl;
        outputTrustedLemma(lemma);
        //cout << "Now " << Rewriter::rewrite(lemma) << endl;
        splitSomething = true;
      }else if(d_partialModel.strictlyLessThanLowerBound(lhsVar, rhsValue)){
        Debug("arith::eq") << "can drop as less than lb" << front << endl;
      }else if(d_partialModel.strictlyGreaterThanUpperBound(lhsVar, rhsValue)){
        Debug("arith::eq") << "can drop as greater than ub" << front << endl;
      }else{
        Debug("arith::eq") << "save" << front << ": " <<lhsValue << " != " << rhsValue << endl;
        save.push_back(front);
      }
    }
  }
  vector<ConstraintP>::const_iterator i=save.begin(), i_end = save.end();
  for(; i != i_end; ++i){
    d_diseqQueue.push(*i);
  }
  return splitSomething;
}

/**
 * Should be guarded by at least Debug.isOn("arith::print_assertions").
 * Prints to Debug("arith::print_assertions")
 */
void TheoryArithPrivate::debugPrintAssertions(std::ostream& out) const {
  out << "Assertions:" << endl;
  for (var_iterator vi = var_begin(), vend = var_end(); vi != vend; ++vi){
    ArithVar i = *vi;
    if (d_partialModel.hasLowerBound(i)) {
      ConstraintP lConstr = d_partialModel.getLowerBoundConstraint(i);
      out << lConstr << endl;
    }

    if (d_partialModel.hasUpperBound(i)) {
      ConstraintP uConstr = d_partialModel.getUpperBoundConstraint(i);
      out << uConstr << endl;
    }
  }
  context::CDQueue<ConstraintP>::const_iterator it = d_diseqQueue.begin();
  context::CDQueue<ConstraintP>::const_iterator it_end = d_diseqQueue.end();
  for(; it != it_end; ++ it) {
    out << *it << endl;
  }
}

void TheoryArithPrivate::debugPrintModel(std::ostream& out) const{
  out << "Model:" << endl;
  for (var_iterator vi = var_begin(), vend = var_end(); vi != vend; ++vi){
    ArithVar i = *vi;
    if(d_partialModel.hasNode(i)){
      out << d_partialModel.asNode(i) << " : " <<
        d_partialModel.getAssignment(i);
      if(d_tableau.isBasic(i)){
        out << " (basic)";
      }
      out << endl;
    }
  }
}

TrustNode TheoryArithPrivate::explain(TNode n)
{
  Debug("arith::explain") << "explain @" << getSatContext()->getLevel() << ": " << n << endl;

  ConstraintP c = d_constraintDatabase.lookup(n);
  TrustNode exp;
  if(c != NullConstraint){
    Assert(!c->isAssumption());
    exp = c->externalExplainForPropagation(n);
    Debug("arith::explain") << "constraint explanation" << n << ":" << exp << endl;
  }else if(d_assertionsThatDoNotMatchTheirLiterals.find(n) != d_assertionsThatDoNotMatchTheirLiterals.end()){
    c = d_assertionsThatDoNotMatchTheirLiterals[n];
    if(!c->isAssumption()){
      exp = c->externalExplainForPropagation(n);
      Debug("arith::explain") << "assertions explanation" << n << ":" << exp << endl;
    }else{
      Debug("arith::explain") << "this is a strange mismatch" << n << endl;
      Assert(d_congruenceManager.canExplain(n));
      exp = d_congruenceManager.explain(n);
    }
  }else{
    Assert(d_congruenceManager.canExplain(n));
    Debug("arith::explain") << "dm explanation" << n << endl;
    exp = d_congruenceManager.explain(n);
  }
  return exp;
}

void TheoryArithPrivate::propagate(Theory::Effort e) {
  // This uses model values for safety. Disable for now.
  if (d_qflraStatus == Result::SAT
      && (options::arithPropagationMode()
              == options::ArithPropagationMode::BOUND_INFERENCE_PROP
          || options::arithPropagationMode()
                 == options::ArithPropagationMode::BOTH_PROP)
      && hasAnyUpdates())
  {
    if(options::newProp()){
      propagateCandidatesNew();
    }else{
      propagateCandidates();
    }
  }
  else
  {
    clearUpdates();
  }

  while(d_constraintDatabase.hasMorePropagations()){
    ConstraintCP c = d_constraintDatabase.nextPropagation();
    Debug("arith::prop") << "next prop" << getSatContext()->getLevel() << ": " << c << endl;

    if(c->negationHasProof()){
      Debug("arith::prop") << "negation has proof " << c->getNegation() << endl;
      Debug("arith::prop") << c->getNegation()->externalExplainByAssertions()
                           << endl;
    }
    Assert(!c->negationHasProof())
        << "A constraint has been propagated on the constraint propagation "
           "queue, but the negation has been set to true.  Contact Tim now!";

    if(!c->assertedToTheTheory()){
      Node literal = c->getLiteral();
      Debug("arith::prop") << "propagating @" << getSatContext()->getLevel() << " " << literal << endl;

      outputPropagate(literal);
    }else{
      Debug("arith::prop") << "already asserted to the theory " <<  c->getLiteral() << endl;
    }
  }

  while(d_congruenceManager.hasMorePropagations()){
    TNode toProp = d_congruenceManager.getNextPropagation();

    //Currently if the flag is set this came from an equality detected by the
    //equality engine in the the difference manager.
    Node normalized = Rewriter::rewrite(toProp);

    ConstraintP constraint = d_constraintDatabase.lookup(normalized);
    if(constraint == NullConstraint){
      Debug("arith::prop") << "propagating on non-constraint? "  << toProp << endl;

      outputPropagate(toProp);
    }else if(constraint->negationHasProof()){
      // The congruence manager can prove: antecedents => toProp,
      // ergo. antecedents ^ ~toProp is a conflict.
      TrustNode exp = d_congruenceManager.explain(toProp);
      Node notNormalized = normalized.negate();
      std::vector<Node> ants(exp.getNode().begin(), exp.getNode().end());
      ants.push_back(notNormalized);
      Node lp = safeConstructNary(kind::AND, ants);
      Debug("arith::prop") << "propagate conflict" <<  lp << endl;
      if (proofsEnabled())
      {
        // Assume all of antecedents and ~toProp (rewritten)
        std::vector<Pf> pfAntList;
        for (size_t i = 0; i < ants.size(); ++i)
        {
          pfAntList.push_back(d_pnm->mkAssume(ants[i]));
        }
        Pf pfAnt = pfAntList.size() > 1
                       ? d_pnm->mkNode(PfRule::AND_INTRO, pfAntList, {})
                       : pfAntList[0];
        // Use modus ponens to get toProp (un rewritten)
        Pf pfConc = d_pnm->mkNode(
            PfRule::MODUS_PONENS,
            {pfAnt, exp.getGenerator()->getProofFor(exp.getProven())},
            {});
        // prove toProp (rewritten)
        Pf pfConcRewritten = d_pnm->mkNode(
            PfRule::MACRO_SR_PRED_TRANSFORM, {pfConc}, {normalized});
        Pf pfNotNormalized = d_pnm->mkAssume(notNormalized);
        // prove bottom from toProp and ~toProp
        Pf pfBot;
        if (normalized.getKind() == kind::NOT)
        {
          pfBot = d_pnm->mkNode(
              PfRule::CONTRA, {pfNotNormalized, pfConcRewritten}, {});
        }
        else
        {
          pfBot = d_pnm->mkNode(
              PfRule::CONTRA, {pfConcRewritten, pfNotNormalized}, {});
        }
        // close scope
        Pf pfNotAnd = d_pnm->mkScope(pfBot, ants);
        raiseBlackBoxConflict(lp, pfNotAnd);
      }
      else
      {
        raiseBlackBoxConflict(lp);
      }
      outputConflicts();
      return;
    }else{
      Debug("arith::prop") << "propagating still?" <<  toProp << endl;
      outputPropagate(toProp);
    }
  }
}

DeltaRational TheoryArithPrivate::getDeltaValue(TNode term) const
{
  AlwaysAssert(d_qflraStatus != Result::SAT_UNKNOWN);
  Debug("arith::value") << term << std::endl;

  if (d_partialModel.hasArithVar(term)) {
    ArithVar var = d_partialModel.asArithVar(term);
    return d_partialModel.getAssignment(var);
  }

  switch (Kind kind = term.getKind()) {
    case kind::CONST_RATIONAL:
      return term.getConst<Rational>();

    case kind::PLUS: {  // 2+ args
      DeltaRational value(0);
      for (TNode::iterator i = term.begin(), iend = term.end(); i != iend;
           ++i) {
        value = value + getDeltaValue(*i);
      }
      return value;
    }

    case kind::NONLINEAR_MULT:
    case kind::MULT: {  // 2+ args
      Assert(!isSetup(term));
      DeltaRational value(1);
      for (TNode::iterator i = term.begin(), iend = term.end(); i != iend;
           ++i) {
        value = value * getDeltaValue(*i);
      }
      return value;
    }
    case kind::MINUS: {  // 2 args
      return getDeltaValue(term[0]) - getDeltaValue(term[1]);
    }
    case kind::UMINUS: {  // 1 arg
      return (-getDeltaValue(term[0]));
    }

    case kind::DIVISION: {  // 2 args
      Assert(!isSetup(term));
      return getDeltaValue(term[0]) / getDeltaValue(term[1]);
    }
    case kind::DIVISION_TOTAL:
    case kind::INTS_DIVISION_TOTAL:
    case kind::INTS_MODULUS_TOTAL: {  // 2 args
      Assert(!isSetup(term));
      DeltaRational denominator = getDeltaValue(term[1]);
      if (denominator.isZero()) {
        return DeltaRational(0, 0);
      }
      DeltaRational numerator = getDeltaValue(term[0]);
      if (kind == kind::DIVISION_TOTAL) {
        return numerator / denominator;
      } else if (kind == kind::INTS_DIVISION_TOTAL) {
        return Rational(numerator.euclidianDivideQuotient(denominator));
      } else {
        Assert(kind == kind::INTS_MODULUS_TOTAL);
        return Rational(numerator.euclidianDivideRemainder(denominator));
      }
    }

    default:
      throw ModelException(term, "No model assignment.");
  }
}

Rational TheoryArithPrivate::deltaValueForTotalOrder() const{
  Rational min(2);
  std::set<DeltaRational> relevantDeltaValues;
  context::CDQueue<ConstraintP>::const_iterator qiter = d_diseqQueue.begin();
  context::CDQueue<ConstraintP>::const_iterator qiter_end = d_diseqQueue.end();

  for(; qiter != qiter_end; ++qiter){
    ConstraintP curr = *qiter;

    const DeltaRational& rhsValue = curr->getValue();
    relevantDeltaValues.insert(rhsValue);
  }

  Theory::shared_terms_iterator shared_iter = d_containing.shared_terms_begin();
  Theory::shared_terms_iterator shared_end = d_containing.shared_terms_end();
  for(; shared_iter != shared_end; ++shared_iter){
    Node sharedCurr = *shared_iter;

    // ModelException is fatal as this point. Don't catch!
    // DeltaRationalException is fatal as this point. Don't catch!
    DeltaRational val = getDeltaValue(sharedCurr);
    relevantDeltaValues.insert(val);
  }

  for(var_iterator vi = var_begin(), vend = var_end(); vi != vend; ++vi){
    ArithVar v = *vi;
    const DeltaRational& value = d_partialModel.getAssignment(v);
    relevantDeltaValues.insert(value);
    if( d_partialModel.hasLowerBound(v)){
      const DeltaRational& lb = d_partialModel.getLowerBound(v);
      relevantDeltaValues.insert(lb);
    }
    if( d_partialModel.hasUpperBound(v)){
      const DeltaRational& ub = d_partialModel.getUpperBound(v);
      relevantDeltaValues.insert(ub);
    }
  }

  if(relevantDeltaValues.size() >= 2){
    std::set<DeltaRational>::const_iterator iter = relevantDeltaValues.begin();
    std::set<DeltaRational>::const_iterator iter_end = relevantDeltaValues.end();
    DeltaRational prev = *iter;
    ++iter;
    for(; iter != iter_end; ++iter){
      const DeltaRational& curr = *iter;

      Assert(prev < curr);

      DeltaRational::seperatingDelta(min, prev, curr);
      prev = curr;
    }
  }

  Assert(min.sgn() > 0);
  Rational belowMin = min/Rational(2);
  return belowMin;
}

void TheoryArithPrivate::collectModelValues(const std::set<Node>& termSet,
                                            std::map<Node, Node>& arithModel)
{
  AlwaysAssert(d_qflraStatus == Result::SAT);

  if(Debug.isOn("arith::collectModelInfo")){
    debugPrintFacts();
  }

  Debug("arith::collectModelInfo") << "collectModelInfo() begin " << endl;

  // Delta lasts at least the duration of the function call
  const Rational& delta = d_partialModel.getDelta();
  std::unordered_set<TNode, TNodeHashFunction> shared = d_containing.currentlySharedTerms();

  // TODO:
  // This is not very good for user push/pop....
  // Revisit when implementing push/pop
  for(var_iterator vi = var_begin(), vend = var_end(); vi != vend; ++vi){
    ArithVar v = *vi;

    if(!isAuxiliaryVariable(v)){
      Node term = d_partialModel.asNode(v);

      if((theoryOf(term) == THEORY_ARITH || shared.find(term) != shared.end())
         && termSet.find(term) != termSet.end()){

        const DeltaRational& mod = d_partialModel.getAssignment(v);
        Rational qmodel = mod.substituteDelta(delta);

        Node qNode = mkRationalNode(qmodel);
        Debug("arith::collectModelInfo") << "m->assertEquality(" << term << ", " << qmodel << ", true)" << endl;
        // Add to the map
        arithModel[term] = qNode;
      }else{
        Debug("arith::collectModelInfo") << "Skipping m->assertEquality(" << term << ", true)" << endl;

      }
    }
  }

  // Iterate over equivalence classes in LinearEqualityModule
  // const eq::EqualityEngine& ee = d_congruenceManager.getEqualityEngine();
  // m->assertEqualityEngine(&ee);

  Debug("arith::collectModelInfo") << "collectModelInfo() end " << endl;
}

bool TheoryArithPrivate::safeToReset() const {
  Assert(!d_tableauSizeHasBeenModified);
  Assert(d_errorSet.noSignals());

  ErrorSet::error_iterator error_iter = d_errorSet.errorBegin();
  ErrorSet::error_iterator error_end = d_errorSet.errorEnd();
  for(; error_iter != error_end; ++error_iter){
    ArithVar basic = *error_iter;
    if(!d_smallTableauCopy.isBasic(basic)){
      return false;
    }
  }

  return true;
}

void TheoryArithPrivate::notifyRestart(){
  TimerStat::CodeTimer codeTimer(d_statistics.d_restartTimer);

  if(Debug.isOn("paranoid:check_tableau")){ d_linEq.debugCheckTableau(); }

  ++d_restartsCounter;
  d_solveIntMaybeHelp = 0;
  d_solveIntAttempts = 0;
}

bool TheoryArithPrivate::entireStateIsConsistent(const string& s){
  bool result = true;
  for(var_iterator vi = var_begin(), vend = var_end(); vi != vend; ++vi){
    ArithVar var = *vi;
    //ArithVar var = d_partialModel.asArithVar(*i);
    if(!d_partialModel.assignmentIsConsistent(var)){
      d_partialModel.printModel(var);
      Warning() << s << ":" << "Assignment is not consistent for " << var << d_partialModel.asNode(var);
      if(d_tableau.isBasic(var)){
        Warning() << " (basic)";
      }
      Warning() << endl;
      result = false;
    }else if(d_partialModel.isInteger(var) && !d_partialModel.integralAssignment(var)){
      d_partialModel.printModel(var);
      Warning() << s << ":" << "Assignment is not integer for integer variable " << var << d_partialModel.asNode(var);
      if(d_tableau.isBasic(var)){
        Warning() << " (basic)";
      }
      Warning() << endl;
      result = false;
    }
  }
  return result;
}

bool TheoryArithPrivate::unenqueuedVariablesAreConsistent(){
  bool result = true;
  for(var_iterator vi = var_begin(), vend = var_end(); vi != vend; ++vi){
    ArithVar var = *vi;
    if(!d_partialModel.assignmentIsConsistent(var)){
      if(!d_errorSet.inError(var)){

        d_partialModel.printModel(var);
        Warning() << "Unenqueued var is not consistent for " << var <<  d_partialModel.asNode(var);
        if(d_tableau.isBasic(var)){
          Warning() << " (basic)";
        }
        Warning() << endl;
        result = false;
      } else if(Debug.isOn("arith::consistency::initial")){
        d_partialModel.printModel(var);
        Warning() << "Initial var is not consistent for " << var <<  d_partialModel.asNode(var);
        if(d_tableau.isBasic(var)){
          Warning() << " (basic)";
        }
        Warning() << endl;
      }
     }
  }
  return result;
}

void TheoryArithPrivate::presolve(){
  TimerStat::CodeTimer codeTimer(d_statistics.d_presolveTime);

  d_statistics.d_initialTableauSize.setData(d_tableau.size());

  if(Debug.isOn("paranoid:check_tableau")){ d_linEq.debugCheckTableau(); }

  static thread_local unsigned callCount = 0;
  if(Debug.isOn("arith::presolve")) {
    Debug("arith::presolve") << "TheoryArithPrivate::presolve #" << callCount << endl;
    callCount = callCount + 1;
  }

  vector<TrustNode> lemmas;
  if(!options::incrementalSolving()) {
    switch(options::arithUnateLemmaMode()){
      case options::ArithUnateLemmaMode::NO: break;
      case options::ArithUnateLemmaMode::INEQUALITY:
        d_constraintDatabase.outputUnateInequalityLemmas(lemmas);
        break;
      case options::ArithUnateLemmaMode::EQUALITY:
        d_constraintDatabase.outputUnateEqualityLemmas(lemmas);
        break;
      case options::ArithUnateLemmaMode::ALL:
        d_constraintDatabase.outputUnateInequalityLemmas(lemmas);
        d_constraintDatabase.outputUnateEqualityLemmas(lemmas);
        break;
      default: Unhandled() << options::arithUnateLemmaMode();
    }
  }

  vector<TrustNode>::const_iterator i = lemmas.begin(), i_end = lemmas.end();
  for(; i != i_end; ++i){
    TrustNode lem = *i;
    Debug("arith::oldprop") << " lemma lemma duck " <<lem << endl;
    outputTrustedLemma(lem);
  }
}

EqualityStatus TheoryArithPrivate::getEqualityStatus(TNode a, TNode b) {
  if(d_qflraStatus == Result::SAT_UNKNOWN){
    return EQUALITY_UNKNOWN;
  }else{
    try {
      if (getDeltaValue(a) == getDeltaValue(b)) {
        return EQUALITY_TRUE_IN_MODEL;
      } else {
        return EQUALITY_FALSE_IN_MODEL;
      }
    } catch (DeltaRationalException& dr) {
      return EQUALITY_UNKNOWN;
    } catch (ModelException& me) {
      return EQUALITY_UNKNOWN;
    }
  }
}

bool TheoryArithPrivate::propagateCandidateBound(ArithVar basic, bool upperBound){
  ++d_statistics.d_boundComputations;

  RowIndex ridx = d_tableau.basicToRowIndex(basic);
  DeltaRational bound = d_linEq.computeRowBound(ridx, upperBound, basic);

  if((upperBound && d_partialModel.strictlyLessThanUpperBound(basic, bound)) ||
     (!upperBound && d_partialModel.strictlyGreaterThanLowerBound(basic, bound))){

    // TODO: "Policy point"
    //We are only going to recreate the functionality for now.
    //In the future this can be improved to generate a temporary constraint
    //if none exists.
    //Experiment with doing this every time or only when the new constraint
    //implies an unknown fact.

    ConstraintType t = upperBound ? UpperBound : LowerBound;
    ConstraintP bestImplied = d_constraintDatabase.getBestImpliedBound(basic, t, bound);

    // Node bestImplied = upperBound ?
    //   d_apm.getBestImpliedUpperBound(basic, bound):
    //   d_apm.getBestImpliedLowerBound(basic, bound);

    if(bestImplied != NullConstraint){
      //This should be stronger
      Assert(!upperBound || bound <= bestImplied->getValue());
      Assert(
          !upperBound
          || d_partialModel.lessThanUpperBound(basic, bestImplied->getValue()));

      Assert(upperBound || bound >= bestImplied->getValue());
      Assert(upperBound
             || d_partialModel.greaterThanLowerBound(basic,
                                                     bestImplied->getValue()));
      //slightly changed

      // ConstraintP c = d_constraintDatabase.lookup(bestImplied);
      // Assert(c != NullConstraint);

      bool assertedToTheTheory = bestImplied->assertedToTheTheory();
      bool canBePropagated = bestImplied->canBePropagated();
      bool hasProof = bestImplied->hasProof();

      Debug("arith::prop") << "arith::prop" << basic
                           << " " << assertedToTheTheory
                           << " " << canBePropagated
                           << " " << hasProof
                           << endl;

      if(bestImplied->negationHasProof()){
        Warning() << "the negation of " <<  bestImplied << " : " << endl
                  << "has proof " << bestImplied->getNegation() << endl
                  << bestImplied->getNegation()->externalExplainByAssertions()
                  << endl;
      }

      if(!assertedToTheTheory && canBePropagated && !hasProof ){
        d_linEq.propagateBasicFromRow(bestImplied);
        // I think this can be skipped if canBePropagated is true
        //d_learnedBounds.push(bestImplied);
        if(Debug.isOn("arith::prop")){
          Debug("arith::prop") << "success " << bestImplied << endl;
          d_partialModel.printModel(basic, Debug("arith::prop"));
        }
        return true;
      }
      if(Debug.isOn("arith::prop")){
        Debug("arith::prop") << "failed " << basic
                             << " " << bound
                             << " " << assertedToTheTheory
                             << " " << canBePropagated
                             << " " << hasProof << endl;
        d_partialModel.printModel(basic, Debug("arith::prop"));
      }
    }
  }else if(Debug.isOn("arith::prop")){
    Debug("arith::prop") << "false " << bound << " ";
    d_partialModel.printModel(basic, Debug("arith::prop"));
  }
  return false;
}

void TheoryArithPrivate::propagateCandidate(ArithVar basic){
  bool success = false;
  RowIndex ridx = d_tableau.basicToRowIndex(basic);

  bool tryLowerBound =
    d_partialModel.strictlyAboveLowerBound(basic) &&
    d_linEq.rowLacksBound(ridx, false, basic) == NULL;

  bool tryUpperBound =
    d_partialModel.strictlyBelowUpperBound(basic) &&
    d_linEq.rowLacksBound(ridx, true, basic) == NULL;

  if(tryLowerBound){
    success |= propagateCandidateLowerBound(basic);
  }
  if(tryUpperBound){
    success |= propagateCandidateUpperBound(basic);
  }
  if(success){
    ++d_statistics.d_boundPropagations;
  }
}

void TheoryArithPrivate::propagateCandidates(){
  TimerStat::CodeTimer codeTimer(d_statistics.d_boundComputationTime);

  Debug("arith::prop") << "propagateCandidates begin" << endl;

  Assert(d_candidateBasics.empty());

  if(d_updatedBounds.empty()){ return; }

  DenseSet::const_iterator i = d_updatedBounds.begin();
  DenseSet::const_iterator end = d_updatedBounds.end();
  for(; i != end; ++i){
    ArithVar var = *i;
    if(d_tableau.isBasic(var) &&
       d_tableau.basicRowLength(var) <= options::arithPropagateMaxLength()){
      d_candidateBasics.softAdd(var);
    }else{
      Tableau::ColIterator basicIter = d_tableau.colIterator(var);
      for(; !basicIter.atEnd(); ++basicIter){
        const Tableau::Entry& entry = *basicIter;
        RowIndex ridx = entry.getRowIndex();
        ArithVar rowVar = d_tableau.rowIndexToBasic(ridx);
        Assert(entry.getColVar() == var);
        Assert(d_tableau.isBasic(rowVar));
        if(d_tableau.getRowLength(ridx) <= options::arithPropagateMaxLength()){
          d_candidateBasics.softAdd(rowVar);
        }
      }
    }
  }
  d_updatedBounds.purge();

  while(!d_candidateBasics.empty()){
    ArithVar candidate = d_candidateBasics.back();
    d_candidateBasics.pop_back();
    Assert(d_tableau.isBasic(candidate));
    propagateCandidate(candidate);
  }
  Debug("arith::prop") << "propagateCandidates end" << endl << endl << endl;
}

void TheoryArithPrivate::propagateCandidatesNew(){
  /* Four criteria must be met for progagation on a variable to happen using a row:
   * 0: A new bound has to have been added to the row.
   * 1: The hasBoundsCount for the row must be "full" or be full minus one variable
   *    (This is O(1) to check, but requires book keeping.)
   * 2: The current assignment must be strictly smaller/greater than the current bound.
   *    assign(x) < upper(x)
   *    (This is O(1) to compute.)
   * 3: There is a bound that is strictly smaller/greater than the current assignment.
   *    assign(x) < c for some x <= c literal
   *    (This is O(log n) to compute.)
   * 4: The implied bound on x is strictly smaller/greater than the current bound.
   *    (This is O(n) to compute.)
   */

  TimerStat::CodeTimer codeTimer(d_statistics.d_boundComputationTime);
  Debug("arith::prop") << "propagateCandidatesNew begin" << endl;

  Assert(d_qflraStatus == Result::SAT);
  if(d_updatedBounds.empty()){ return; }
  dumpUpdatedBoundsToRows();
  Assert(d_updatedBounds.empty());

  if(!d_candidateRows.empty()){
    UpdateTrackingCallback utcb(&d_linEq);
    d_partialModel.processBoundsQueue(utcb);
  }

  while(!d_candidateRows.empty()){
    RowIndex candidate = d_candidateRows.back();
    d_candidateRows.pop_back();
    propagateCandidateRow(candidate);
  }
  Debug("arith::prop") << "propagateCandidatesNew end" << endl << endl << endl;
}

bool TheoryArithPrivate::propagateMightSucceed(ArithVar v, bool ub) const{
  int cmp = ub ? d_partialModel.cmpAssignmentUpperBound(v)
    : d_partialModel.cmpAssignmentLowerBound(v);
  bool hasSlack = ub ? cmp < 0 : cmp > 0;
  if(hasSlack){
    ConstraintType t = ub ? UpperBound : LowerBound;
    const DeltaRational& a = d_partialModel.getAssignment(v);

    if(isInteger(v) && !a.isIntegral()){
      return true;
    }

    ConstraintP strongestPossible = d_constraintDatabase.getBestImpliedBound(v, t, a);
    if(strongestPossible == NullConstraint){
      return false;
    }else{
      bool assertedToTheTheory = strongestPossible->assertedToTheTheory();
      bool canBePropagated = strongestPossible->canBePropagated();
      bool hasProof = strongestPossible->hasProof();

      return !assertedToTheTheory && canBePropagated && !hasProof;
    }
  }else{
    return false;
  }
}

bool TheoryArithPrivate::attemptSingleton(RowIndex ridx, bool rowUp){
  Debug("arith::prop") << "  attemptSingleton" << ridx;

  const Tableau::Entry* ep;
  ep = d_linEq.rowLacksBound(ridx, rowUp, ARITHVAR_SENTINEL);
  Assert(ep != NULL);

  ArithVar v = ep->getColVar();
  const Rational& coeff = ep->getCoefficient();

  // 0 = c * v + \sum rest
  // Suppose rowUp
  // - c * v = \sum rest \leq D
  // if c > 0, v \geq -D/c so !vUp
  // if c < 0, v \leq -D/c so  vUp
  // Suppose not rowUp
  // - c * v = \sum rest \geq D
  // if c > 0, v \leq -D/c so  vUp
  // if c < 0, v \geq -D/c so !vUp
  bool vUp = (rowUp == ( coeff.sgn() < 0));

  Debug("arith::prop") << "  " << rowUp << " " << v << " " << coeff << " " << vUp << endl;
  Debug("arith::prop") << "  " << propagateMightSucceed(v, vUp) << endl;

  if(propagateMightSucceed(v, vUp)){
    DeltaRational dr = d_linEq.computeRowBound(ridx, rowUp, v);
    DeltaRational bound = dr / (- coeff);
    return tryToPropagate(ridx, rowUp, v, vUp, bound);
  }
  return false;
}

bool TheoryArithPrivate::attemptFull(RowIndex ridx, bool rowUp){
  Debug("arith::prop") << "  attemptFull" << ridx << endl;

  vector<const Tableau::Entry*> candidates;

  for(Tableau::RowIterator i = d_tableau.ridRowIterator(ridx); !i.atEnd(); ++i){
    const Tableau::Entry& e =*i;
    const Rational& c = e.getCoefficient();
    ArithVar v = e.getColVar();
    bool vUp = (rowUp == (c.sgn() < 0));
    if(propagateMightSucceed(v, vUp)){
      candidates.push_back(&e);
    }
  }
  if(candidates.empty()){ return false; }

  const DeltaRational slack =
    d_linEq.computeRowBound(ridx, rowUp, ARITHVAR_SENTINEL);
  bool any = false;
  vector<const Tableau::Entry*>::const_iterator i, iend;
  for(i = candidates.begin(), iend = candidates.end(); i != iend; ++i){
    const Tableau::Entry* ep = *i;
    const Rational& c = ep->getCoefficient();
    ArithVar v = ep->getColVar();

    // See the comment for attemptSingleton()
    bool activeUp = (rowUp == (c.sgn() > 0));
    bool vUb = (rowUp == (c.sgn() < 0));

    const DeltaRational& activeBound = activeUp ?
      d_partialModel.getUpperBound(v):
      d_partialModel.getLowerBound(v);

    DeltaRational contribution = activeBound * c;
    DeltaRational impliedBound = (slack - contribution)/(-c);

    bool success = tryToPropagate(ridx, rowUp, v, vUb, impliedBound);
    any |= success;
  }
  return any;
}

bool TheoryArithPrivate::tryToPropagate(RowIndex ridx, bool rowUp, ArithVar v, bool vUb, const DeltaRational& bound){

  bool weaker = vUb ? d_partialModel.strictlyLessThanUpperBound(v, bound):
    d_partialModel.strictlyGreaterThanLowerBound(v, bound);
  if(weaker){
    ConstraintType t = vUb ? UpperBound : LowerBound;

    ConstraintP implied = d_constraintDatabase.getBestImpliedBound(v, t, bound);
    if(implied != NullConstraint){
      return rowImplicationCanBeApplied(ridx, rowUp, implied);
    }
  }
  return false;
}

Node flattenImplication(Node imp){
  NodeBuilder<> nb(kind::OR);
  std::unordered_set<Node, NodeHashFunction> included;
  Node left = imp[0];
  Node right = imp[1];

  if(left.getKind() == kind::AND){
    for(Node::iterator i = left.begin(), iend = left.end(); i != iend; ++i) {
      if (!included.count((*i).negate()))
      {
        nb << (*i).negate();
        included.insert((*i).negate());
      }
    }
  }else{
    if (!included.count(left.negate()))
    {
      nb << left.negate();
      included.insert(left.negate());
    }
  }

  if(right.getKind() == kind::OR){
    for(Node::iterator i = right.begin(), iend = right.end(); i != iend; ++i) {
      if (!included.count(*i))
      {
        nb << *i;
        included.insert(*i);
      }
    }
  }else{
    if (!included.count(right))
    {
      nb << right;
      included.insert(right);
    }
  }

  return nb;
}

bool TheoryArithPrivate::rowImplicationCanBeApplied(RowIndex ridx, bool rowUp, ConstraintP implied){
  Assert(implied != NullConstraint);
  ArithVar v = implied->getVariable();

  bool assertedToTheTheory = implied->assertedToTheTheory();
  bool canBePropagated = implied->canBePropagated();
  bool hasProof = implied->hasProof();

  Debug("arith::prop") << "arith::prop" << v
                       << " " << assertedToTheTheory
                       << " " << canBePropagated
                       << " " << hasProof
                       << endl;


  if( !assertedToTheTheory && canBePropagated && !hasProof ){
    ConstraintCPVec explain;
    ARITH_PROOF(d_farkasBuffer.clear());
    RationalVectorP coeffs = ARITH_NULLPROOF(&d_farkasBuffer);

    // After invoking `propegateRow`:
    //   * coeffs[0] is for implied
    //   * coeffs[i+1] is for explain[i]
    d_linEq.propagateRow(explain, ridx, rowUp, implied, coeffs);
    if(d_tableau.getRowLength(ridx) <= options::arithPropAsLemmaLength()){
      if (Debug.isOn("arith::prop::pf")) {
        for (const auto & constraint : explain) {
          Assert(constraint->hasProof());
          constraint->printProofTree(Debug("arith::prop::pf"));
        }
      }
      Node implication = implied->externalImplication(explain);
      Node clause = flattenImplication(implication);
      std::shared_ptr<ProofNode> clausePf{nullptr};

      if (isProofEnabled())
      {
        // We can prove this lemma from Farkas...
        std::vector<std::shared_ptr<ProofNode>> conflictPfs;
        // Assume the negated getLiteral version of the implied constaint
        // then rewrite it into proof normal form.
        conflictPfs.push_back(
            d_pnm->mkNode(PfRule::MACRO_SR_PRED_TRANSFORM,
                          {d_pnm->mkAssume(implied->getLiteral().negate())},
                          {implied->getNegation()->getProofLiteral()}));
        // Add the explaination proofs.
        for (const auto constraint : explain)
        {
          NodeBuilder<> nb;
          conflictPfs.push_back(constraint->externalExplainByAssertions(nb));
        }
        // Collect the farkas coefficients, as nodes.
        std::vector<Node> farkasCoefficients;
        farkasCoefficients.reserve(coeffs->size());
        auto nm = NodeManager::currentNM();
        std::transform(
            coeffs->begin(),
            coeffs->end(),
            std::back_inserter(farkasCoefficients),
            [nm](const Rational& r) { return nm->mkConst<Rational>(r); });

        // Prove bottom.
        auto sumPf = d_pnm->mkNode(PfRule::ARITH_SCALE_SUM_UPPER_BOUNDS,
                                   conflictPfs,
                                   farkasCoefficients);
        auto botPf = d_pnm->mkNode(
            PfRule::MACRO_SR_PRED_TRANSFORM, {sumPf}, {nm->mkConst(false)});

        // Prove the conflict
        std::vector<Node> assumptions;
        assumptions.reserve(clause.getNumChildren());
        std::transform(clause.begin(),
                       clause.end(),
                       std::back_inserter(assumptions),
                       [](TNode r) { return r.negate(); });
        auto notAndNotPf = d_pnm->mkScope(botPf, assumptions);

        // Convert it to a clause
        auto orNotNotPf = d_pnm->mkNode(PfRule::NOT_AND, {notAndNotPf}, {});
        clausePf = d_pnm->mkNode(
            PfRule::MACRO_SR_PRED_TRANSFORM, {orNotNotPf}, {clause});

        // Output it
        TrustNode trustedClause = d_pfGen->mkTrustNode(clause, clausePf);
        outputTrustedLemma(trustedClause);
      }
      else
      {
        outputLemma(clause);
      }
    }else{
      Assert(!implied->negationHasProof());
      implied->impliedByFarkas(explain, coeffs, false);
      implied->tryToPropagate();
    }
    return true;
  }

  if(Debug.isOn("arith::prop")){
    Debug("arith::prop")
      << "failed " << v << " " << assertedToTheTheory << " "
      << canBePropagated << " " << hasProof << " " << implied << endl;
    d_partialModel.printModel(v, Debug("arith::prop"));
  }
  return false;
}

bool TheoryArithPrivate::propagateCandidateRow(RowIndex ridx){
  BoundCounts hasCount = d_linEq.hasBoundCount(ridx);
  uint32_t rowLength = d_tableau.getRowLength(ridx);

  bool success = false;
  static int instance = 0;
  ++instance;

  Debug("arith::prop")
    << "propagateCandidateRow " << instance << " attempt " << rowLength << " " <<  hasCount << endl;

  if (rowLength >= options::arithPropagateMaxLength()
      && Random::getRandom().pickWithProb(
             1.0 - double(options::arithPropagateMaxLength()) / rowLength))
  {
    return false;
  }

  if(hasCount.lowerBoundCount() == rowLength){
    success |= attemptFull(ridx, false);
  }else if(hasCount.lowerBoundCount() + 1 == rowLength){
    success |= attemptSingleton(ridx, false);
  }

  if(hasCount.upperBoundCount() == rowLength){
    success |= attemptFull(ridx, true);
  }else if(hasCount.upperBoundCount() + 1 == rowLength){
    success |= attemptSingleton(ridx, true);
  }
  return success;
}

void TheoryArithPrivate::dumpUpdatedBoundsToRows(){
  Assert(d_candidateRows.empty());
  DenseSet::const_iterator i = d_updatedBounds.begin();
  DenseSet::const_iterator end = d_updatedBounds.end();
  for(; i != end; ++i){
    ArithVar var = *i;
    if(d_tableau.isBasic(var)){
      RowIndex ridx = d_tableau.basicToRowIndex(var);
      d_candidateRows.softAdd(ridx);
    }else{
      Tableau::ColIterator basicIter = d_tableau.colIterator(var);
      for(; !basicIter.atEnd(); ++basicIter){
        const Tableau::Entry& entry = *basicIter;
        RowIndex ridx = entry.getRowIndex();
        d_candidateRows.softAdd(ridx);
      }
    }
  }
  d_updatedBounds.purge();
}

const BoundsInfo& TheoryArithPrivate::boundsInfo(ArithVar basic) const{
  RowIndex ridx = d_tableau.basicToRowIndex(basic);
  return d_rowTracking[ridx];
}

std::pair<bool, Node> TheoryArithPrivate::entailmentCheck(TNode lit, const ArithEntailmentCheckParameters& params, ArithEntailmentCheckSideEffects& out){
  using namespace inferbounds;

  // l k r
  // diff : (l - r) k 0
  Debug("arith::entailCheck") << "TheoryArithPrivate::entailmentCheck(" << lit << ")"<< endl;
  Kind k;
  int primDir;
  Rational lm, rm, dm;
  Node lp, rp, dp;
  DeltaRational sep;
  bool successful = decomposeLiteral(lit, k, primDir, lm, lp, rm, rp, dm, dp, sep);
  if(!successful) { return make_pair(false, Node::null()); }

  if(dp.getKind() == CONST_RATIONAL){
    Node eval = Rewriter::rewrite(lit);
    Assert(eval.getKind() == kind::CONST_BOOLEAN);
    // if true, true is an acceptable explaination
    // if false, the node is uninterpreted and eval can be forgotten
    return make_pair(eval.getConst<bool>(), eval);
  }
  Assert(dm != Rational(0));
  Assert(primDir == 1 || primDir == -1);

  int negPrim = -primDir;

  int secDir = (k == EQUAL || k == DISTINCT) ? negPrim: 0;
  int negSecDir = (k == EQUAL || k == DISTINCT) ? primDir: 0;

  // primDir*[lm*( lp )] k primDir*[ [rm*( rp )] + sep ]
  // primDir*[lm*( lp ) - rm*( rp ) ] k primDir*sep
  // primDir*[dm * dp] k primDir*sep

  std::pair<Node, DeltaRational> bestPrimLeft, bestNegPrimRight, bestPrimDiff, tmp;
  std::pair<Node, DeltaRational> bestSecLeft, bestNegSecRight, bestSecDiff;
  bestPrimLeft.first = Node::null(); bestNegPrimRight.first = Node::null(); bestPrimDiff.first = Node::null();
  bestSecLeft.first = Node::null(); bestNegSecRight.first = Node::null(); bestSecDiff.first = Node::null();



  ArithEntailmentCheckParameters::const_iterator alg, alg_end;
  for( alg = params.begin(), alg_end = params.end(); alg != alg_end; ++alg ){
    const inferbounds::InferBoundAlgorithm& ibalg = *alg;

    Debug("arith::entailCheck") << "entailmentCheck trying " << (inferbounds::Algorithms) ibalg.getAlgorithm() << endl;
    switch(ibalg.getAlgorithm()){
    case inferbounds::None:
      break;
    case inferbounds::Lookup:
    case inferbounds::RowSum:
      {
        typedef void (TheoryArithPrivate::*EntailmentCheckFunc)(std::pair<Node, DeltaRational>&, int, TNode) const;

        EntailmentCheckFunc ecfunc =
          (ibalg.getAlgorithm() == inferbounds::Lookup)
          ? (&TheoryArithPrivate::entailmentCheckBoundLookup)
          : (&TheoryArithPrivate::entailmentCheckRowSum);

        (*this.*ecfunc)(tmp, primDir * lm.sgn(), lp);
        setToMin(primDir * lm.sgn(), bestPrimLeft, tmp);

        (*this.*ecfunc)(tmp, negPrim * rm.sgn(), rp);
        setToMin(negPrim * rm.sgn(), bestNegPrimRight, tmp);

        (*this.*ecfunc)(tmp, secDir * lm.sgn(), lp);
        setToMin(secDir * lm.sgn(), bestSecLeft, tmp);

        (*this.*ecfunc)(tmp, negSecDir * rm.sgn(), rp);
        setToMin(negSecDir * rm.sgn(), bestNegSecRight, tmp);

        (*this.*ecfunc)(tmp, primDir * dm.sgn(), dp);
        setToMin(primDir * dm.sgn(), bestPrimDiff, tmp);

        (*this.*ecfunc)(tmp, secDir * dm.sgn(), dp);
        setToMin(secDir * dm.sgn(), bestSecDiff, tmp);
      }
      break;
    case inferbounds::Simplex:
      {
        // primDir * diffm * diff < c or primDir * diffm * diff > c
        tmp = entailmentCheckSimplex(primDir * dm.sgn(), dp, ibalg, out.getSimplexSideEffects());
        setToMin(primDir * dm.sgn(), bestPrimDiff, tmp);

        tmp = entailmentCheckSimplex(secDir * dm.sgn(), dp, ibalg, out.getSimplexSideEffects());
        setToMin(secDir * dm.sgn(), bestSecDiff, tmp);
      }
      break;
    default:
      Unhandled();
    }

    // turn bounds on prim * left and -prim * right into bounds on prim * diff
    if(!bestPrimLeft.first.isNull() && !bestNegPrimRight.first.isNull()){
      //  primDir*lm* lp <= primDir*lm*L
      // -primDir*rm* rp <= -primDir*rm*R
      // primDir*lm* lp -primDir*rm* rp <=  primDir*lm*L - primDir*rm*R
      // primDir [lm* lp -rm* rp] <= primDir[lm*L - *rm*R]
      // primDir [dm * dp] <= primDir[lm*L - *rm*R]
      // primDir [dm * dp] <= primDir * dm * ([lm*L - *rm*R]/dm)
      tmp.second = ((bestPrimLeft.second * lm) - (bestNegPrimRight.second * rm)) / dm;
      tmp.first = (bestPrimLeft.first).andNode(bestNegPrimRight.first);
      setToMin(primDir, bestPrimDiff, tmp);
    }

    // turn bounds on sec * left and sec * right into bounds on sec * diff
    if(secDir != 0 && !bestSecLeft.first.isNull() && !bestNegSecRight.first.isNull()){
      //  secDir*lm* lp <= secDir*lm*L
      // -secDir*rm* rp <= -secDir*rm*R
      // secDir*lm* lp -secDir*rm* rp <=  secDir*lm*L - secDir*rm*R
      // secDir [lm* lp -rm* rp] <= secDir[lm*L - *rm*R]
      // secDir [dm * dp] <= secDir[lm*L - *rm*R]
      // secDir [dm * dp] <= secDir * dm * ([lm*L - *rm*R]/dm)
      tmp.second = ((bestSecLeft.second * lm) - (bestNegSecRight.second * rm)) / dm;
      tmp.first = (bestSecLeft.first).andNode(bestNegSecRight.first);
      setToMin(secDir, bestSecDiff, tmp);
    }

    switch(k){
    case LEQ:
      if(!bestPrimDiff.first.isNull()){
        DeltaRational d = (bestPrimDiff.second * dm);
        if((primDir > 0 && d <= sep) || (primDir < 0 && d >= sep) ){
          Debug("arith::entailCheck") << "entailmentCheck found "
                                      << primDir << "*" << dm << "*(" << dp<<")"
                                      << " <= " << primDir << "*" << dm << "*" << bestPrimDiff.second
                                      << " <= " << primDir << "*" << sep << endl
                                      << " by " << bestPrimDiff.first << endl;
          Assert(bestPrimDiff.second * (Rational(primDir) * dm)
                 <= (sep * Rational(primDir)));
          return make_pair(true, bestPrimDiff.first);
        }
      }
      break;
    case EQUAL:
      if(!bestPrimDiff.first.isNull() && !bestSecDiff.first.isNull()){
        // Is primDir [dm * dp] == primDir * sep entailed?
        // Iff [dm * dp] == sep entailed?
        // Iff dp == sep / dm entailed?
        // Iff dp <= sep / dm and dp >= sep / dm entailed?

        // primDir [dm * dp] <= primDir * dm * U
        // secDir [dm * dp] <= secDir * dm * L

        // Suppose primDir * dm > 0
        // then secDir * dm < 0
        //   dp >= (secDir * L) / secDir * dm
        //   dp >= (primDir * L) / primDir * dm
        //
        //   dp <= U / dm
        //   dp >= L / dm
        //   dp == sep / dm entailed iff U == L == sep
        // Suppose primDir * dm < 0
        // then secDir * dm > 0
        //   dp >= U / dm
        //   dp <= L / dm
        //   dp == sep / dm entailed iff U == L == sep
        if(bestPrimDiff.second == bestSecDiff.second){
          if(bestPrimDiff.second == sep){
            return make_pair(true, (bestPrimDiff.first).andNode(bestSecDiff.first));
          }
        }
      }
      // intentionally fall through to DISTINCT case!
      // entailments of negations are eager exit cases for EQUAL
      CVC4_FALLTHROUGH;
    case DISTINCT:
      if(!bestPrimDiff.first.isNull()){
        // primDir [dm * dp] <= primDir * dm * U < primDir * sep
        if((primDir > 0 && (bestPrimDiff.second * dm  < sep)) ||
           (primDir < 0 && (bestPrimDiff.second * dm  > sep))){
          // entailment of negation
          if(k == DISTINCT){
            return make_pair(true, bestPrimDiff.first);
          }else{
            Assert(k == EQUAL);
            return make_pair(false, Node::null());
          }
        }
      }
      if(!bestSecDiff.first.isNull()){
        // If primDir [dm * dp] > primDir * sep, then this is not entailed.
        // If primDir [dm * dp] >= primDir * dm * L > primDir * sep
        // -primDir * dm * L < -primDir * sep
        // secDir * dm * L < secDir * sep
        if((secDir > 0 && (bestSecDiff.second * dm < sep)) ||
           (secDir < 0 && (bestSecDiff.second * dm > sep))){
          if(k == DISTINCT){
            return make_pair(true, bestSecDiff.first);
          }else{
            Assert(k == EQUAL);
            return make_pair(false, Node::null());
          }
        }
      }

      break;
    default:
      Unreachable();
      break;
    }
  }
  return make_pair(false, Node::null());
}

bool TheoryArithPrivate::decomposeTerm(Node term, Rational& m, Node& p, Rational& c){
  Node t = Rewriter::rewrite(term);
  if(!Polynomial::isMember(t)){
    return false;
  }

  // TODO Speed up
  preprocessing::util::ContainsTermITEVisitor ctv;
  if(ctv.containsTermITE(t)){
    return false;
  }

  Polynomial poly = Polynomial::parsePolynomial(t);
  if(poly.isConstant()){
    c = poly.getHead().getConstant().getValue();
    p = mkRationalNode(Rational(0));
    m = Rational(1);
    return true;
  }else if(poly.containsConstant()){
    c = poly.getHead().getConstant().getValue();
    poly = poly.getTail();
  }else{
    c = Rational(0);
  }
  Assert(!poly.isConstant());
  Assert(!poly.containsConstant());

  const bool intVars = poly.allIntegralVariables();

  if(intVars){
    m = Rational(1);
    if(!poly.isIntegral()){
      Integer denom = poly.denominatorLCM();
      m /= denom;
      poly = poly * denom;
    }
    Integer g = poly.gcd();
    m *= g;
    poly = poly * Rational(1,g);
    Assert(poly.isIntegral());
    Assert(poly.leadingCoefficientIsPositive());
  }else{
    Assert(!intVars);
    m = poly.getHead().getConstant().getValue();
    poly = poly * m.inverse();
    Assert(poly.leadingCoefficientIsAbsOne());
  }
  p = poly.getNode();
  return true;
}

void TheoryArithPrivate::setToMin(int sgn, std::pair<Node, DeltaRational>& min, const std::pair<Node, DeltaRational>& e){
  if(sgn != 0){
    if(min.first.isNull() && !e.first.isNull()){
      min = e;
    }else if(!min.first.isNull() && !e.first.isNull()){
      if(sgn > 0 && min.second > e.second){
        min = e;
      }else if(sgn < 0 &&  min.second < e.second){
        min = e;
      }
    }
  }
}

// std::pair<bool, Node> TheoryArithPrivate::entailmentUpperCheck(const Rational& lm, Node lp, const Rational& rm, Node rp, const DeltaRational& sep, const ArithEntailmentCheckParameters& params, ArithEntailmentCheckSideEffects& out){

//   Rational negRM = -rm;
//   Node diff = NodeManager::currentNM()->mkNode(MULT, mkRationalConstan(lm), lp) + (negRM * rp);

//   Rational diffm;
//   Node diffp;
//   decompose(diff, diffm, diffNode);


//   std::pair<Node, DeltaRational> bestUbLeft, bestLbRight, bestUbDiff, tmp;
//   bestUbLeft = bestLbRight = bestUbDiff = make_pair(Node::Null(), DeltaRational());

//   return make_pair(false, Node::null());
// }

/**
 * Decomposes a literal into the form:
 *   dir*[lm*( lp )] k dir*[ [rm*( rp )] + sep ]
 *   dir*[dm* dp]  k dir *sep
 *   dir is either 1 or -1
 */
bool TheoryArithPrivate::decomposeLiteral(Node lit, Kind& k, int& dir, Rational& lm,  Node& lp, Rational& rm, Node& rp, Rational& dm, Node& dp, DeltaRational& sep){
  bool negated = (lit.getKind() == kind::NOT);
  TNode atom = negated ? lit[0] : lit;

  TNode left = atom[0];
  TNode right = atom[1];

  // left : lm*( lp ) + lc
  // right: rm*( rp ) + rc
  Rational lc, rc;
  bool success = decomposeTerm(left, lm, lp, lc);
  if(!success){ return false; }
  success = decomposeTerm(right, rm, rp, rc);
  if(!success){ return false; }

  Node diff = Rewriter::rewrite(NodeManager::currentNM()->mkNode(kind::MINUS, left, right));
  Rational dc;
  success = decomposeTerm(diff, dm, dp, dc);
  Assert(success);

  // reduce the kind of the to not include literals
  // GT, NOT LEQ
  // GEQ, NOT LT
  // LT, NOT GEQ
  // LEQ, NOT LT
  Kind atomKind = atom.getKind();
  Kind normKind = negated ? negateKind(atomKind) : atomKind;

  if(normKind == GEQ || normKind == GT){
    dir = -1;
    normKind = (normKind == GEQ) ? LEQ : LT;
  }else{
    dir = 1;
  }

  Debug("arith::decomp") << "arith::decomp "
                         << lit << "(" << normKind << "*" << dir << ")"<< endl
                         << "  left:" << lc << " + " << lm << "*(" <<  lp << ") : " <<left << endl
                         << "  right:" << rc << " + " << rm << "*(" <<  rp << ") : " << right << endl
                         << "  diff: " << dc << " + " << dm << "*("<< dp <<"): " << diff << endl
                         << "  sep: " << sep << endl;


  // k in LT, LEQ, EQUAL, DISEQUAL
  // [dir*lm*( lp ) + dir*lc] k [dir*rm*( rp ) + dir*rc]
  Rational change = rc - lc;
  Assert(change == (-dc));
  // [dir*lm*( lp )] k [dir*rm*( rp ) + dir*(rc - lc)]
  if(normKind == LT){
    sep = DeltaRational(change, Rational(-1));
    k = LEQ;
  }else{
    sep = DeltaRational(change);
    k = normKind;
  }
  // k in LEQ, EQUAL, DISEQUAL
  // dir*lm*( lp ) k [dir*rm*( rp )] + dir*(sep + d * delta)
  return true;
}

/**
 *  Precondition:
 *   tp is a polynomial not containing an ite.
 *   either tp is constant or contains no constants.
 *  Post:
 *    if tmp.first is not null, then
 *      sgn * tp <= sgn * tmp.second
 */
void TheoryArithPrivate::entailmentCheckBoundLookup(std::pair<Node, DeltaRational>& tmp, int sgn, TNode tp) const {
  tmp.first = Node::null();
  if(sgn == 0){ return; }

  Assert(Polynomial::isMember(tp));
  if(tp.getKind() == CONST_RATIONAL){
    tmp.first = mkBoolNode(true);
    tmp.second = DeltaRational(tp.getConst<Rational>());
  }else if(d_partialModel.hasArithVar(tp)){
    Assert(tp.getKind() != CONST_RATIONAL);
    ArithVar v = d_partialModel.asArithVar(tp);
    Assert(v != ARITHVAR_SENTINEL);
    ConstraintP c = (sgn > 0)
      ? d_partialModel.getUpperBoundConstraint(v)
      : d_partialModel.getLowerBoundConstraint(v);
    if(c != NullConstraint){
      tmp.first = Constraint::externalExplainByAssertions({c});
      tmp.second = c->getValue();
    }
  }
}

void TheoryArithPrivate::entailmentCheckRowSum(std::pair<Node, DeltaRational>& tmp, int sgn, TNode tp) const {
  tmp.first = Node::null();
  if(sgn == 0){ return; }
  if(tp.getKind() != PLUS){ return; }
  Assert(Polynomial::isMember(tp));

  tmp.second = DeltaRational(0);
  NodeBuilder<> nb(kind::AND);

  Polynomial p = Polynomial::parsePolynomial(tp);
  for(Polynomial::iterator i = p.begin(), iend = p.end(); i != iend; ++i) {
    Monomial m = *i;
    Node x = m.getVarList().getNode();
    if(d_partialModel.hasArithVar(x)){
      ArithVar v = d_partialModel.asArithVar(x);
      const Rational& coeff = m.getConstant().getValue();
      int dir = sgn * coeff.sgn();
      ConstraintP c = (dir > 0)
        ? d_partialModel.getUpperBoundConstraint(v)
        : d_partialModel.getLowerBoundConstraint(v);
      if(c != NullConstraint){
        tmp.second += c->getValue() * coeff;
        c->externalExplainByAssertions(nb);
      }else{
        //failed
        return;
      }
    }else{
      // failed
      return;
    }
  }
  // success
  tmp.first = nb;
}

std::pair<Node, DeltaRational> TheoryArithPrivate::entailmentCheckSimplex(int sgn, TNode tp, const inferbounds::InferBoundAlgorithm& param, InferBoundsResult& result){

  if((sgn == 0) || !(d_qflraStatus == Result::SAT && d_errorSet.noSignals()) || tp.getKind() == CONST_RATIONAL){
    return make_pair(Node::null(), DeltaRational());
  }

  Assert(d_qflraStatus == Result::SAT);
  Assert(d_errorSet.noSignals());
  Assert(param.getAlgorithm() == inferbounds::Simplex);

  // TODO Move me into a new file

  enum ResultState {Unset, Inferred, NoBound, ReachedThreshold, ExhaustedRounds};
  ResultState finalState = Unset;

  const int maxRounds =
      param.getSimplexRounds().just() ? param.getSimplexRounds().value() : -1;

  Maybe<DeltaRational> threshold;
  // TODO: get this from the parameters

  // setup term
  Polynomial p = Polynomial::parsePolynomial(tp);
  vector<ArithVar> variables;
  vector<Rational> coefficients;
  asVectors(p, coefficients, variables);
  if(sgn < 0){
    for(size_t i=0, N=coefficients.size(); i < N; ++i){
      coefficients[i] = -coefficients[i];
    }
  }
  // implicitly an upperbound
  Node skolem = mkRealSkolem("tmpVar$$");
  ArithVar optVar = requestArithVar(skolem, false, true);
  d_tableau.addRow(optVar, coefficients, variables);
  RowIndex ridx = d_tableau.basicToRowIndex(optVar);

  DeltaRational newAssignment = d_linEq.computeRowValue(optVar, false);
  d_partialModel.setAssignment(optVar, newAssignment);
  d_linEq.trackRowIndex(d_tableau.basicToRowIndex(optVar));

  // Setup simplex
  d_partialModel.stopQueueingBoundCounts();
  UpdateTrackingCallback utcb(&d_linEq);
  d_partialModel.processBoundsQueue(utcb);
  d_linEq.startTrackingBoundCounts();

  // maximize optVar via primal Simplex
  int rounds = 0;
  while(finalState == Unset){
    ++rounds;
    if(maxRounds >= 0 && rounds > maxRounds){
      finalState = ExhaustedRounds;
      break;
    }

    // select entering by bland's rule
    // TODO improve upon bland's
    ArithVar entering = ARITHVAR_SENTINEL;
    const Tableau::Entry* enteringEntry = NULL;
    for(Tableau::RowIterator ri = d_tableau.ridRowIterator(ridx); !ri.atEnd(); ++ri){
      const Tableau::Entry& entry = *ri;
      ArithVar v = entry.getColVar();
      if(v != optVar){
        int sgn1 = entry.getCoefficient().sgn();
        Assert(sgn1 != 0);
        bool candidate = (sgn1 > 0)
                             ? (d_partialModel.cmpAssignmentUpperBound(v) != 0)
                             : (d_partialModel.cmpAssignmentLowerBound(v) != 0);
        if(candidate && (entering == ARITHVAR_SENTINEL || entering > v)){
          entering = v;
          enteringEntry = &entry;
        }
      }
    }
    if(entering == ARITHVAR_SENTINEL){
      finalState = Inferred;
      break;
    }
    Assert(entering != ARITHVAR_SENTINEL);
    Assert(enteringEntry != NULL);

    int esgn = enteringEntry->getCoefficient().sgn();
    Assert(esgn != 0);

    // select leaving and ratio
    ArithVar leaving = ARITHVAR_SENTINEL;
    DeltaRational minRatio;
    const Tableau::Entry* pivotEntry = NULL;

    // Special case check the upper/lowerbound on entering
    ConstraintP cOnEntering = (esgn > 0)
      ? d_partialModel.getUpperBoundConstraint(entering)
      : d_partialModel.getLowerBoundConstraint(entering);
    if(cOnEntering != NullConstraint){
      leaving = entering;
      minRatio = d_partialModel.getAssignment(entering) - cOnEntering->getValue();
    }
    for(Tableau::ColIterator ci = d_tableau.colIterator(entering); !ci.atEnd(); ++ci){
      const Tableau::Entry& centry = *ci;
      ArithVar basic = d_tableau.rowIndexToBasic(centry.getRowIndex());
      int csgn = centry.getCoefficient().sgn();
      int basicDir = csgn * esgn;

      ConstraintP bound = (basicDir > 0)
        ? d_partialModel.getUpperBoundConstraint(basic)
        : d_partialModel.getLowerBoundConstraint(basic);
      if(bound != NullConstraint){
        DeltaRational diff = d_partialModel.getAssignment(basic) - bound->getValue();
        DeltaRational ratio = diff/(centry.getCoefficient());
        bool selected = false;
        if(leaving == ARITHVAR_SENTINEL){
          selected = true;
        }else{
          int cmp = ratio.compare(minRatio);
          if((csgn > 0) ? (cmp <= 0) : (cmp >= 0)){
            selected = (cmp != 0) ||
              ((leaving != entering) && (basic < leaving));
          }
        }
        if(selected){
          leaving = basic;
          minRatio = ratio;
          pivotEntry = &centry;
        }
      }
    }


    if(leaving == ARITHVAR_SENTINEL){
      finalState = NoBound;
      break;
    }else if(leaving == entering){
      d_linEq.update(entering, minRatio);
    }else{
      DeltaRational newLeaving = minRatio * (pivotEntry->getCoefficient());
      d_linEq.pivotAndUpdate(leaving, entering, newLeaving);
      // no conflicts clear signals
      Assert(d_errorSet.noSignals());
    }

    if(threshold.just()){
      if (d_partialModel.getAssignment(optVar) >= threshold.value())
      {
        finalState = ReachedThreshold;
        break;
      }
    }
  };

  result = InferBoundsResult(tp, sgn > 0);

  // tear down term
  switch(finalState){
  case Inferred:
    {
      NodeBuilder<> nb(kind::AND);
      for(Tableau::RowIterator ri = d_tableau.ridRowIterator(ridx); !ri.atEnd(); ++ri){
        const Tableau::Entry& e =*ri;
        ArithVar colVar = e.getColVar();
        if(colVar != optVar){
          const Rational& q = e.getCoefficient();
          Assert(q.sgn() != 0);
          ConstraintP c = (q.sgn() > 0)
            ? d_partialModel.getUpperBoundConstraint(colVar)
            : d_partialModel.getLowerBoundConstraint(colVar);
          c->externalExplainByAssertions(nb);
        }
      }
      Assert(nb.getNumChildren() >= 1);
      Node exp = (nb.getNumChildren() >= 2) ? (Node) nb : nb[0];
      result.setBound(d_partialModel.getAssignment(optVar), exp);
      result.setIsOptimal();
      break;
    }
  case NoBound:
    break;
  case ReachedThreshold:
    result.setReachedThreshold();
    break;
  case ExhaustedRounds:
    result.setBudgetExhausted();
    break;
  case Unset:
  default:
    Unreachable();
    break;
  };

  d_linEq.stopTrackingRowIndex(ridx);
  d_tableau.removeBasicRow(optVar);
  releaseArithVar(optVar);

  d_linEq.stopTrackingBoundCounts();
  d_partialModel.startQueueingBoundCounts();

  if(result.foundBound()){
    return make_pair(result.getExplanation(), result.getValue());
  }else{
    return make_pair(Node::null(), DeltaRational());
  }
}

// InferBoundsResult TheoryArithPrivate::inferUpperBoundSimplex(TNode t, const
// inferbounds::InferBoundAlgorithm& param){
//   Assert(param.findUpperBound());

//   if(!(d_qflraStatus == Result::SAT && d_errorSet.noSignals())){
//     InferBoundsResult inconsistent;
//     inconsistent.setInconsistent();
//     return inconsistent;
//   }

//   Assert(d_qflraStatus == Result::SAT);
//   Assert(d_errorSet.noSignals());

//   // TODO Move me into a new file

//   enum ResultState {Unset, Inferred, NoBound, ReachedThreshold, ExhaustedRounds};
//   ResultState finalState = Unset;

//   int maxRounds = 0;
//   switch(param.getParamKind()){
//   case InferBoundsParameters::Unbounded:
//     maxRounds = -1;
//     break;
//   case InferBoundsParameters::NumVars:
//     maxRounds = d_partialModel.getNumberOfVariables() * param.getSimplexRoundParameter();
//     break;
//   case InferBoundsParameters::Direct:
//     maxRounds = param.getSimplexRoundParameter();
//     break;
//   default: maxRounds = 0; break;
//   }

//   // setup term
//   Polynomial p = Polynomial::parsePolynomial(t);
//   vector<ArithVar> variables;
//   vector<Rational> coefficients;
//   asVectors(p, coefficients, variables);

//   Node skolem = mkRealSkolem("tmpVar$$");
//   ArithVar optVar = requestArithVar(skolem, false, true);
//   d_tableau.addRow(optVar, coefficients, variables);
//   RowIndex ridx = d_tableau.basicToRowIndex(optVar);

//   DeltaRational newAssignment = d_linEq.computeRowValue(optVar, false);
//   d_partialModel.setAssignment(optVar, newAssignment);
//   d_linEq.trackRowIndex(d_tableau.basicToRowIndex(optVar));

//   // Setup simplex
//   d_partialModel.stopQueueingBoundCounts();
//   UpdateTrackingCallback utcb(&d_linEq);
//   d_partialModel.processBoundsQueue(utcb);
//   d_linEq.startTrackingBoundCounts();

//   // maximize optVar via primal Simplex
//   int rounds = 0;
//   while(finalState == Unset){
//     ++rounds;
//     if(maxRounds >= 0 && rounds > maxRounds){
//       finalState = ExhaustedRounds;
//       break;
//     }

//     // select entering by bland's rule
//     // TODO improve upon bland's
//     ArithVar entering = ARITHVAR_SENTINEL;
//     const Tableau::Entry* enteringEntry = NULL;
//     for(Tableau::RowIterator ri = d_tableau.ridRowIterator(ridx);
//     !ri.atEnd(); ++ri){
//       const Tableau::Entry& entry = *ri;
//       ArithVar v = entry.getColVar();
//       if(v != optVar){
//         int sgn = entry.getCoefficient().sgn();
//         Assert(sgn != 0);
//         bool candidate = (sgn > 0)
//           ? (d_partialModel.cmpAssignmentUpperBound(v) != 0)
//           : (d_partialModel.cmpAssignmentLowerBound(v) != 0);
//         if(candidate && (entering == ARITHVAR_SENTINEL || entering > v)){
//           entering = v;
//           enteringEntry = &entry;
//         }
//       }
//     }
//     if(entering == ARITHVAR_SENTINEL){
//       finalState = Inferred;
//       break;
//     }
//     Assert(entering != ARITHVAR_SENTINEL);
//     Assert(enteringEntry != NULL);

//     int esgn = enteringEntry->getCoefficient().sgn();
//     Assert(esgn != 0);

//     // select leaving and ratio
//     ArithVar leaving = ARITHVAR_SENTINEL;
//     DeltaRational minRatio;
//     const Tableau::Entry* pivotEntry = NULL;

//     // Special case check the upper/lowerbound on entering
//     ConstraintP cOnEntering = (esgn > 0)
//       ? d_partialModel.getUpperBoundConstraint(entering)
//       : d_partialModel.getLowerBoundConstraint(entering);
//     if(cOnEntering != NullConstraint){
//       leaving = entering;
//       minRatio = d_partialModel.getAssignment(entering) - cOnEntering->getValue();
//     }
//     for(Tableau::ColIterator ci = d_tableau.colIterator(entering); !ci.atEnd(); ++ci){
//       const Tableau::Entry& centry = *ci;
//       ArithVar basic = d_tableau.rowIndexToBasic(centry.getRowIndex());
//       int csgn = centry.getCoefficient().sgn();
//       int basicDir = csgn * esgn;

//       ConstraintP bound = (basicDir > 0)
//         ? d_partialModel.getUpperBoundConstraint(basic)
//         : d_partialModel.getLowerBoundConstraint(basic);
//       if(bound != NullConstraint){
//         DeltaRational diff = d_partialModel.getAssignment(basic) - bound->getValue();
//         DeltaRational ratio = diff/(centry.getCoefficient());
//         bool selected = false;
//         if(leaving == ARITHVAR_SENTINEL){
//           selected = true;
//         }else{
//           int cmp = ratio.compare(minRatio);
//           if((csgn > 0) ? (cmp <= 0) : (cmp >= 0)){
//             selected = (cmp != 0) ||
//               ((leaving != entering) && (basic < leaving));
//           }
//         }
//         if(selected){
//           leaving = basic;
//           minRatio = ratio;
//           pivotEntry = &centry;
//         }
//       }
//     }

//     if(leaving == ARITHVAR_SENTINEL){
//       finalState = NoBound;
//       break;
//     }else if(leaving == entering){
//       d_linEq.update(entering, minRatio);
//     }else{
//       DeltaRational newLeaving = minRatio * (pivotEntry->getCoefficient());
//       d_linEq.pivotAndUpdate(leaving, entering, newLeaving);
//       // no conflicts clear signals
//       Assert(d_errorSet.noSignals());
//     }

//     if(param.useThreshold()){
//       if(d_partialModel.getAssignment(optVar) >= param.getThreshold()){
//         finalState = ReachedThreshold;
//         break;
//       }
//     }
//   };

//   InferBoundsResult result(t, param.findUpperBound());

//   // tear down term
//   switch(finalState){
//   case Inferred:
//     {
//       NodeBuilder<> nb(kind::AND);
//       for(Tableau::RowIterator ri = d_tableau.ridRowIterator(ridx);
//       !ri.atEnd(); ++ri){
//         const Tableau::Entry& e =*ri;
//         ArithVar colVar = e.getColVar();
//         if(colVar != optVar){
//           const Rational& q = e.getCoefficient();
//           Assert(q.sgn() != 0);
//           ConstraintP c = (q.sgn() > 0)
//             ? d_partialModel.getUpperBoundConstraint(colVar)
//             : d_partialModel.getLowerBoundConstraint(colVar);
//           c->externalExplainByAssertions(nb);
//         }
//       }
//       Assert(nb.getNumChildren() >= 1);
//       Node exp = (nb.getNumChildren() >= 2) ? (Node) nb : nb[0];
//       result.setBound(d_partialModel.getAssignment(optVar), exp);
//       result.setIsOptimal();
//       break;
//     }
//   case NoBound:
//     break;
//   case ReachedThreshold:
//     result.setReachedThreshold();
//     break;
//   case ExhaustedRounds:
//     result.setBudgetExhausted();
//     break;
//   case Unset:
//   default:
//     Unreachable();
//     break;
//   };

//   d_linEq.stopTrackingRowIndex(ridx);
//   d_tableau.removeBasicRow(optVar);
//   releaseArithVar(optVar);

//   d_linEq.stopTrackingBoundCounts();
//   d_partialModel.startQueueingBoundCounts();

//   return result;
// }

}/* CVC4::theory::arith namespace */
}/* CVC4::theory namespace */
}/* CVC4 namespace */<|MERGE_RESOLUTION|>--- conflicted
+++ resolved
@@ -3748,15 +3748,6 @@
         nm->mkNode(kind::LEQ, var, mkRationalNode(nearest - 1)));
     Node lb = Rewriter::rewrite(
         nm->mkNode(kind::GEQ, var, mkRationalNode(nearest + 1)));
-<<<<<<< HEAD
-    lem = nm->mkNode(kind::OR, ub, lb);
-    Node eq = Rewriter::rewrite(
-        nm->mkNode(kind::EQUAL, var, mkRationalNode(nearest)));
-    // Also theory-preprocess the equality. Notice we do this because equalities
-    // in lemmas are not theory-preprocessed.
-    TrustNode peq = d_containing.ppRewrite(eq);
-    eq = peq.isNull() ? eq : peq.getNode();
-=======
     Node right = nm->mkNode(kind::OR, ub, lb);
     Node rawEq = nm->mkNode(kind::EQUAL, var, mkRationalNode(nearest));
     Node eq = Rewriter::rewrite(rawEq);
@@ -3768,7 +3759,6 @@
       teq = d_containing.ppRewrite(eq);
       eq = teq.isNull() ? eq : teq.getNode();
     }
->>>>>>> e986a322
     Node literal = d_containing.getValuation().ensureLiteral(eq);
     Trace("integers") << "eq: " << eq << "\nto: " << literal << endl;
     d_containing.getOutputChannel().requirePhase(literal, true);
