--- conflicted
+++ resolved
@@ -1412,8 +1412,6 @@
 ArithVar TheoryArithPrivate::requestArithVar(TNode x, bool aux, bool internal){
   //TODO : The VarList trick is good enough?
   Assert(isLeaf(x) || VarList::isMember(x) || x.getKind() == PLUS || internal);
-<<<<<<< HEAD
-=======
   if(getLogicInfo().isLinear() && Variable::isDivMember(x)){
     stringstream ss;
     ss << "A non-linear fact (involving div/mod/divisibility) was asserted to "
@@ -1421,7 +1419,6 @@
        << x << std::endl;
     throw LogicException(ss.str());
   }
->>>>>>> 63954066
   Assert(!d_partialModel.hasArithVar(x));
   Assert(x.getType().isReal());  // real or integer
 
