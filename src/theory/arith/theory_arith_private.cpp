--- conflicted
+++ resolved
@@ -4207,12 +4207,8 @@
   Debug("arith::collectModelInfo") << "collectModelInfo() begin " << endl;
 
   std::set<Node> termSet;
-<<<<<<< HEAD
-  d_containing.computeRelevantTerms(termSet);
-=======
   const std::set<Kind>& irrKinds = m->getIrrelevantKinds();
   d_containing.computeAssertedTerms(termSet, irrKinds, true);
->>>>>>> 52bab141
 
   // Delta lasts at least the duration of the function call
   const Rational& delta = d_partialModel.getDelta();
