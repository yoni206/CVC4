--- conflicted
+++ resolved
@@ -108,11 +108,7 @@
 {
   if (!c.isConst())
   {
-<<<<<<< HEAD
-    Assert(false);
-=======
     Assert(false) << "getApproximateConstant: non-constant input " << c;
->>>>>>> ae8e63d4
     return Node::null();
   }
   Rational cr = c.getConst<Rational>();
@@ -188,11 +184,7 @@
 {
   if (!cr.isConst())
   {
-<<<<<<< HEAD
-    Assert(false);
-=======
     Assert(false) << "printRationalApprox: non-constant input " << cr;
->>>>>>> ae8e63d4
     Trace(c) << cr;
     return;
   }
