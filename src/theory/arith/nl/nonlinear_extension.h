--- conflicted
+++ resolved
@@ -81,11 +81,7 @@
   NonlinearExtension(TheoryArith& containing,
                      ArithState& state,
                      eq::EqualityEngine* ee,
-<<<<<<< HEAD
-                     ArithPreprocess& pp);
-=======
                      ProofNodeManager* pnm);
->>>>>>> 18e8b81b
   ~NonlinearExtension();
   /**
    * Does non-context dependent setup for a node connected to a theory.
@@ -235,16 +231,6 @@
   // The theory of arithmetic containing this extension.
   TheoryArith& d_containing;
   InferenceManager& d_im;
-<<<<<<< HEAD
-  // pointer to used equality engine
-  eq::EqualityEngine* d_ee;
-  /**
-   * Reference to the arithmetic preprocessing utility, which is queried to
-   * know whether a literal is reduced (and hence can be ignored).
-   */
-  ArithPreprocess& d_preproc;
-=======
->>>>>>> 18e8b81b
   /** The statistics class */
   NlStats d_stats;
   // needs last call effort
