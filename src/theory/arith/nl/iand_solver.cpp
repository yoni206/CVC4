--- conflicted
+++ resolved
@@ -148,15 +148,9 @@
       // ************* additional lemma schemas go here
       if (options::iandMode() == options::IandMode::SUM)
       {
-<<<<<<< HEAD
-	Node lem = bitwiseLemma(i);	        // add lemmas based on sum mode
-        Trace("iand-lemma")	
-            << "IAndSolver::Lemma: " << lem << " ; BITWISE_REFINE" << std::endl;	
-=======
         Node lem = sumBasedLemma(i);  // add lemmas based on sum mode
         Trace("iand-lemma")
             << "IAndSolver::Lemma: " << lem << " ; SUM_REFINE" << std::endl;
->>>>>>> 42dd10f9
         d_im.addPendingArithLemma(lem, InferenceId::NL_IAND_SUM_REFINE, true);
       }
       else if (options::iandMode() == options::IandMode::BITWISE)
@@ -265,7 +259,6 @@
   size_t bvsize = i.getOperator().getConst<IntAnd>().d_size;
   uint64_t granularity = options::BVAndIntegerGranularity();
   NodeManager* nm = NodeManager::currentNM();
-<<<<<<< HEAD
   Node lem = nm->mkNode(EQUAL,
                         i,
                         d_iandTable.createBitwiseNode(
@@ -274,6 +267,7 @@
 }
 
 Node IAndSolver::bitwiseLemma(Node i)
+
 {
   Assert(i.getKind() == IAND);
   Node x = i[0];
@@ -309,11 +303,6 @@
       lem = nm->mkNode(AND, lem, iextract(j, j, i).eqNode(bitIAnd));
     }
   }
-
-=======
-  Node lem = nm->mkNode(
-      EQUAL, i, d_iandTable.createBitwiseNode(x, y, bvsize, granularity));
->>>>>>> 42dd10f9
   return lem;
 }
 
