/*********************                                                        */
/*! \file iand_table.cpp
 ** \verbatim
 ** Top contributors (to current version):
 **   Yoni Zohar
 ** This file is part of the CVC4 project.
 ** Copyright (c) 2009-2020 by the authors listed in the file AUTHORS
 ** in the top-level source directory) and their institutional affiliations.
 ** All rights reserved.  See the file COPYING in the top-level source
 ** directory for licensing information.\endverbatim
 **
 ** \brief Utilities to maintain finite tables that represent
 ** the value of iand.
 **/

#include "theory/arith/nl/iand_table.h"

#include <cmath>

#include "cvc4_private.h"
#include "theory/arith/nl/nl_model.h"
namespace CVC4 {
namespace theory {
namespace arith {
namespace nl {

static Rational intpow2(uint64_t b)
{
  return Rational(Integer(2).pow(b), Integer(1));
}

Node pow2(uint64_t k)
{
  Assert(k >= 0);
  NodeManager* nm = NodeManager::currentNM();
  return nm->mkConst<Rational>(intpow2(k));
}

bool oneBitAnd(bool a, bool b) { return (a && b); }

// computes (bv_to_int ((_ extract i+size-1 i) (int_to_bv x))))
Node intExtract(Node x, uint64_t i, uint64_t size)
{
  Assert(size > 0);
  NodeManager* nm = NodeManager::currentNM();
  // extract definition in integers is:
  // (mod (div a (two_to_the j)) (two_to_the (+ (- i j) 1))))
  Node extract =
      nm->mkNode(kind::INTS_MODULUS_TOTAL,
                 nm->mkNode(kind::INTS_DIVISION_TOTAL, x, pow2(i * size)),
                 pow2(size));
  return extract;
}

Node IAndTable::createITEFromTable(
    Node x,
    Node y,
    uint64_t granularity,
<<<<<<< HEAD
    const std::map<std::pair<int64_t, int64_t>, int64_t>& table)
{
  NodeManager* nm = NodeManager::currentNM();
  Assert(granularity <= 8);
  int64_t num_of_values = ((int64_t)pow(2, granularity)) ;
  // The table represents a function from pairs of integers to integers, where
  // all integers are between 0 (inclusive) and num_of_values (exclusive).
  Assert(table.size() == 1+ ((uint64_t)(num_of_values * num_of_values)));
  //start with the default, most common value
  Node ite = nm->mkConst<Rational>(table.at(std::make_pair(-1, -1)));
  for (int64_t i = 0; i < num_of_values; i++)
  {
    for (int64_t j = 0; j < num_of_values; j++)
    {
      if (table.at(std::make_pair(i,j)) == table.at(std::make_pair(-1,-1)))
=======
    const std::map<std::pair<int64_t, int64_t>, uint64_t>& table)
{
  NodeManager* nm = NodeManager::currentNM();
  Assert(granularity <= 8);
  uint64_t num_of_values = ((uint64_t)pow(2, granularity));
  // The table represents a function from pairs of integers to integers, where
  // all integers are between 0 (inclusive) and num_of_values (exclusive).
  // additionally, there is a default value (-1, -1).
  Assert(table.size() == 1 + ((uint64_t)(num_of_values * num_of_values)));
  // start with the default, most common value.
  // this value is represented in the table by (-1, -1).
  Node ite = nm->mkConst<Rational>(table.at(std::make_pair(-1, -1)));
  for (uint64_t i = 0; i < num_of_values; i++)
  {
    for (uint64_t j = 0; j < num_of_values; j++)
    {
      // skip the most common value, as it was already stored.
      if (table.at(std::make_pair(i, j)) == table.at(std::make_pair(-1, -1)))
>>>>>>> e9f0e4d4
      {
        continue;
      }
      // append the current value to the ite.
      ite = nm->mkNode(
          kind::ITE,
          nm->mkNode(
              kind::AND,
              nm->mkNode(kind::EQUAL, x, nm->mkConst<Rational>(i)),
              nm->mkNode(kind::EQUAL, y, nm->mkConst<Rational>(j))),
          nm->mkConst<Rational>(table.at(std::make_pair(i, j))),
          ite);
    }
  }
  return ite;
}

Node IAndTable::createBitwiseNode(Node x,
                                  Node y,
                                  uint64_t bvsize,
                                  uint64_t granularity)
{
  NodeManager* nm = NodeManager::currentNM();
  Assert(0 < granularity && granularity <= 8);
  // Standardize granularity.
  // If it is greater than bvsize, it is set to bvsize.
  // Otherwise, it is set to the closest (going down)  divider of bvsize.
  if (granularity > bvsize)
  {
    granularity = bvsize;
  }
  else
  {
    while (bvsize % granularity != 0)
    {
      granularity = granularity - 1;
    }
  }
<<<<<<< HEAD
=======

  // Create the sum.
  // For granularity 1, the sum has bvsize elements.
  // In contrast, if bvsize = granularity, sum has one element.
  // Each element in the sum is an ite that corresponds to the generated table,
  // multiplied by the appropriate power of two.
  // More details are in bv_to_int.h .

  // number of elements in the sum expression
  uint64_t sumSize = bvsize / granularity;
  // initialize the sum
  Node sumNode = nm->mkConst<Rational>(0);
  // compute the table for the current granularity if needed
  if (d_bvandTable.find(granularity) == d_bvandTable.end())
  {
    computeAndTable(granularity);
  }
  const std::map<std::pair<int64_t, int64_t>, uint64_t>& table =
      d_bvandTable[granularity];
  for (uint64_t i = 0; i < sumSize; i++)
  {
    // compute the current blocks of x and y
    Node xExtract = intExtract(x, i, granularity);
    Node yExtract = intExtract(y, i, granularity);
    // compute the ite for this part
    Node sumPart = createITEFromTable(xExtract, yExtract, granularity, table);
    // append the current block to the sum
    sumNode =
        nm->mkNode(kind::PLUS,
                   sumNode,
                   nm->mkNode(kind::MULT, pow2(i * granularity), sumPart));
  }
  return sumNode;
}

void IAndTable::computeAndTable(uint64_t granularity)
{
  Assert(d_bvandTable.find(granularity) == d_bvandTable.end());
  // the table was not yet computed
  std::map<std::pair<int64_t, int64_t>, uint64_t> table;
  uint64_t num_of_values = ((uint64_t)pow(2, granularity));
  // populate the table with all the values
  for (uint64_t i = 0; i < num_of_values; i++)
  {
    for (uint64_t j = 0; j < num_of_values; j++)
    {
      // compute
      // (bv_to_int (bvand ((int_to_bv granularity) i) ((int_to_bv granularity)
      // j)))
      int64_t sum = 0;
      for (uint64_t n = 0; n < granularity; n++)
      {
        // b is the result of f on the current bit
        bool b = oneBitAnd((((i >> n) & 1) == 1), (((j >> n) & 1) == 1));
        // add the corresponding power of 2 only if the result is 1
        if (b)
        {
          sum += 1 << n;
        }
      }
      table[std::make_pair(i, j)] = sum;
    }
  }
  // optimize the table by identifying and adding the default value
  addDefaultValue(table, num_of_values);
  Assert(table.size() == 1 + (static_cast<uint64_t>(num_of_values * num_of_values)));
  // store the table in the cache and return it
  d_bvandTable[granularity] = table;
}
>>>>>>> e9f0e4d4

void IAndTable::addDefaultValue(
    std::map<std::pair<int64_t, int64_t>, uint64_t>& table,
    uint64_t num_of_values)
{
  // map each result to the number of times it occurs
  std::map<uint64_t, uint64_t> counters;
  for (uint64_t i = 0; i <= num_of_values; i++)
  {
<<<<<<< HEAD
    Node xExtract = nm->mkNode(
        kind::INTS_MODULUS_TOTAL,
        nm->mkNode(kind::INTS_DIVISION_TOTAL, x, pow2(i * granularity)),
        pow2(granularity));
    Node yExtract = nm->mkNode(
        kind::INTS_MODULUS_TOTAL,
        nm->mkNode(kind::INTS_DIVISION_TOTAL, y, pow2(i * granularity)),
        pow2(granularity));
    Node sumPart = createPart(xExtract, yExtract, granularity);
    sumNode = nm->mkNode(kind::PLUS,
                         sumNode,
                         nm->mkNode(kind::MULT, pow2(i * granularity), sumPart));
=======
    counters[i] = 0;
>>>>>>> e9f0e4d4
  }
  for (const std::pair<std::pair<int64_t, int64_t>, uint64_t>& element : table)
  {
    uint64_t result = element.second;
    counters[result]++;
  }

  // compute the most common result
  uint64_t most_common_result;
  uint64_t max_num_of_occ = 0;
  for (uint64_t i = 0; i <= num_of_values; i++)
  {
    if (counters[i] >= max_num_of_occ)
    {
      max_num_of_occ = counters[i];
      most_common_result = i;
    }
  }
  // -1 is the default case of the table.
  // add it to the table
  table[std::make_pair(-1, -1)] = most_common_result;
}

Node IAndTable::createPart(Node x, Node y, uint64_t granularity) {
    std::map<std::pair<int64_t, int64_t>, int64_t> table = getAndTable(granularity);
    Node ite = createITEFromTable(x, y, granularity, table);
    return ite;
  }

std::map<std::pair<int64_t, int64_t>, int64_t> IAndTable::getAndTable(uint64_t granularity) {
  if (d_bvandTable.find(granularity) != d_bvandTable.end()) {
    return d_bvandTable[granularity];
  }
  //the table was not yet computed
  std::map<std::pair<int64_t, int64_t>, int64_t> table;
  int64_t num_of_values = ((int64_t)pow(2, granularity));
  bool (*fp)(bool, bool);
  fp = oneBitAnd;
  for (int64_t i = 0; i < num_of_values; i++)
  {
    for (int64_t j = 0; j < num_of_values; j++)
    {
      int64_t sum = 0;
      for (uint64_t n = 0; n < granularity; n++)
      {
        // b is the result of f on the current bit
        bool b = (*fp)((((i >> n) & 1) == 1), (((j >> n) & 1) == 1));
        // add the corresponding power of 2 only if the result is 1
        if (b)
        {
          sum += 1 << n;
        }
      }
      table[std::make_pair(i, j)] = sum;
    }
  }
   addDefaultValue(table, num_of_values);
   Assert(table.size() == 1+ ((uint64_t)(num_of_values * num_of_values)));
   d_bvandTable[granularity] = table;
   return table;
}

void IAndTable::addDefaultValue(std::map<std::pair<int64_t, int64_t>, int64_t>& table, int64_t num_of_values) {
  std::map<int64_t, int64_t> counters;
  for (int64_t i = 0; i <= num_of_values;i++) {

    counters[i] = 0;
  }
  for (std::pair<std::pair<int64_t, int64_t>, int64_t> element : table) {
    int64_t result = element.second;
    counters[result]++;
  }
  int64_t most_common_result = -1;
  int64_t max_num_of_occ = -1;
  for (int64_t i=0; i <= num_of_values; i++) {
    if (counters[i] > max_num_of_occ) {
      max_num_of_occ = counters[i];
      most_common_result = i;
    }
  }
  //-1 is the default case of the table
  table[std::make_pair(-1,-1)] = most_common_result;
}


  
}  // namespace nl
}  // namespace arith
}  // namespace theory
}  // namespace CVC4<|MERGE_RESOLUTION|>--- conflicted
+++ resolved
@@ -56,23 +56,6 @@
     Node x,
     Node y,
     uint64_t granularity,
-<<<<<<< HEAD
-    const std::map<std::pair<int64_t, int64_t>, int64_t>& table)
-{
-  NodeManager* nm = NodeManager::currentNM();
-  Assert(granularity <= 8);
-  int64_t num_of_values = ((int64_t)pow(2, granularity)) ;
-  // The table represents a function from pairs of integers to integers, where
-  // all integers are between 0 (inclusive) and num_of_values (exclusive).
-  Assert(table.size() == 1+ ((uint64_t)(num_of_values * num_of_values)));
-  //start with the default, most common value
-  Node ite = nm->mkConst<Rational>(table.at(std::make_pair(-1, -1)));
-  for (int64_t i = 0; i < num_of_values; i++)
-  {
-    for (int64_t j = 0; j < num_of_values; j++)
-    {
-      if (table.at(std::make_pair(i,j)) == table.at(std::make_pair(-1,-1)))
-=======
     const std::map<std::pair<int64_t, int64_t>, uint64_t>& table)
 {
   NodeManager* nm = NodeManager::currentNM();
@@ -91,17 +74,15 @@
     {
       // skip the most common value, as it was already stored.
       if (table.at(std::make_pair(i, j)) == table.at(std::make_pair(-1, -1)))
->>>>>>> e9f0e4d4
       {
         continue;
       }
       // append the current value to the ite.
       ite = nm->mkNode(
           kind::ITE,
-          nm->mkNode(
-              kind::AND,
-              nm->mkNode(kind::EQUAL, x, nm->mkConst<Rational>(i)),
-              nm->mkNode(kind::EQUAL, y, nm->mkConst<Rational>(j))),
+          nm->mkNode(kind::AND,
+                     nm->mkNode(kind::EQUAL, x, nm->mkConst<Rational>(i)),
+                     nm->mkNode(kind::EQUAL, y, nm->mkConst<Rational>(j))),
           nm->mkConst<Rational>(table.at(std::make_pair(i, j))),
           ite);
     }
@@ -130,8 +111,6 @@
       granularity = granularity - 1;
     }
   }
-<<<<<<< HEAD
-=======
 
   // Create the sum.
   // For granularity 1, the sum has bvsize elements.
@@ -201,7 +180,6 @@
   // store the table in the cache and return it
   d_bvandTable[granularity] = table;
 }
->>>>>>> e9f0e4d4
 
 void IAndTable::addDefaultValue(
     std::map<std::pair<int64_t, int64_t>, uint64_t>& table,
@@ -211,22 +189,7 @@
   std::map<uint64_t, uint64_t> counters;
   for (uint64_t i = 0; i <= num_of_values; i++)
   {
-<<<<<<< HEAD
-    Node xExtract = nm->mkNode(
-        kind::INTS_MODULUS_TOTAL,
-        nm->mkNode(kind::INTS_DIVISION_TOTAL, x, pow2(i * granularity)),
-        pow2(granularity));
-    Node yExtract = nm->mkNode(
-        kind::INTS_MODULUS_TOTAL,
-        nm->mkNode(kind::INTS_DIVISION_TOTAL, y, pow2(i * granularity)),
-        pow2(granularity));
-    Node sumPart = createPart(xExtract, yExtract, granularity);
-    sumNode = nm->mkNode(kind::PLUS,
-                         sumNode,
-                         nm->mkNode(kind::MULT, pow2(i * granularity), sumPart));
-=======
     counters[i] = 0;
->>>>>>> e9f0e4d4
   }
   for (const std::pair<std::pair<int64_t, int64_t>, uint64_t>& element : table)
   {
@@ -250,69 +213,6 @@
   table[std::make_pair(-1, -1)] = most_common_result;
 }
 
-Node IAndTable::createPart(Node x, Node y, uint64_t granularity) {
-    std::map<std::pair<int64_t, int64_t>, int64_t> table = getAndTable(granularity);
-    Node ite = createITEFromTable(x, y, granularity, table);
-    return ite;
-  }
-
-std::map<std::pair<int64_t, int64_t>, int64_t> IAndTable::getAndTable(uint64_t granularity) {
-  if (d_bvandTable.find(granularity) != d_bvandTable.end()) {
-    return d_bvandTable[granularity];
-  }
-  //the table was not yet computed
-  std::map<std::pair<int64_t, int64_t>, int64_t> table;
-  int64_t num_of_values = ((int64_t)pow(2, granularity));
-  bool (*fp)(bool, bool);
-  fp = oneBitAnd;
-  for (int64_t i = 0; i < num_of_values; i++)
-  {
-    for (int64_t j = 0; j < num_of_values; j++)
-    {
-      int64_t sum = 0;
-      for (uint64_t n = 0; n < granularity; n++)
-      {
-        // b is the result of f on the current bit
-        bool b = (*fp)((((i >> n) & 1) == 1), (((j >> n) & 1) == 1));
-        // add the corresponding power of 2 only if the result is 1
-        if (b)
-        {
-          sum += 1 << n;
-        }
-      }
-      table[std::make_pair(i, j)] = sum;
-    }
-  }
-   addDefaultValue(table, num_of_values);
-   Assert(table.size() == 1+ ((uint64_t)(num_of_values * num_of_values)));
-   d_bvandTable[granularity] = table;
-   return table;
-}
-
-void IAndTable::addDefaultValue(std::map<std::pair<int64_t, int64_t>, int64_t>& table, int64_t num_of_values) {
-  std::map<int64_t, int64_t> counters;
-  for (int64_t i = 0; i <= num_of_values;i++) {
-
-    counters[i] = 0;
-  }
-  for (std::pair<std::pair<int64_t, int64_t>, int64_t> element : table) {
-    int64_t result = element.second;
-    counters[result]++;
-  }
-  int64_t most_common_result = -1;
-  int64_t max_num_of_occ = -1;
-  for (int64_t i=0; i <= num_of_values; i++) {
-    if (counters[i] > max_num_of_occ) {
-      max_num_of_occ = counters[i];
-      most_common_result = i;
-    }
-  }
-  //-1 is the default case of the table
-  table[std::make_pair(-1,-1)] = most_common_result;
-}
-
-
-  
 }  // namespace nl
 }  // namespace arith
 }  // namespace theory
