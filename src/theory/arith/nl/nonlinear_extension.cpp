--- conflicted
+++ resolved
@@ -36,17 +36,9 @@
 NonlinearExtension::NonlinearExtension(TheoryArith& containing,
                                        ArithState& state,
                                        eq::EqualityEngine* ee,
-<<<<<<< HEAD
-                                       ArithPreprocess& pp)
-    : d_containing(containing),
-      d_im(containing.getInferenceManager()),
-      d_ee(ee),
-      d_preproc(pp),
-=======
                                        ProofNodeManager* pnm)
     : d_containing(containing),
       d_im(containing.getInferenceManager()),
->>>>>>> 18e8b81b
       d_needsLastCall(false),
       d_checkCounter(0),
       d_extTheoryCb(ee),
