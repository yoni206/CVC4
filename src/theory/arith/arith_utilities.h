--- conflicted
+++ resolved
@@ -342,11 +342,7 @@
 
 Rational greatestIntLessThan(const Rational&);
 
-<<<<<<< HEAD
-// Negates a node in arithmetic proof normal form.
-=======
 /** Negates a node in arithmetic proof normal form. */
->>>>>>> d11d694f
 Node negateProofLiteral(TNode n);
 
 }/* CVC4::theory::arith namespace */
