--- conflicted
+++ resolved
@@ -83,15 +83,15 @@
    */
   void clearWaitingLemmas();
 
-<<<<<<< HEAD
   /** Add a conflict to this inference manager. */
   void addConflict(const Node& conf, InferenceId inftype);
 
   /** Add a conflict with a proof to this inference manager. */
   void addTrustedConflict(const TrustNode& tconf, InferenceId inftype);
+  
+  /** Add a lemma with a proof to this inference manager. */
+  void addTrustedLemma(const TrustNode& tlem, InferenceId inftype);
 
-=======
->>>>>>> 42fe4ae0
   /**
    * Checks whether we have made any progress, that is whether a conflict,
    * lemma or fact was added or whether a lemma or fact is pending.
