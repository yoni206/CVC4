/*********************                                                        */
/*! \file cvc4cpp.cpp
 ** \verbatim
 ** Top contributors (to current version):
 **   Aina Niemetz, Andres Noetzli
 ** This file is part of the CVC4 project.
 ** Copyright (c) 2009-2019 by the authors listed in the file AUTHORS
 ** in the top-level source directory) and their institutional affiliations.
 ** All rights reserved.  See the file COPYING in the top-level source
 ** directory for licensing information.\endverbatim
 **
 ** \brief The CVC4 C++ API.
 **
 ** The CVC4 C++ API.
 **
 ** A brief note on how to guard API functions:
 **
 ** In general, we think of API guards as a fence -- they are supposed to make
 ** sure that no invalid arguments get passed into internal realms of CVC4.
 ** Thus we always want to catch such cases on the API level (and can then
 ** assert internally that no invalid argument is passed in).
 **
 ** The only special case is when we use 3rd party back-ends we have no control
 ** over, and which throw (invalid_argument) exceptions anyways. In this case,
 ** we do not replicate argument checks but delegate them to the back-end,
 ** catch thrown exceptions, and raise a CVC4ApiException.
 **
 ** Our Integer implementation, e.g., is such a special case since we support
 ** two different back end implementations (GMP, CLN). Be aware that they do
 ** not fully agree on what is (in)valid input, which requires extra checks for
 ** consistent behavior (see Solver::mkRealFromStrHelper for an example).
 **/

#include "api/cvc4cpp.h"

#include "base/check.h"
#include "base/configuration.h"
#include "expr/expr.h"
#include "expr/expr_manager.h"
#include "expr/expr_manager_scope.h"
#include "expr/kind.h"
#include "expr/metakind.h"
#include "expr/node_manager.h"
#include "expr/type.h"
#include "options/main_options.h"
#include "options/options.h"
#include "options/smt_options.h"
#include "printer/sygus_print_callback.h"
#include "smt/model.h"
#include "smt/smt_engine.h"
#include "theory/logic_info.h"
#include "util/random.h"
#include "util/result.h"
#include "util/utility.h"

#include <cstring>
#include <sstream>

namespace CVC4 {
namespace api {

/* -------------------------------------------------------------------------- */
/* Kind                                                                       */
/* -------------------------------------------------------------------------- */

/* Mapping from external (API) kind to internal kind. */
const static std::unordered_map<Kind, CVC4::Kind, KindHashFunction> s_kinds{
    {INTERNAL_KIND, CVC4::Kind::UNDEFINED_KIND},
    {UNDEFINED_KIND, CVC4::Kind::UNDEFINED_KIND},
    {NULL_EXPR, CVC4::Kind::NULL_EXPR},
    /* Builtin ------------------------------------------------------------- */
    {UNINTERPRETED_CONSTANT, CVC4::Kind::UNINTERPRETED_CONSTANT},
    {ABSTRACT_VALUE, CVC4::Kind::ABSTRACT_VALUE},
    {EQUAL, CVC4::Kind::EQUAL},
    {DISTINCT, CVC4::Kind::DISTINCT},
    {CONSTANT, CVC4::Kind::VARIABLE},
    {VARIABLE, CVC4::Kind::BOUND_VARIABLE},
    {LAMBDA, CVC4::Kind::LAMBDA},
    {WITNESS, CVC4::Kind::WITNESS},
    /* Boolean ------------------------------------------------------------- */
    {CONST_BOOLEAN, CVC4::Kind::CONST_BOOLEAN},
    {NOT, CVC4::Kind::NOT},
    {AND, CVC4::Kind::AND},
    {IMPLIES, CVC4::Kind::IMPLIES},
    {OR, CVC4::Kind::OR},
    {XOR, CVC4::Kind::XOR},
    {ITE, CVC4::Kind::ITE},
    {MATCH, CVC4::Kind::MATCH},
    {MATCH_CASE, CVC4::Kind::MATCH_CASE},
    {MATCH_BIND_CASE, CVC4::Kind::MATCH_BIND_CASE},
    /* UF ------------------------------------------------------------------ */
    {APPLY_UF, CVC4::Kind::APPLY_UF},
    {CARDINALITY_CONSTRAINT, CVC4::Kind::CARDINALITY_CONSTRAINT},
    {CARDINALITY_VALUE, CVC4::Kind::CARDINALITY_VALUE},
    {HO_APPLY, CVC4::Kind::HO_APPLY},
    /* Arithmetic ---------------------------------------------------------- */
    {PLUS, CVC4::Kind::PLUS},
    {MULT, CVC4::Kind::MULT},
    {IAND, CVC4::Kind::IAND},
    {MINUS, CVC4::Kind::MINUS},
    {UMINUS, CVC4::Kind::UMINUS},
    {DIVISION, CVC4::Kind::DIVISION},
    {INTS_DIVISION, CVC4::Kind::INTS_DIVISION},
    {INTS_MODULUS, CVC4::Kind::INTS_MODULUS},
    {ABS, CVC4::Kind::ABS},
    {DIVISIBLE, CVC4::Kind::DIVISIBLE},
    {POW, CVC4::Kind::POW},
    {EXPONENTIAL, CVC4::Kind::EXPONENTIAL},
    {SINE, CVC4::Kind::SINE},
    {COSINE, CVC4::Kind::COSINE},
    {TANGENT, CVC4::Kind::TANGENT},
    {COSECANT, CVC4::Kind::COSECANT},
    {SECANT, CVC4::Kind::SECANT},
    {COTANGENT, CVC4::Kind::COTANGENT},
    {ARCSINE, CVC4::Kind::ARCSINE},
    {ARCCOSINE, CVC4::Kind::ARCCOSINE},
    {ARCTANGENT, CVC4::Kind::ARCTANGENT},
    {ARCCOSECANT, CVC4::Kind::ARCCOSECANT},
    {ARCSECANT, CVC4::Kind::ARCSECANT},
    {ARCCOTANGENT, CVC4::Kind::ARCCOTANGENT},
    {SQRT, CVC4::Kind::SQRT},
    {CONST_RATIONAL, CVC4::Kind::CONST_RATIONAL},
    {LT, CVC4::Kind::LT},
    {LEQ, CVC4::Kind::LEQ},
    {GT, CVC4::Kind::GT},
    {GEQ, CVC4::Kind::GEQ},
    {IS_INTEGER, CVC4::Kind::IS_INTEGER},
    {TO_INTEGER, CVC4::Kind::TO_INTEGER},
    {TO_REAL, CVC4::Kind::TO_REAL},
    {PI, CVC4::Kind::PI},
    /* BV ------------------------------------------------------------------ */
    {CONST_BITVECTOR, CVC4::Kind::CONST_BITVECTOR},
    {BITVECTOR_CONCAT, CVC4::Kind::BITVECTOR_CONCAT},
    {BITVECTOR_AND, CVC4::Kind::BITVECTOR_AND},
    {BITVECTOR_OR, CVC4::Kind::BITVECTOR_OR},
    {BITVECTOR_XOR, CVC4::Kind::BITVECTOR_XOR},
    {BITVECTOR_NOT, CVC4::Kind::BITVECTOR_NOT},
    {BITVECTOR_NAND, CVC4::Kind::BITVECTOR_NAND},
    {BITVECTOR_NOR, CVC4::Kind::BITVECTOR_NOR},
    {BITVECTOR_XNOR, CVC4::Kind::BITVECTOR_XNOR},
    {BITVECTOR_COMP, CVC4::Kind::BITVECTOR_COMP},
    {BITVECTOR_MULT, CVC4::Kind::BITVECTOR_MULT},
    {BITVECTOR_PLUS, CVC4::Kind::BITVECTOR_PLUS},
    {BITVECTOR_SUB, CVC4::Kind::BITVECTOR_SUB},
    {BITVECTOR_NEG, CVC4::Kind::BITVECTOR_NEG},
    {BITVECTOR_UDIV, CVC4::Kind::BITVECTOR_UDIV},
    {BITVECTOR_UREM, CVC4::Kind::BITVECTOR_UREM},
    {BITVECTOR_SDIV, CVC4::Kind::BITVECTOR_SDIV},
    {BITVECTOR_SREM, CVC4::Kind::BITVECTOR_SREM},
    {BITVECTOR_SMOD, CVC4::Kind::BITVECTOR_SMOD},
    {BITVECTOR_SHL, CVC4::Kind::BITVECTOR_SHL},
    {BITVECTOR_LSHR, CVC4::Kind::BITVECTOR_LSHR},
    {BITVECTOR_ASHR, CVC4::Kind::BITVECTOR_ASHR},
    {BITVECTOR_ULT, CVC4::Kind::BITVECTOR_ULT},
    {BITVECTOR_ULE, CVC4::Kind::BITVECTOR_ULE},
    {BITVECTOR_UGT, CVC4::Kind::BITVECTOR_UGT},
    {BITVECTOR_UGE, CVC4::Kind::BITVECTOR_UGE},
    {BITVECTOR_SLT, CVC4::Kind::BITVECTOR_SLT},
    {BITVECTOR_SLE, CVC4::Kind::BITVECTOR_SLE},
    {BITVECTOR_SGT, CVC4::Kind::BITVECTOR_SGT},
    {BITVECTOR_SGE, CVC4::Kind::BITVECTOR_SGE},
    {BITVECTOR_ULTBV, CVC4::Kind::BITVECTOR_ULTBV},
    {BITVECTOR_SLTBV, CVC4::Kind::BITVECTOR_SLTBV},
    {BITVECTOR_ITE, CVC4::Kind::BITVECTOR_ITE},
    {BITVECTOR_REDOR, CVC4::Kind::BITVECTOR_REDOR},
    {BITVECTOR_REDAND, CVC4::Kind::BITVECTOR_REDAND},
    {BITVECTOR_EXTRACT, CVC4::Kind::BITVECTOR_EXTRACT},
    {BITVECTOR_REPEAT, CVC4::Kind::BITVECTOR_REPEAT},
    {BITVECTOR_ZERO_EXTEND, CVC4::Kind::BITVECTOR_ZERO_EXTEND},
    {BITVECTOR_SIGN_EXTEND, CVC4::Kind::BITVECTOR_SIGN_EXTEND},
    {BITVECTOR_ROTATE_LEFT, CVC4::Kind::BITVECTOR_ROTATE_LEFT},
    {BITVECTOR_ROTATE_RIGHT, CVC4::Kind::BITVECTOR_ROTATE_RIGHT},
    {INT_TO_BITVECTOR, CVC4::Kind::INT_TO_BITVECTOR},
    {BITVECTOR_TO_NAT, CVC4::Kind::BITVECTOR_TO_NAT},
    /* FP ------------------------------------------------------------------ */
    {CONST_FLOATINGPOINT, CVC4::Kind::CONST_FLOATINGPOINT},
    {CONST_ROUNDINGMODE, CVC4::Kind::CONST_ROUNDINGMODE},
    {FLOATINGPOINT_FP, CVC4::Kind::FLOATINGPOINT_FP},
    {FLOATINGPOINT_EQ, CVC4::Kind::FLOATINGPOINT_EQ},
    {FLOATINGPOINT_ABS, CVC4::Kind::FLOATINGPOINT_ABS},
    {FLOATINGPOINT_NEG, CVC4::Kind::FLOATINGPOINT_NEG},
    {FLOATINGPOINT_PLUS, CVC4::Kind::FLOATINGPOINT_PLUS},
    {FLOATINGPOINT_SUB, CVC4::Kind::FLOATINGPOINT_SUB},
    {FLOATINGPOINT_MULT, CVC4::Kind::FLOATINGPOINT_MULT},
    {FLOATINGPOINT_DIV, CVC4::Kind::FLOATINGPOINT_DIV},
    {FLOATINGPOINT_FMA, CVC4::Kind::FLOATINGPOINT_FMA},
    {FLOATINGPOINT_SQRT, CVC4::Kind::FLOATINGPOINT_SQRT},
    {FLOATINGPOINT_REM, CVC4::Kind::FLOATINGPOINT_REM},
    {FLOATINGPOINT_RTI, CVC4::Kind::FLOATINGPOINT_RTI},
    {FLOATINGPOINT_MIN, CVC4::Kind::FLOATINGPOINT_MIN},
    {FLOATINGPOINT_MAX, CVC4::Kind::FLOATINGPOINT_MAX},
    {FLOATINGPOINT_LEQ, CVC4::Kind::FLOATINGPOINT_LEQ},
    {FLOATINGPOINT_LT, CVC4::Kind::FLOATINGPOINT_LT},
    {FLOATINGPOINT_GEQ, CVC4::Kind::FLOATINGPOINT_GEQ},
    {FLOATINGPOINT_GT, CVC4::Kind::FLOATINGPOINT_GT},
    {FLOATINGPOINT_ISN, CVC4::Kind::FLOATINGPOINT_ISN},
    {FLOATINGPOINT_ISSN, CVC4::Kind::FLOATINGPOINT_ISSN},
    {FLOATINGPOINT_ISZ, CVC4::Kind::FLOATINGPOINT_ISZ},
    {FLOATINGPOINT_ISINF, CVC4::Kind::FLOATINGPOINT_ISINF},
    {FLOATINGPOINT_ISNAN, CVC4::Kind::FLOATINGPOINT_ISNAN},
    {FLOATINGPOINT_ISNEG, CVC4::Kind::FLOATINGPOINT_ISNEG},
    {FLOATINGPOINT_ISPOS, CVC4::Kind::FLOATINGPOINT_ISPOS},
    {FLOATINGPOINT_TO_FP_FLOATINGPOINT,
     CVC4::Kind::FLOATINGPOINT_TO_FP_FLOATINGPOINT},
    {FLOATINGPOINT_TO_FP_REAL, CVC4::Kind::FLOATINGPOINT_TO_FP_REAL},
    {FLOATINGPOINT_TO_FP_SIGNED_BITVECTOR,
     CVC4::Kind::FLOATINGPOINT_TO_FP_SIGNED_BITVECTOR},
    {FLOATINGPOINT_TO_FP_UNSIGNED_BITVECTOR,
     CVC4::Kind::FLOATINGPOINT_TO_FP_UNSIGNED_BITVECTOR},
    {FLOATINGPOINT_TO_FP_GENERIC, CVC4::Kind::FLOATINGPOINT_TO_FP_GENERIC},
    {FLOATINGPOINT_TO_UBV, CVC4::Kind::FLOATINGPOINT_TO_UBV},
    {FLOATINGPOINT_TO_SBV, CVC4::Kind::FLOATINGPOINT_TO_SBV},
    {FLOATINGPOINT_TO_REAL, CVC4::Kind::FLOATINGPOINT_TO_REAL},
    /* Arrays -------------------------------------------------------------- */
    {SELECT, CVC4::Kind::SELECT},
    {STORE, CVC4::Kind::STORE},
    {CONST_ARRAY, CVC4::Kind::STORE_ALL},
    /* Datatypes ----------------------------------------------------------- */
    {APPLY_SELECTOR, CVC4::Kind::APPLY_SELECTOR},
    {APPLY_CONSTRUCTOR, CVC4::Kind::APPLY_CONSTRUCTOR},
    {APPLY_TESTER, CVC4::Kind::APPLY_TESTER},
    {TUPLE_UPDATE, CVC4::Kind::TUPLE_UPDATE},
    {RECORD_UPDATE, CVC4::Kind::RECORD_UPDATE},
    {DT_SIZE, CVC4::Kind::DT_SIZE},
    /* Separation Logic ---------------------------------------------------- */
    {SEP_NIL, CVC4::Kind::SEP_NIL},
    {SEP_EMP, CVC4::Kind::SEP_EMP},
    {SEP_PTO, CVC4::Kind::SEP_PTO},
    {SEP_STAR, CVC4::Kind::SEP_STAR},
    {SEP_WAND, CVC4::Kind::SEP_WAND},
    /* Sets ---------------------------------------------------------------- */
    {EMPTYSET, CVC4::Kind::EMPTYSET},
    {UNION, CVC4::Kind::UNION},
    {INTERSECTION, CVC4::Kind::INTERSECTION},
    {SETMINUS, CVC4::Kind::SETMINUS},
    {SUBSET, CVC4::Kind::SUBSET},
    {MEMBER, CVC4::Kind::MEMBER},
    {SINGLETON, CVC4::Kind::SINGLETON},
    {INSERT, CVC4::Kind::INSERT},
    {CARD, CVC4::Kind::CARD},
    {COMPLEMENT, CVC4::Kind::COMPLEMENT},
    {UNIVERSE_SET, CVC4::Kind::UNIVERSE_SET},
    {JOIN, CVC4::Kind::JOIN},
    {PRODUCT, CVC4::Kind::PRODUCT},
    {TRANSPOSE, CVC4::Kind::TRANSPOSE},
    {TCLOSURE, CVC4::Kind::TCLOSURE},
    {JOIN_IMAGE, CVC4::Kind::JOIN_IMAGE},
    {IDEN, CVC4::Kind::IDEN},
    {COMPREHENSION, CVC4::Kind::COMPREHENSION},
    {CHOOSE, CVC4::Kind::CHOOSE},
    /* Strings ------------------------------------------------------------- */
    {STRING_CONCAT, CVC4::Kind::STRING_CONCAT},
    {STRING_IN_REGEXP, CVC4::Kind::STRING_IN_REGEXP},
    {STRING_LENGTH, CVC4::Kind::STRING_LENGTH},
    {STRING_SUBSTR, CVC4::Kind::STRING_SUBSTR},
    {STRING_CHARAT, CVC4::Kind::STRING_CHARAT},
    {STRING_CONTAINS, CVC4::Kind::STRING_STRCTN},
    {STRING_INDEXOF, CVC4::Kind::STRING_STRIDOF},
    {STRING_REPLACE, CVC4::Kind::STRING_STRREPL},
    {STRING_REPLACE_ALL, CVC4::Kind::STRING_STRREPLALL},
    {STRING_TOLOWER, CVC4::Kind::STRING_TOLOWER},
    {STRING_TOUPPER, CVC4::Kind::STRING_TOUPPER},
    {STRING_REV, CVC4::Kind::STRING_REV},
    {STRING_FROM_CODE, CVC4::Kind::STRING_FROM_CODE},
    {STRING_TO_CODE, CVC4::Kind::STRING_TO_CODE},
    {STRING_LT, CVC4::Kind::STRING_LT},
    {STRING_LEQ, CVC4::Kind::STRING_LEQ},
    {STRING_PREFIX, CVC4::Kind::STRING_PREFIX},
    {STRING_SUFFIX, CVC4::Kind::STRING_SUFFIX},
    {STRING_IS_DIGIT, CVC4::Kind::STRING_IS_DIGIT},
    {STRING_FROM_INT, CVC4::Kind::STRING_ITOS},
    {STRING_TO_INT, CVC4::Kind::STRING_STOI},
    {CONST_STRING, CVC4::Kind::CONST_STRING},
    {STRING_TO_REGEXP, CVC4::Kind::STRING_TO_REGEXP},
    {REGEXP_CONCAT, CVC4::Kind::REGEXP_CONCAT},
    {REGEXP_UNION, CVC4::Kind::REGEXP_UNION},
    {REGEXP_INTER, CVC4::Kind::REGEXP_INTER},
    {REGEXP_DIFF, CVC4::Kind::REGEXP_DIFF},
    {REGEXP_STAR, CVC4::Kind::REGEXP_STAR},
    {REGEXP_PLUS, CVC4::Kind::REGEXP_PLUS},
    {REGEXP_OPT, CVC4::Kind::REGEXP_OPT},
    {REGEXP_RANGE, CVC4::Kind::REGEXP_RANGE},
    {REGEXP_REPEAT, CVC4::Kind::REGEXP_REPEAT},
    {REGEXP_LOOP, CVC4::Kind::REGEXP_LOOP},
    {REGEXP_EMPTY, CVC4::Kind::REGEXP_EMPTY},
    {REGEXP_SIGMA, CVC4::Kind::REGEXP_SIGMA},
    {REGEXP_COMPLEMENT, CVC4::Kind::REGEXP_COMPLEMENT},
    /* Quantifiers --------------------------------------------------------- */
    {FORALL, CVC4::Kind::FORALL},
    {EXISTS, CVC4::Kind::EXISTS},
    {BOUND_VAR_LIST, CVC4::Kind::BOUND_VAR_LIST},
    {INST_CLOSURE, CVC4::Kind::INST_CLOSURE},
    {INST_PATTERN, CVC4::Kind::INST_PATTERN},
    {INST_NO_PATTERN, CVC4::Kind::INST_NO_PATTERN},
    {INST_ATTRIBUTE, CVC4::Kind::INST_ATTRIBUTE},
    {INST_PATTERN_LIST, CVC4::Kind::INST_PATTERN_LIST},
    {LAST_KIND, CVC4::Kind::LAST_KIND},
};

/* Mapping from internal kind to external (API) kind. */
const static std::unordered_map<CVC4::Kind, Kind, CVC4::kind::KindHashFunction>
    s_kinds_internal{
        {CVC4::Kind::UNDEFINED_KIND, UNDEFINED_KIND},
        {CVC4::Kind::NULL_EXPR, NULL_EXPR},
        /* Builtin --------------------------------------------------------- */
        {CVC4::Kind::UNINTERPRETED_CONSTANT, UNINTERPRETED_CONSTANT},
        {CVC4::Kind::ABSTRACT_VALUE, ABSTRACT_VALUE},
        {CVC4::Kind::EQUAL, EQUAL},
        {CVC4::Kind::DISTINCT, DISTINCT},
        {CVC4::Kind::VARIABLE, CONSTANT},
        {CVC4::Kind::BOUND_VARIABLE, VARIABLE},
        {CVC4::Kind::LAMBDA, LAMBDA},
        {CVC4::Kind::WITNESS, WITNESS},
        /* Boolean --------------------------------------------------------- */
        {CVC4::Kind::CONST_BOOLEAN, CONST_BOOLEAN},
        {CVC4::Kind::NOT, NOT},
        {CVC4::Kind::AND, AND},
        {CVC4::Kind::IMPLIES, IMPLIES},
        {CVC4::Kind::OR, OR},
        {CVC4::Kind::XOR, XOR},
        {CVC4::Kind::ITE, ITE},
        {CVC4::Kind::MATCH, MATCH},
        {CVC4::Kind::MATCH_CASE, MATCH_CASE},
        {CVC4::Kind::MATCH_BIND_CASE, MATCH_BIND_CASE},
        /* UF -------------------------------------------------------------- */
        {CVC4::Kind::APPLY_UF, APPLY_UF},
        {CVC4::Kind::CARDINALITY_CONSTRAINT, CARDINALITY_CONSTRAINT},
        {CVC4::Kind::CARDINALITY_VALUE, CARDINALITY_VALUE},
        {CVC4::Kind::HO_APPLY, HO_APPLY},
        /* Arithmetic ------------------------------------------------------ */
        {CVC4::Kind::PLUS, PLUS},
        {CVC4::Kind::MULT, MULT},
        {CVC4::Kind::IAND, IAND},
        {CVC4::Kind::MINUS, MINUS},
        {CVC4::Kind::UMINUS, UMINUS},
        {CVC4::Kind::DIVISION, DIVISION},
        {CVC4::Kind::DIVISION_TOTAL, INTERNAL_KIND},
        {CVC4::Kind::INTS_DIVISION, INTS_DIVISION},
        {CVC4::Kind::INTS_DIVISION_TOTAL, INTERNAL_KIND},
        {CVC4::Kind::INTS_MODULUS, INTS_MODULUS},
        {CVC4::Kind::INTS_MODULUS_TOTAL, INTERNAL_KIND},
        {CVC4::Kind::ABS, ABS},
        {CVC4::Kind::DIVISIBLE, DIVISIBLE},
        {CVC4::Kind::POW, POW},
        {CVC4::Kind::EXPONENTIAL, EXPONENTIAL},
        {CVC4::Kind::SINE, SINE},
        {CVC4::Kind::COSINE, COSINE},
        {CVC4::Kind::TANGENT, TANGENT},
        {CVC4::Kind::COSECANT, COSECANT},
        {CVC4::Kind::SECANT, SECANT},
        {CVC4::Kind::COTANGENT, COTANGENT},
        {CVC4::Kind::ARCSINE, ARCSINE},
        {CVC4::Kind::ARCCOSINE, ARCCOSINE},
        {CVC4::Kind::ARCTANGENT, ARCTANGENT},
        {CVC4::Kind::ARCCOSECANT, ARCCOSECANT},
        {CVC4::Kind::ARCSECANT, ARCSECANT},
        {CVC4::Kind::ARCCOTANGENT, ARCCOTANGENT},
        {CVC4::Kind::SQRT, SQRT},
        {CVC4::Kind::DIVISIBLE_OP, DIVISIBLE},
        {CVC4::Kind::CONST_RATIONAL, CONST_RATIONAL},
        {CVC4::Kind::LT, LT},
        {CVC4::Kind::LEQ, LEQ},
        {CVC4::Kind::GT, GT},
        {CVC4::Kind::GEQ, GEQ},
        {CVC4::Kind::IS_INTEGER, IS_INTEGER},
        {CVC4::Kind::TO_INTEGER, TO_INTEGER},
        {CVC4::Kind::TO_REAL, TO_REAL},
        {CVC4::Kind::PI, PI},
        /* BV -------------------------------------------------------------- */
        {CVC4::Kind::CONST_BITVECTOR, CONST_BITVECTOR},
        {CVC4::Kind::BITVECTOR_CONCAT, BITVECTOR_CONCAT},
        {CVC4::Kind::BITVECTOR_AND, BITVECTOR_AND},
        {CVC4::Kind::BITVECTOR_OR, BITVECTOR_OR},
        {CVC4::Kind::BITVECTOR_XOR, BITVECTOR_XOR},
        {CVC4::Kind::BITVECTOR_NOT, BITVECTOR_NOT},
        {CVC4::Kind::BITVECTOR_NAND, BITVECTOR_NAND},
        {CVC4::Kind::BITVECTOR_NOR, BITVECTOR_NOR},
        {CVC4::Kind::BITVECTOR_XNOR, BITVECTOR_XNOR},
        {CVC4::Kind::BITVECTOR_COMP, BITVECTOR_COMP},
        {CVC4::Kind::BITVECTOR_MULT, BITVECTOR_MULT},
        {CVC4::Kind::BITVECTOR_PLUS, BITVECTOR_PLUS},
        {CVC4::Kind::BITVECTOR_SUB, BITVECTOR_SUB},
        {CVC4::Kind::BITVECTOR_NEG, BITVECTOR_NEG},
        {CVC4::Kind::BITVECTOR_UDIV, BITVECTOR_UDIV},
        {CVC4::Kind::BITVECTOR_UREM, BITVECTOR_UREM},
        {CVC4::Kind::BITVECTOR_SDIV, BITVECTOR_SDIV},
        {CVC4::Kind::BITVECTOR_SREM, BITVECTOR_SREM},
        {CVC4::Kind::BITVECTOR_SMOD, BITVECTOR_SMOD},
        {CVC4::Kind::BITVECTOR_UDIV_TOTAL, INTERNAL_KIND},
        {CVC4::Kind::BITVECTOR_UREM_TOTAL, INTERNAL_KIND},
        {CVC4::Kind::BITVECTOR_SHL, BITVECTOR_SHL},
        {CVC4::Kind::BITVECTOR_LSHR, BITVECTOR_LSHR},
        {CVC4::Kind::BITVECTOR_ASHR, BITVECTOR_ASHR},
        {CVC4::Kind::BITVECTOR_ULT, BITVECTOR_ULT},
        {CVC4::Kind::BITVECTOR_ULE, BITVECTOR_ULE},
        {CVC4::Kind::BITVECTOR_UGT, BITVECTOR_UGT},
        {CVC4::Kind::BITVECTOR_UGE, BITVECTOR_UGE},
        {CVC4::Kind::BITVECTOR_SLT, BITVECTOR_SLT},
        {CVC4::Kind::BITVECTOR_SLE, BITVECTOR_SLE},
        {CVC4::Kind::BITVECTOR_SGT, BITVECTOR_SGT},
        {CVC4::Kind::BITVECTOR_SGE, BITVECTOR_SGE},
        {CVC4::Kind::BITVECTOR_ULTBV, BITVECTOR_ULTBV},
        {CVC4::Kind::BITVECTOR_SLTBV, BITVECTOR_SLTBV},
        {CVC4::Kind::BITVECTOR_ITE, BITVECTOR_ITE},
        {CVC4::Kind::BITVECTOR_REDOR, BITVECTOR_REDOR},
        {CVC4::Kind::BITVECTOR_REDAND, BITVECTOR_REDAND},
        {CVC4::Kind::BITVECTOR_EXTRACT_OP, BITVECTOR_EXTRACT},
        {CVC4::Kind::BITVECTOR_REPEAT_OP, BITVECTOR_REPEAT},
        {CVC4::Kind::BITVECTOR_ZERO_EXTEND_OP, BITVECTOR_ZERO_EXTEND},
        {CVC4::Kind::BITVECTOR_SIGN_EXTEND_OP, BITVECTOR_SIGN_EXTEND},
        {CVC4::Kind::BITVECTOR_ROTATE_LEFT_OP, BITVECTOR_ROTATE_LEFT},
        {CVC4::Kind::BITVECTOR_ROTATE_RIGHT_OP, BITVECTOR_ROTATE_RIGHT},
        {CVC4::Kind::BITVECTOR_EXTRACT, BITVECTOR_EXTRACT},
        {CVC4::Kind::BITVECTOR_REPEAT, BITVECTOR_REPEAT},
        {CVC4::Kind::BITVECTOR_ZERO_EXTEND, BITVECTOR_ZERO_EXTEND},
        {CVC4::Kind::BITVECTOR_SIGN_EXTEND, BITVECTOR_SIGN_EXTEND},
        {CVC4::Kind::BITVECTOR_ROTATE_LEFT, BITVECTOR_ROTATE_LEFT},
        {CVC4::Kind::BITVECTOR_ROTATE_RIGHT, BITVECTOR_ROTATE_RIGHT},
        {CVC4::Kind::INT_TO_BITVECTOR_OP, INT_TO_BITVECTOR},
        {CVC4::Kind::INT_TO_BITVECTOR, INT_TO_BITVECTOR},
        {CVC4::Kind::BITVECTOR_TO_NAT, BITVECTOR_TO_NAT},
        /* FP -------------------------------------------------------------- */
        {CVC4::Kind::CONST_FLOATINGPOINT, CONST_FLOATINGPOINT},
        {CVC4::Kind::CONST_ROUNDINGMODE, CONST_ROUNDINGMODE},
        {CVC4::Kind::FLOATINGPOINT_FP, FLOATINGPOINT_FP},
        {CVC4::Kind::FLOATINGPOINT_EQ, FLOATINGPOINT_EQ},
        {CVC4::Kind::FLOATINGPOINT_ABS, FLOATINGPOINT_ABS},
        {CVC4::Kind::FLOATINGPOINT_NEG, FLOATINGPOINT_NEG},
        {CVC4::Kind::FLOATINGPOINT_PLUS, FLOATINGPOINT_PLUS},
        {CVC4::Kind::FLOATINGPOINT_SUB, FLOATINGPOINT_SUB},
        {CVC4::Kind::FLOATINGPOINT_MULT, FLOATINGPOINT_MULT},
        {CVC4::Kind::FLOATINGPOINT_DIV, FLOATINGPOINT_DIV},
        {CVC4::Kind::FLOATINGPOINT_FMA, FLOATINGPOINT_FMA},
        {CVC4::Kind::FLOATINGPOINT_SQRT, FLOATINGPOINT_SQRT},
        {CVC4::Kind::FLOATINGPOINT_REM, FLOATINGPOINT_REM},
        {CVC4::Kind::FLOATINGPOINT_RTI, FLOATINGPOINT_RTI},
        {CVC4::Kind::FLOATINGPOINT_MIN, FLOATINGPOINT_MIN},
        {CVC4::Kind::FLOATINGPOINT_MAX, FLOATINGPOINT_MAX},
        {CVC4::Kind::FLOATINGPOINT_LEQ, FLOATINGPOINT_LEQ},
        {CVC4::Kind::FLOATINGPOINT_LT, FLOATINGPOINT_LT},
        {CVC4::Kind::FLOATINGPOINT_GEQ, FLOATINGPOINT_GEQ},
        {CVC4::Kind::FLOATINGPOINT_GT, FLOATINGPOINT_GT},
        {CVC4::Kind::FLOATINGPOINT_ISN, FLOATINGPOINT_ISN},
        {CVC4::Kind::FLOATINGPOINT_ISSN, FLOATINGPOINT_ISSN},
        {CVC4::Kind::FLOATINGPOINT_ISZ, FLOATINGPOINT_ISZ},
        {CVC4::Kind::FLOATINGPOINT_ISINF, FLOATINGPOINT_ISINF},
        {CVC4::Kind::FLOATINGPOINT_ISNAN, FLOATINGPOINT_ISNAN},
        {CVC4::Kind::FLOATINGPOINT_ISNEG, FLOATINGPOINT_ISNEG},
        {CVC4::Kind::FLOATINGPOINT_ISPOS, FLOATINGPOINT_ISPOS},
        {CVC4::Kind::FLOATINGPOINT_TO_FP_IEEE_BITVECTOR_OP,
         FLOATINGPOINT_TO_FP_IEEE_BITVECTOR},
        {CVC4::Kind::FLOATINGPOINT_TO_FP_IEEE_BITVECTOR,
         FLOATINGPOINT_TO_FP_IEEE_BITVECTOR},
        {CVC4::Kind::FLOATINGPOINT_TO_FP_FLOATINGPOINT_OP,
         FLOATINGPOINT_TO_FP_FLOATINGPOINT},
        {CVC4::Kind::FLOATINGPOINT_TO_FP_FLOATINGPOINT,
         FLOATINGPOINT_TO_FP_FLOATINGPOINT},
        {CVC4::Kind::FLOATINGPOINT_TO_FP_REAL_OP, FLOATINGPOINT_TO_FP_REAL},
        {CVC4::Kind::FLOATINGPOINT_TO_FP_REAL, FLOATINGPOINT_TO_FP_REAL},
        {CVC4::Kind::FLOATINGPOINT_TO_FP_SIGNED_BITVECTOR_OP,
         FLOATINGPOINT_TO_FP_SIGNED_BITVECTOR},
        {CVC4::Kind::FLOATINGPOINT_TO_FP_SIGNED_BITVECTOR,
         FLOATINGPOINT_TO_FP_SIGNED_BITVECTOR},
        {CVC4::Kind::FLOATINGPOINT_TO_FP_UNSIGNED_BITVECTOR_OP,
         FLOATINGPOINT_TO_FP_UNSIGNED_BITVECTOR},
        {CVC4::Kind::FLOATINGPOINT_TO_FP_UNSIGNED_BITVECTOR,
         FLOATINGPOINT_TO_FP_UNSIGNED_BITVECTOR},
        {CVC4::Kind::FLOATINGPOINT_TO_FP_GENERIC_OP,
         FLOATINGPOINT_TO_FP_GENERIC},
        {CVC4::Kind::FLOATINGPOINT_TO_FP_GENERIC, FLOATINGPOINT_TO_FP_GENERIC},
        {CVC4::Kind::FLOATINGPOINT_TO_UBV_OP, FLOATINGPOINT_TO_UBV},
        {CVC4::Kind::FLOATINGPOINT_TO_UBV, FLOATINGPOINT_TO_UBV},
        {CVC4::Kind::FLOATINGPOINT_TO_UBV_TOTAL_OP, INTERNAL_KIND},
        {CVC4::Kind::FLOATINGPOINT_TO_UBV_TOTAL, INTERNAL_KIND},
        {CVC4::Kind::FLOATINGPOINT_TO_SBV_OP, FLOATINGPOINT_TO_SBV},
        {CVC4::Kind::FLOATINGPOINT_TO_SBV, FLOATINGPOINT_TO_SBV},
        {CVC4::Kind::FLOATINGPOINT_TO_SBV_TOTAL_OP, INTERNAL_KIND},
        {CVC4::Kind::FLOATINGPOINT_TO_SBV_TOTAL, INTERNAL_KIND},
        {CVC4::Kind::FLOATINGPOINT_TO_REAL, FLOATINGPOINT_TO_REAL},
        {CVC4::Kind::FLOATINGPOINT_TO_REAL_TOTAL, INTERNAL_KIND},
        /* Arrays ---------------------------------------------------------- */
        {CVC4::Kind::SELECT, SELECT},
        {CVC4::Kind::STORE, STORE},
        {CVC4::Kind::STORE_ALL, CONST_ARRAY},
        /* Datatypes ------------------------------------------------------- */
        {CVC4::Kind::APPLY_SELECTOR, APPLY_SELECTOR},
        {CVC4::Kind::APPLY_CONSTRUCTOR, APPLY_CONSTRUCTOR},
        {CVC4::Kind::APPLY_SELECTOR_TOTAL, INTERNAL_KIND},
        {CVC4::Kind::APPLY_TESTER, APPLY_TESTER},
        {CVC4::Kind::TUPLE_UPDATE_OP, TUPLE_UPDATE},
        {CVC4::Kind::TUPLE_UPDATE, TUPLE_UPDATE},
        {CVC4::Kind::RECORD_UPDATE_OP, RECORD_UPDATE},
        {CVC4::Kind::RECORD_UPDATE, RECORD_UPDATE},
        {CVC4::Kind::DT_SIZE, DT_SIZE},
        /* Separation Logic ------------------------------------------------ */
        {CVC4::Kind::SEP_NIL, SEP_NIL},
        {CVC4::Kind::SEP_EMP, SEP_EMP},
        {CVC4::Kind::SEP_PTO, SEP_PTO},
        {CVC4::Kind::SEP_STAR, SEP_STAR},
        {CVC4::Kind::SEP_WAND, SEP_WAND},
        /* Sets ------------------------------------------------------------ */
        {CVC4::Kind::EMPTYSET, EMPTYSET},
        {CVC4::Kind::UNION, UNION},
        {CVC4::Kind::INTERSECTION, INTERSECTION},
        {CVC4::Kind::SETMINUS, SETMINUS},
        {CVC4::Kind::SUBSET, SUBSET},
        {CVC4::Kind::MEMBER, MEMBER},
        {CVC4::Kind::SINGLETON, SINGLETON},
        {CVC4::Kind::INSERT, INSERT},
        {CVC4::Kind::CARD, CARD},
        {CVC4::Kind::COMPLEMENT, COMPLEMENT},
        {CVC4::Kind::UNIVERSE_SET, UNIVERSE_SET},
        {CVC4::Kind::JOIN, JOIN},
        {CVC4::Kind::PRODUCT, PRODUCT},
        {CVC4::Kind::TRANSPOSE, TRANSPOSE},
        {CVC4::Kind::TCLOSURE, TCLOSURE},
        {CVC4::Kind::JOIN_IMAGE, JOIN_IMAGE},
        {CVC4::Kind::IDEN, IDEN},
        {CVC4::Kind::COMPREHENSION, COMPREHENSION},
        {CVC4::Kind::CHOOSE, CHOOSE},
        /* Strings --------------------------------------------------------- */
        {CVC4::Kind::STRING_CONCAT, STRING_CONCAT},
        {CVC4::Kind::STRING_IN_REGEXP, STRING_IN_REGEXP},
        {CVC4::Kind::STRING_LENGTH, STRING_LENGTH},
        {CVC4::Kind::STRING_SUBSTR, STRING_SUBSTR},
        {CVC4::Kind::STRING_CHARAT, STRING_CHARAT},
        {CVC4::Kind::STRING_STRCTN, STRING_CONTAINS},
        {CVC4::Kind::STRING_STRIDOF, STRING_INDEXOF},
        {CVC4::Kind::STRING_STRREPL, STRING_REPLACE},
        {CVC4::Kind::STRING_STRREPLALL, STRING_REPLACE_ALL},
        {CVC4::Kind::STRING_TOLOWER, STRING_TOLOWER},
        {CVC4::Kind::STRING_TOUPPER, STRING_TOUPPER},
        {CVC4::Kind::STRING_REV, STRING_REV},
        {CVC4::Kind::STRING_FROM_CODE, STRING_FROM_CODE},
        {CVC4::Kind::STRING_TO_CODE, STRING_TO_CODE},
        {CVC4::Kind::STRING_LT, STRING_LT},
        {CVC4::Kind::STRING_LEQ, STRING_LEQ},
        {CVC4::Kind::STRING_PREFIX, STRING_PREFIX},
        {CVC4::Kind::STRING_SUFFIX, STRING_SUFFIX},
        {CVC4::Kind::STRING_IS_DIGIT, STRING_IS_DIGIT},
        {CVC4::Kind::STRING_ITOS, STRING_FROM_INT},
        {CVC4::Kind::STRING_STOI, STRING_TO_INT},
        {CVC4::Kind::CONST_STRING, CONST_STRING},
        {CVC4::Kind::STRING_TO_REGEXP, STRING_TO_REGEXP},
        {CVC4::Kind::REGEXP_CONCAT, REGEXP_CONCAT},
        {CVC4::Kind::REGEXP_UNION, REGEXP_UNION},
        {CVC4::Kind::REGEXP_INTER, REGEXP_INTER},
        {CVC4::Kind::REGEXP_DIFF, REGEXP_DIFF},
        {CVC4::Kind::REGEXP_STAR, REGEXP_STAR},
        {CVC4::Kind::REGEXP_PLUS, REGEXP_PLUS},
        {CVC4::Kind::REGEXP_OPT, REGEXP_OPT},
        {CVC4::Kind::REGEXP_RANGE, REGEXP_RANGE},
        {CVC4::Kind::REGEXP_REPEAT, REGEXP_REPEAT},
        {CVC4::Kind::REGEXP_LOOP, REGEXP_LOOP},
        {CVC4::Kind::REGEXP_EMPTY, REGEXP_EMPTY},
        {CVC4::Kind::REGEXP_SIGMA, REGEXP_SIGMA},
        {CVC4::Kind::REGEXP_COMPLEMENT, REGEXP_COMPLEMENT},
        /* Quantifiers ----------------------------------------------------- */
        {CVC4::Kind::FORALL, FORALL},
        {CVC4::Kind::EXISTS, EXISTS},
        {CVC4::Kind::BOUND_VAR_LIST, BOUND_VAR_LIST},
        {CVC4::Kind::INST_CLOSURE, INST_CLOSURE},
        {CVC4::Kind::INST_PATTERN, INST_PATTERN},
        {CVC4::Kind::INST_NO_PATTERN, INST_NO_PATTERN},
        {CVC4::Kind::INST_ATTRIBUTE, INST_ATTRIBUTE},
        {CVC4::Kind::INST_PATTERN_LIST, INST_PATTERN_LIST},
        /* ----------------------------------------------------------------- */
        {CVC4::Kind::LAST_KIND, LAST_KIND},
    };

/* Set of kinds for indexed operators */
const static std::unordered_set<Kind, KindHashFunction> s_indexed_kinds(
    {RECORD_UPDATE,
     DIVISIBLE,
     IAND,
     BITVECTOR_REPEAT,
     BITVECTOR_ZERO_EXTEND,
     BITVECTOR_SIGN_EXTEND,
     BITVECTOR_ROTATE_LEFT,
     BITVECTOR_ROTATE_RIGHT,
     INT_TO_BITVECTOR,
     FLOATINGPOINT_TO_UBV,
     FLOATINGPOINT_TO_SBV,
     TUPLE_UPDATE,
     BITVECTOR_EXTRACT,
     FLOATINGPOINT_TO_FP_IEEE_BITVECTOR,
     FLOATINGPOINT_TO_FP_FLOATINGPOINT,
     FLOATINGPOINT_TO_FP_REAL,
     FLOATINGPOINT_TO_FP_SIGNED_BITVECTOR,
     FLOATINGPOINT_TO_FP_UNSIGNED_BITVECTOR,
     FLOATINGPOINT_TO_FP_GENERIC});

namespace {

bool isDefinedKind(Kind k) { return k > UNDEFINED_KIND && k < LAST_KIND; }

/** Returns true if the internal kind is one where the API term structure
 *  differs from internal structure. This happens for APPLY_* kinds.
 *  The API takes a "higher-order" perspective and treats functions as well
 *  as datatype constructors/selectors/testers as terms
 *  but interally they are not
 */
bool isApplyKind(CVC4::Kind k)
{
  return (k == CVC4::Kind::APPLY_UF || k == CVC4::Kind::APPLY_CONSTRUCTOR
          || k == CVC4::Kind::APPLY_SELECTOR || k == CVC4::Kind::APPLY_TESTER);
}

#ifdef CVC4_ASSERTIONS
bool isDefinedIntKind(CVC4::Kind k)
{
  return k != CVC4::Kind::UNDEFINED_KIND && k != CVC4::Kind::LAST_KIND;
}
#endif

uint32_t minArity(Kind k)
{
  Assert(isDefinedKind(k));
  Assert(isDefinedIntKind(extToIntKind(k)));
  return CVC4::ExprManager::minArity(extToIntKind(k));
}

uint32_t maxArity(Kind k)
{
  Assert(isDefinedKind(k));
  Assert(isDefinedIntKind(extToIntKind(k)));
  uint32_t max = CVC4::ExprManager::maxArity(extToIntKind(k));

  // special cases for API level
  // higher-order logic perspective at API
  // functions/constructors/selectors/testers are terms
  if (isApplyKind(extToIntKind(k))
      && max != std::numeric_limits<uint32_t>::max())  // be careful not to
                                                       // overflow
  {
    max++;
  }
  return max;
}

}  // namespace

std::string kindToString(Kind k)
{
  return k == INTERNAL_KIND ? "INTERNAL_KIND"
                            : CVC4::kind::kindToString(extToIntKind(k));
}

std::ostream& operator<<(std::ostream& out, Kind k)
{
  switch (k)
  {
    case INTERNAL_KIND: out << "INTERNAL_KIND"; break;
    default: out << extToIntKind(k);
  }
  return out;
}

size_t KindHashFunction::operator()(Kind k) const { return k; }

/* -------------------------------------------------------------------------- */
/* API guard helpers                                                          */
/* -------------------------------------------------------------------------- */

namespace {

class CVC4ApiExceptionStream
{
 public:
  CVC4ApiExceptionStream() {}
  /* Note: This needs to be explicitly set to 'noexcept(false)' since it is
   * a destructor that throws an exception and in C++11 all destructors
   * default to noexcept(true) (else this triggers a call to std::terminate). */
  ~CVC4ApiExceptionStream() noexcept(false)
  {
    if (!std::uncaught_exception())
    {
      throw CVC4ApiException(d_stream.str());
    }
  }

  std::ostream& ostream() { return d_stream; }

 private:
  std::stringstream d_stream;
};

#define CVC4_API_CHECK(cond) \
  CVC4_PREDICT_TRUE(cond)    \
  ? (void)0 : OstreamVoider() & CVC4ApiExceptionStream().ostream()

#define CVC4_API_CHECK_NOT_NULL                     \
  CVC4_API_CHECK(!isNullHelper())                   \
      << "Invalid call to '" << __PRETTY_FUNCTION__ \
      << "', expected non-null object";

#define CVC4_API_ARG_CHECK_NOT_NULL(arg) \
  CVC4_API_CHECK(!arg.isNull()) << "Invalid null argument for '" << #arg << "'";

#define CVC4_API_ARG_CHECK_NOT_NULLPTR(arg) \
  CVC4_API_CHECK(arg != nullptr)            \
      << "Invalid null argument for '" << #arg << "'";

#define CVC4_API_KIND_CHECK(kind)     \
  CVC4_API_CHECK(isDefinedKind(kind)) \
      << "Invalid kind '" << kindToString(kind) << "'";

#define CVC4_API_KIND_CHECK_EXPECTED(cond, kind) \
  CVC4_PREDICT_TRUE(cond)                        \
  ? (void)0                                      \
  : OstreamVoider()                              \
          & CVC4ApiExceptionStream().ostream()   \
                << "Invalid kind '" << kindToString(kind) << "', expected "

#define CVC4_API_ARG_CHECK_EXPECTED(cond, arg)                      \
  CVC4_PREDICT_TRUE(cond)                                           \
  ? (void)0                                                         \
  : OstreamVoider()                                                 \
          & CVC4ApiExceptionStream().ostream()                      \
                << "Invalid argument '" << arg << "' for '" << #arg \
                << "', expected "

#define CVC4_API_ARG_SIZE_CHECK_EXPECTED(cond, arg) \
  CVC4_PREDICT_TRUE(cond)                           \
  ? (void)0                                         \
  : OstreamVoider()                                 \
          & CVC4ApiExceptionStream().ostream()      \
                << "Invalid size of argument '" << #arg << "', expected "

#define CVC4_API_ARG_AT_INDEX_CHECK_EXPECTED(cond, what, arg, idx)           \
  CVC4_PREDICT_TRUE(cond)                                                    \
  ? (void)0                                                                  \
  : OstreamVoider()                                                          \
          & CVC4ApiExceptionStream().ostream()                               \
                << "Invalid " << what << " '" << arg << "' at index " << idx \
                << ", expected "

#define CVC4_API_SOLVER_TRY_CATCH_BEGIN \
  try                                   \
  {
#define CVC4_API_SOLVER_TRY_CATCH_END                                          \
  }                                                                            \
  catch (const CVC4::Exception& e) { throw CVC4ApiException(e.getMessage()); } \
  catch (const std::invalid_argument& e) { throw CVC4ApiException(e.what()); }

#define CVC4_API_SOLVER_CHECK_SORT(sort) \
  CVC4_API_CHECK(this == sort.d_solver)  \
      << "Given sort is not associated with this solver";

#define CVC4_API_SOLVER_CHECK_TERM(term) \
  CVC4_API_CHECK(this == term.d_solver)  \
      << "Given term is not associated with this solver";

#define CVC4_API_SOLVER_CHECK_OP(op)  \
  CVC4_API_CHECK(this == op.d_solver) \
      << "Given operator is not associated with this solver";

}  // namespace

/* -------------------------------------------------------------------------- */
/* Result                                                                     */
/* -------------------------------------------------------------------------- */

Result::Result(const CVC4::Result& r) : d_result(new CVC4::Result(r)) {}

Result::Result() : d_result(new CVC4::Result()) {}

bool Result::isNull() const
{
  return d_result->getType() == CVC4::Result::TYPE_NONE;
}

bool Result::isSat(void) const
{
  return d_result->getType() == CVC4::Result::TYPE_SAT
         && d_result->isSat() == CVC4::Result::SAT;
}

bool Result::isUnsat(void) const
{
  return d_result->getType() == CVC4::Result::TYPE_SAT
         && d_result->isSat() == CVC4::Result::UNSAT;
}

bool Result::isSatUnknown(void) const
{
  return d_result->getType() == CVC4::Result::TYPE_SAT
         && d_result->isSat() == CVC4::Result::SAT_UNKNOWN;
}

bool Result::isEntailed(void) const
{
  return d_result->getType() == CVC4::Result::TYPE_ENTAILMENT
         && d_result->isEntailed() == CVC4::Result::ENTAILED;
}

bool Result::isNotEntailed(void) const
{
  return d_result->getType() == CVC4::Result::TYPE_ENTAILMENT
         && d_result->isEntailed() == CVC4::Result::NOT_ENTAILED;
}

bool Result::isEntailmentUnknown(void) const
{
  return d_result->getType() == CVC4::Result::TYPE_ENTAILMENT
         && d_result->isEntailed() == CVC4::Result::ENTAILMENT_UNKNOWN;
}

bool Result::operator==(const Result& r) const
{
  return *d_result == *r.d_result;
}

bool Result::operator!=(const Result& r) const
{
  return *d_result != *r.d_result;
}

std::string Result::getUnknownExplanation(void) const
{
  std::stringstream ss;
  ss << d_result->whyUnknown();
  return ss.str();
}

std::string Result::toString(void) const { return d_result->toString(); }

// !!! This is only temporarily available until the parser is fully migrated
// to the new API. !!!
CVC4::Result Result::getResult(void) const { return *d_result; }

std::ostream& operator<<(std::ostream& out, const Result& r)
{
  out << r.toString();
  return out;
}

/* -------------------------------------------------------------------------- */
/* Sort                                                                       */
/* -------------------------------------------------------------------------- */

Sort::Sort(const Solver* slv, const CVC4::Type& t)
    : d_solver(slv), d_type(new CVC4::Type(t))
{
}

Sort::Sort() : d_solver(nullptr), d_type(new CVC4::Type()) {}

Sort::~Sort() {}

/* Helpers                                                                    */
/* -------------------------------------------------------------------------- */

/* Split out to avoid nested API calls (problematic with API tracing).        */
/* .......................................................................... */

bool Sort::isNullHelper() const { return d_type->isNull(); }

bool Sort::operator==(const Sort& s) const { return *d_type == *s.d_type; }

bool Sort::operator!=(const Sort& s) const { return *d_type != *s.d_type; }

bool Sort::operator<(const Sort& s) const { return *d_type < *s.d_type; }

bool Sort::operator>(const Sort& s) const { return *d_type > *s.d_type; }

bool Sort::operator<=(const Sort& s) const { return *d_type <= *s.d_type; }

bool Sort::operator>=(const Sort& s) const { return *d_type >= *s.d_type; }

bool Sort::isNull() const { return isNullHelper(); }

bool Sort::isBoolean() const { return d_type->isBoolean(); }

bool Sort::isInteger() const { return d_type->isInteger(); }

bool Sort::isReal() const { return d_type->isReal(); }

bool Sort::isString() const { return d_type->isString(); }

bool Sort::isRegExp() const { return d_type->isRegExp(); }

bool Sort::isRoundingMode() const { return d_type->isRoundingMode(); }

bool Sort::isBitVector() const { return d_type->isBitVector(); }

bool Sort::isFloatingPoint() const { return d_type->isFloatingPoint(); }

bool Sort::isDatatype() const { return d_type->isDatatype(); }

bool Sort::isParametricDatatype() const
{
  if (!d_type->isDatatype()) return false;
  return DatatypeType(*d_type).isParametric();
}

bool Sort::isConstructor() const { return d_type->isConstructor(); }
bool Sort::isSelector() const { return d_type->isSelector(); }
bool Sort::isTester() const { return d_type->isTester(); }

bool Sort::isFunction() const { return d_type->isFunction(); }

bool Sort::isPredicate() const { return d_type->isPredicate(); }

bool Sort::isTuple() const { return d_type->isTuple(); }

bool Sort::isRecord() const { return d_type->isRecord(); }

bool Sort::isArray() const { return d_type->isArray(); }

bool Sort::isSet() const { return d_type->isSet(); }

bool Sort::isUninterpretedSort() const { return d_type->isSort(); }

bool Sort::isSortConstructor() const { return d_type->isSortConstructor(); }

bool Sort::isFirstClass() const { return d_type->isFirstClass(); }

bool Sort::isFunctionLike() const { return d_type->isFunctionLike(); }

bool Sort::isSubsortOf(Sort s) const { return d_type->isSubtypeOf(*s.d_type); }

bool Sort::isComparableTo(Sort s) const
{
  return d_type->isComparableTo(*s.d_type);
}

Datatype Sort::getDatatype() const
{
  CVC4_API_CHECK(isDatatype()) << "Expected datatype sort.";
  return Datatype(d_solver, DatatypeType(*d_type).getDatatype());
}

Sort Sort::instantiate(const std::vector<Sort>& params) const
{
  CVC4_API_CHECK(isParametricDatatype() || isSortConstructor())
      << "Expected parametric datatype or sort constructor sort.";
  std::vector<Type> tparams;
  for (const Sort& s : params)
  {
    tparams.push_back(*s.d_type.get());
  }
  if (d_type->isDatatype())
  {
    return Sort(d_solver, DatatypeType(*d_type).instantiate(tparams));
  }
  Assert(d_type->isSortConstructor());
  return Sort(d_solver, SortConstructorType(*d_type).instantiate(tparams));
}

std::string Sort::toString() const { return d_type->toString(); }

// !!! This is only temporarily available until the parser is fully migrated
// to the new API. !!!
CVC4::Type Sort::getType(void) const { return *d_type; }

/* Constructor sort ------------------------------------------------------- */

size_t Sort::getConstructorArity() const
{
  CVC4_API_CHECK(isConstructor()) << "Not a function sort.";
  return ConstructorType(*d_type).getArity();
}

std::vector<Sort> Sort::getConstructorDomainSorts() const
{
  CVC4_API_CHECK(isConstructor()) << "Not a function sort.";
  std::vector<CVC4::Type> types = ConstructorType(*d_type).getArgTypes();
  return typeVectorToSorts(d_solver, types);
}

Sort Sort::getConstructorCodomainSort() const
{
  CVC4_API_CHECK(isConstructor()) << "Not a function sort.";
  return Sort(d_solver, ConstructorType(*d_type).getRangeType());
}

/* Function sort ------------------------------------------------------- */

size_t Sort::getFunctionArity() const
{
  CVC4_API_CHECK(isFunction()) << "Not a function sort.";
  return FunctionType(*d_type).getArity();
}

std::vector<Sort> Sort::getFunctionDomainSorts() const
{
  CVC4_API_CHECK(isFunction()) << "Not a function sort.";
  std::vector<CVC4::Type> types = FunctionType(*d_type).getArgTypes();
  return typeVectorToSorts(d_solver, types);
}

Sort Sort::getFunctionCodomainSort() const
{
  CVC4_API_CHECK(isFunction()) << "Not a function sort.";
  return Sort(d_solver, FunctionType(*d_type).getRangeType());
}

/* Array sort ---------------------------------------------------------- */

Sort Sort::getArrayIndexSort() const
{
  CVC4_API_CHECK(isArray()) << "Not an array sort.";
  return Sort(d_solver, ArrayType(*d_type).getIndexType());
}

Sort Sort::getArrayElementSort() const
{
  CVC4_API_CHECK(isArray()) << "Not an array sort.";
  return Sort(d_solver, ArrayType(*d_type).getConstituentType());
}

/* Set sort ------------------------------------------------------------ */

Sort Sort::getSetElementSort() const
{
  CVC4_API_CHECK(isSet()) << "Not a set sort.";
  return Sort(d_solver, SetType(*d_type).getElementType());
}

/* Uninterpreted sort -------------------------------------------------- */

std::string Sort::getUninterpretedSortName() const
{
  CVC4_API_CHECK(isUninterpretedSort()) << "Not an uninterpreted sort.";
  return SortType(*d_type).getName();
}

bool Sort::isUninterpretedSortParameterized() const
{
  CVC4_API_CHECK(isUninterpretedSort()) << "Not an uninterpreted sort.";
  return SortType(*d_type).isParameterized();
}

std::vector<Sort> Sort::getUninterpretedSortParamSorts() const
{
  CVC4_API_CHECK(isUninterpretedSort()) << "Not an uninterpreted sort.";
  std::vector<CVC4::Type> types = SortType(*d_type).getParamTypes();
  return typeVectorToSorts(d_solver, types);
}

/* Sort constructor sort ----------------------------------------------- */

std::string Sort::getSortConstructorName() const
{
  CVC4_API_CHECK(isSortConstructor()) << "Not a sort constructor sort.";
  return SortConstructorType(*d_type).getName();
}

size_t Sort::getSortConstructorArity() const
{
  CVC4_API_CHECK(isSortConstructor()) << "Not a sort constructor sort.";
  return SortConstructorType(*d_type).getArity();
}

/* Bit-vector sort ----------------------------------------------------- */

uint32_t Sort::getBVSize() const
{
  CVC4_API_CHECK(isBitVector()) << "Not a bit-vector sort.";
  return BitVectorType(*d_type).getSize();
}

/* Floating-point sort ------------------------------------------------- */

uint32_t Sort::getFPExponentSize() const
{
  CVC4_API_CHECK(isFloatingPoint()) << "Not a floating-point sort.";
  return FloatingPointType(*d_type).getExponentSize();
}

uint32_t Sort::getFPSignificandSize() const
{
  CVC4_API_CHECK(isFloatingPoint()) << "Not a floating-point sort.";
  return FloatingPointType(*d_type).getSignificandSize();
}

/* Datatype sort ------------------------------------------------------- */

std::vector<Sort> Sort::getDatatypeParamSorts() const
{
  CVC4_API_CHECK(isParametricDatatype()) << "Not a parametric datatype sort.";
  std::vector<CVC4::Type> types = DatatypeType(*d_type).getParamTypes();
  return typeVectorToSorts(d_solver, types);
}

size_t Sort::getDatatypeArity() const
{
  CVC4_API_CHECK(isDatatype()) << "Not a datatype sort.";
  return DatatypeType(*d_type).getArity();
}

/* Tuple sort ---------------------------------------------------------- */

size_t Sort::getTupleLength() const
{
  CVC4_API_CHECK(isTuple()) << "Not a tuple sort.";
  return DatatypeType(*d_type).getTupleLength();
}

std::vector<Sort> Sort::getTupleSorts() const
{
  CVC4_API_CHECK(isTuple()) << "Not a tuple sort.";
  std::vector<CVC4::Type> types = DatatypeType(*d_type).getTupleTypes();
  return typeVectorToSorts(d_solver, types);
}

/* --------------------------------------------------------------------- */

std::ostream& operator<<(std::ostream& out, const Sort& s)
{
  out << s.toString();
  return out;
}

size_t SortHashFunction::operator()(const Sort& s) const
{
  return TypeHashFunction()(*s.d_type);
}

/* -------------------------------------------------------------------------- */
/* Op                                                                     */
/* -------------------------------------------------------------------------- */

Op::Op() : d_kind(NULL_EXPR), d_expr(new CVC4::Expr()) {}

Op::Op(const Solver* slv, const Kind k)
    : d_solver(slv), d_kind(k), d_expr(new CVC4::Expr())
{
}

Op::Op(const Solver* slv, const Kind k, const CVC4::Expr& e)
    : d_solver(slv), d_kind(k), d_expr(new CVC4::Expr(e))
{
}

Op::~Op() {}

/* Helpers                                                                    */
/* -------------------------------------------------------------------------- */

/* Split out to avoid nested API calls (problematic with API tracing).        */
/* .......................................................................... */

bool Op::isNullHelper() const
{
  return (d_expr->isNull() && (d_kind == NULL_EXPR));
}

bool Op::isIndexedHelper() const { return !d_expr->isNull(); }

/* Public methods                                                             */
bool Op::operator==(const Op& t) const
{
  if (d_expr->isNull() && t.d_expr->isNull())
  {
    return (d_kind == t.d_kind);
  }
  else if (d_expr->isNull() || t.d_expr->isNull())
  {
    return false;
  }
  return (d_kind == t.d_kind) && (*d_expr == *t.d_expr);
}

bool Op::operator!=(const Op& t) const { return !(*this == t); }

Kind Op::getKind() const
{
  CVC4_API_CHECK(d_kind != NULL_EXPR) << "Expecting a non-null Kind";
  return d_kind;
}

bool Op::isNull() const { return isNullHelper(); }

bool Op::isIndexed() const { return isIndexedHelper(); }

template <>
std::string Op::getIndices() const
{
  CVC4_API_CHECK_NOT_NULL;
  CVC4_API_CHECK(!d_expr->isNull())
      << "Expecting a non-null internal expression. This Op is not indexed.";

  std::string i;
  Kind k = intToExtKind(d_expr->getKind());

  if (k == DIVISIBLE)
  {
    // DIVISIBLE returns a string index to support
    // arbitrary precision integers
    CVC4::Integer _int = d_expr->getConst<Divisible>().k;
    i = _int.toString();
  }
  else if (k == RECORD_UPDATE)
  {
    i = d_expr->getConst<RecordUpdate>().getField();
  }
  else
  {
    CVC4_API_CHECK(false) << "Can't get string index from"
                          << " kind " << kindToString(k);
  }

  return i;
}

template <>
uint32_t Op::getIndices() const
{
  CVC4_API_CHECK_NOT_NULL;
  CVC4_API_CHECK(!d_expr->isNull())
      << "Expecting a non-null internal expression. This Op is not indexed.";

  uint32_t i = 0;
  Kind k = intToExtKind(d_expr->getKind());
  switch (k)
  {
    case BITVECTOR_REPEAT:
      i = d_expr->getConst<BitVectorRepeat>().d_repeatAmount;
      break;
    case BITVECTOR_ZERO_EXTEND:
      i = d_expr->getConst<BitVectorZeroExtend>().d_zeroExtendAmount;
      break;
    case BITVECTOR_SIGN_EXTEND:
      i = d_expr->getConst<BitVectorSignExtend>().d_signExtendAmount;
      break;
    case BITVECTOR_ROTATE_LEFT:
      i = d_expr->getConst<BitVectorRotateLeft>().d_rotateLeftAmount;
      break;
    case BITVECTOR_ROTATE_RIGHT:
      i = d_expr->getConst<BitVectorRotateRight>().d_rotateRightAmount;
      break;
    case INT_TO_BITVECTOR: i = d_expr->getConst<IntToBitVector>().d_size; break;
    case IAND: i = d_expr->getConst<IntAnd>().d_size; break;
    case FLOATINGPOINT_TO_UBV:
      i = d_expr->getConst<FloatingPointToUBV>().bvs.d_size;
      break;
    case FLOATINGPOINT_TO_SBV:
      i = d_expr->getConst<FloatingPointToSBV>().bvs.d_size;
      break;
    case TUPLE_UPDATE: i = d_expr->getConst<TupleUpdate>().getIndex(); break;
    default:
      CVC4ApiExceptionStream().ostream() << "Can't get uint32_t index from"
                                         << " kind " << kindToString(k);
  }
  return i;
}

template <>
std::pair<uint32_t, uint32_t> Op::getIndices() const
{
  CVC4_API_CHECK_NOT_NULL;
  CVC4_API_CHECK(!d_expr->isNull())
      << "Expecting a non-null internal expression. This Op is not indexed.";

  std::pair<uint32_t, uint32_t> indices;
  Kind k = intToExtKind(d_expr->getKind());

  // using if/else instead of case statement because want local variables
  if (k == BITVECTOR_EXTRACT)
  {
    CVC4::BitVectorExtract ext = d_expr->getConst<BitVectorExtract>();
    indices = std::make_pair(ext.d_high, ext.d_low);
  }
  else if (k == FLOATINGPOINT_TO_FP_IEEE_BITVECTOR)
  {
    CVC4::FloatingPointToFPIEEEBitVector ext =
        d_expr->getConst<FloatingPointToFPIEEEBitVector>();
    indices = std::make_pair(ext.t.exponent(), ext.t.significand());
  }
  else if (k == FLOATINGPOINT_TO_FP_FLOATINGPOINT)
  {
    CVC4::FloatingPointToFPFloatingPoint ext =
        d_expr->getConst<FloatingPointToFPFloatingPoint>();
    indices = std::make_pair(ext.t.exponent(), ext.t.significand());
  }
  else if (k == FLOATINGPOINT_TO_FP_REAL)
  {
    CVC4::FloatingPointToFPReal ext = d_expr->getConst<FloatingPointToFPReal>();
    indices = std::make_pair(ext.t.exponent(), ext.t.significand());
  }
  else if (k == FLOATINGPOINT_TO_FP_SIGNED_BITVECTOR)
  {
    CVC4::FloatingPointToFPSignedBitVector ext =
        d_expr->getConst<FloatingPointToFPSignedBitVector>();
    indices = std::make_pair(ext.t.exponent(), ext.t.significand());
  }
  else if (k == FLOATINGPOINT_TO_FP_UNSIGNED_BITVECTOR)
  {
    CVC4::FloatingPointToFPUnsignedBitVector ext =
        d_expr->getConst<FloatingPointToFPUnsignedBitVector>();
    indices = std::make_pair(ext.t.exponent(), ext.t.significand());
  }
  else if (k == FLOATINGPOINT_TO_FP_GENERIC)
  {
    CVC4::FloatingPointToFPGeneric ext =
        d_expr->getConst<FloatingPointToFPGeneric>();
    indices = std::make_pair(ext.t.exponent(), ext.t.significand());
  }
  else
  {
    CVC4_API_CHECK(false) << "Can't get pair<uint32_t, uint32_t> indices from"
                          << " kind " << kindToString(k);
  }
  return indices;
}

std::string Op::toString() const
{
  CVC4_API_CHECK_NOT_NULL;
  if (d_expr->isNull())
  {
    return kindToString(d_kind);
  }
  else
  {
    CVC4_API_CHECK(!d_expr->isNull())
        << "Expecting a non-null internal expression";
    return d_expr->toString();
  }
}

// !!! This is only temporarily available until the parser is fully migrated
// to the new API. !!!
CVC4::Expr Op::getExpr(void) const { return *d_expr; }

std::ostream& operator<<(std::ostream& out, const Op& t)
{
  out << t.toString();
  return out;
}

size_t OpHashFunction::operator()(const Op& t) const
{
  if (t.isIndexedHelper())
  {
    return ExprHashFunction()(*t.d_expr);
  }
  else
  {
    return KindHashFunction()(t.d_kind);
  }
}

/* -------------------------------------------------------------------------- */
/* Term                                                                       */
/* -------------------------------------------------------------------------- */

Term::Term() : d_solver(nullptr), d_expr(new CVC4::Expr()) {}

Term::Term(const Solver* slv, const CVC4::Expr& e)
    : d_solver(slv), d_expr(new CVC4::Expr(e))
{
}

Term::~Term() {}

bool Term::isNullHelper() const
{
  /* Split out to avoid nested API calls (problematic with API tracing). */
  return d_expr->isNull();
}

bool Term::operator==(const Term& t) const { return *d_expr == *t.d_expr; }

bool Term::operator!=(const Term& t) const { return *d_expr != *t.d_expr; }

bool Term::operator<(const Term& t) const { return *d_expr < *t.d_expr; }

bool Term::operator>(const Term& t) const { return *d_expr > *t.d_expr; }

bool Term::operator<=(const Term& t) const { return *d_expr <= *t.d_expr; }

bool Term::operator>=(const Term& t) const { return *d_expr >= *t.d_expr; }

size_t Term::getNumChildren() const
{
  CVC4_API_CHECK_NOT_NULL;
  // special case for apply kinds
  if (isApplyKind(d_expr->getKind()))
  {
    return d_expr->getNumChildren() + 1;
  }
  return d_expr->getNumChildren();
}

Term Term::operator[](size_t index) const
{
  CVC4_API_CHECK_NOT_NULL;
  // special cases for apply kinds
  if (isApplyKind(d_expr->getKind()))
  {
    CVC4_API_CHECK(d_expr->hasOperator())
        << "Expected apply kind to have operator when accessing child of Term";
    if (index == 0)
    {
      // return the operator
      return Term(d_solver, d_expr->getOperator());
    }
    // otherwise we are looking up child at (index-1)
    index--;
  }
  return Term(d_solver, (*d_expr)[index]);
}

uint64_t Term::getId() const
{
  CVC4_API_CHECK_NOT_NULL;
  return d_expr->getId();
}

Kind Term::getKind() const
{
  CVC4_API_CHECK_NOT_NULL;
  return intToExtKind(d_expr->getKind());
}

Sort Term::getSort() const
{
  CVC4_API_CHECK_NOT_NULL;
  return Sort(d_solver, d_expr->getType());
}

Term Term::substitute(Term e, Term replacement) const
{
  CVC4_API_CHECK_NOT_NULL;
  CVC4_API_CHECK(!e.isNull())
      << "Expected non-null term to replace in substitute";
  CVC4_API_CHECK(!replacement.isNull())
      << "Expected non-null term as replacement in substitute";
  CVC4_API_CHECK(e.getSort().isComparableTo(replacement.getSort()))
      << "Expecting terms of comparable sort in substitute";
  return Term(d_solver, d_expr->substitute(e.getExpr(), replacement.getExpr()));
}

Term Term::substitute(const std::vector<Term> es,
                      const std::vector<Term>& replacements) const
{
  CVC4_API_CHECK_NOT_NULL;
  CVC4_API_CHECK(es.size() == replacements.size())
      << "Expecting vectors of the same arity in substitute";
  for (unsigned i = 0, nterms = es.size(); i < nterms; i++)
  {
    CVC4_API_CHECK(!es[i].isNull())
        << "Expected non-null term to replace in substitute";
    CVC4_API_CHECK(!replacements[i].isNull())
        << "Expected non-null term as replacement in substitute";
    CVC4_API_CHECK(es[i].getSort().isComparableTo(replacements[i].getSort()))
        << "Expecting terms of comparable sort in substitute";
  }
  return Term(d_solver,
              d_expr->substitute(termVectorToExprs(es),
                                 termVectorToExprs(replacements)));
}

bool Term::hasOp() const
{
  CVC4_API_CHECK_NOT_NULL;
  return d_expr->hasOperator();
}

Op Term::getOp() const
{
  CVC4_API_CHECK_NOT_NULL;
  CVC4_API_CHECK(d_expr->hasOperator())
      << "Expecting Term to have an Op when calling getOp()";

  // special cases for parameterized operators that are not indexed operators
  // the API level differs from the internal structure
  // indexed operators are stored in Ops
  // whereas functions and datatype operators are terms, and the Op
  // is one of the APPLY_* kinds
  if (isApplyKind(d_expr->getKind()))
  {
    return Op(d_solver, intToExtKind(d_expr->getKind()));
  }
  else if (d_expr->isParameterized())
  {
    // it's an indexed operator
    // so we should return the indexed op
    CVC4::Expr op = d_expr->getOperator();
    return Op(d_solver, intToExtKind(d_expr->getKind()), op);
  }
  else
  {
    return Op(d_solver, intToExtKind(d_expr->getKind()));
  }
}

bool Term::isNull() const { return isNullHelper(); }

bool Term::isConst() const
{
  CVC4_API_CHECK_NOT_NULL;
  return d_expr->isConst();
}

Term Term::getConstArrayBase() const
{
  CVC4_API_CHECK_NOT_NULL;
  // CONST_ARRAY kind maps to STORE_ALL internal kind
  CVC4_API_CHECK(d_expr->getKind() == CVC4::Kind::STORE_ALL)
      << "Expecting a CONST_ARRAY Term when calling getConstArrayBase()";
  return Term(d_solver, d_expr->getConst<ArrayStoreAll>().getExpr());
}

Term Term::notTerm() const
{
  CVC4_API_CHECK_NOT_NULL;
  try
  {
    Expr res = d_expr->notExpr();
    (void)res.getType(true); /* kick off type checking */
    return Term(d_solver, res);
  }
  catch (const CVC4::TypeCheckingException& e)
  {
    throw CVC4ApiException(e.getMessage());
  }
}

Term Term::andTerm(const Term& t) const
{
  CVC4_API_CHECK_NOT_NULL;
  CVC4_API_ARG_CHECK_NOT_NULL(t);
  try
  {
    Expr res = d_expr->andExpr(*t.d_expr);
    (void)res.getType(true); /* kick off type checking */
    return Term(d_solver, res);
  }
  catch (const CVC4::TypeCheckingException& e)
  {
    throw CVC4ApiException(e.getMessage());
  }
}

Term Term::orTerm(const Term& t) const
{
  CVC4_API_CHECK_NOT_NULL;
  CVC4_API_ARG_CHECK_NOT_NULL(t);
  try
  {
    Expr res = d_expr->orExpr(*t.d_expr);
    (void)res.getType(true); /* kick off type checking */
    return Term(d_solver, res);
  }
  catch (const CVC4::TypeCheckingException& e)
  {
    throw CVC4ApiException(e.getMessage());
  }
}

Term Term::xorTerm(const Term& t) const
{
  CVC4_API_CHECK_NOT_NULL;
  CVC4_API_ARG_CHECK_NOT_NULL(t);
  try
  {
    Expr res = d_expr->xorExpr(*t.d_expr);
    (void)res.getType(true); /* kick off type checking */
    return Term(d_solver, res);
  }
  catch (const CVC4::TypeCheckingException& e)
  {
    throw CVC4ApiException(e.getMessage());
  }
}

Term Term::eqTerm(const Term& t) const
{
  CVC4_API_CHECK_NOT_NULL;
  CVC4_API_ARG_CHECK_NOT_NULL(t);
  try
  {
    Expr res = d_expr->eqExpr(*t.d_expr);
    (void)res.getType(true); /* kick off type checking */
    return Term(d_solver, res);
  }
  catch (const CVC4::TypeCheckingException& e)
  {
    throw CVC4ApiException(e.getMessage());
  }
}

Term Term::impTerm(const Term& t) const
{
  CVC4_API_CHECK_NOT_NULL;
  CVC4_API_ARG_CHECK_NOT_NULL(t);
  try
  {
    Expr res = d_expr->impExpr(*t.d_expr);
    (void)res.getType(true); /* kick off type checking */
    return Term(d_solver, res);
  }
  catch (const CVC4::TypeCheckingException& e)
  {
    throw CVC4ApiException(e.getMessage());
  }
}

Term Term::iteTerm(const Term& then_t, const Term& else_t) const
{
  CVC4_API_CHECK_NOT_NULL;
  CVC4_API_ARG_CHECK_NOT_NULL(then_t);
  CVC4_API_ARG_CHECK_NOT_NULL(else_t);
  try
  {
    Expr res = d_expr->iteExpr(*then_t.d_expr, *else_t.d_expr);
    (void)res.getType(true); /* kick off type checking */
    return Term(d_solver, res);
  }
  catch (const CVC4::TypeCheckingException& e)
  {
    throw CVC4ApiException(e.getMessage());
  }
}

std::string Term::toString() const { return d_expr->toString(); }

Term::const_iterator::const_iterator()
    : d_solver(nullptr), d_orig_expr(nullptr), d_pos(0)
{
}

Term::const_iterator::const_iterator(const Solver* slv,
                                     const std::shared_ptr<CVC4::Expr>& e,
                                     uint32_t p)
    : d_solver(slv), d_orig_expr(e), d_pos(p)
{
}

Term::const_iterator::const_iterator(const const_iterator& it)
    : d_orig_expr(nullptr)
{
  if (it.d_orig_expr != nullptr)
  {
    d_solver = it.d_solver;
    d_orig_expr = it.d_orig_expr;
    d_pos = it.d_pos;
  }
}

Term::const_iterator& Term::const_iterator::operator=(const const_iterator& it)
{
  d_solver = it.d_solver;
  d_orig_expr = it.d_orig_expr;
  d_pos = it.d_pos;
  return *this;
}

bool Term::const_iterator::operator==(const const_iterator& it) const
{
  if (d_orig_expr == nullptr || it.d_orig_expr == nullptr)
  {
    return false;
  }
  return (d_solver == it.d_solver && *d_orig_expr == *it.d_orig_expr)
         && (d_pos == it.d_pos);
}

bool Term::const_iterator::operator!=(const const_iterator& it) const
{
  return !(*this == it);
}

Term::const_iterator& Term::const_iterator::operator++()
{
  Assert(d_orig_expr != nullptr);
  ++d_pos;
  return *this;
}

Term::const_iterator Term::const_iterator::operator++(int)
{
  Assert(d_orig_expr != nullptr);
  const_iterator it = *this;
  ++d_pos;
  return it;
}

Term Term::const_iterator::operator*() const
{
  Assert(d_orig_expr != nullptr);
  // this term has an extra child (mismatch between API and internal structure)
  // the extra child will be the first child
  bool extra_child = isApplyKind(d_orig_expr->getKind());

  if (!d_pos && extra_child)
  {
    return Term(d_solver, d_orig_expr->getOperator());
  }
  else
  {
    uint32_t idx = d_pos;
    if (extra_child)
    {
      Assert(idx > 0);
      --idx;
    }
    Assert(idx >= 0);
    return Term(d_solver, (*d_orig_expr)[idx]);
  }
}

Term::const_iterator Term::begin() const
{
  return Term::const_iterator(d_solver, d_expr, 0);
}

Term::const_iterator Term::end() const
{
  int endpos = d_expr->getNumChildren();
  // special cases for APPLY_*
  // the API differs from the internal structure
  // the API takes a "higher-order" perspective and the applied
  //   function or datatype constructor/selector/tester is a Term
  // which means it needs to be one of the children, even though
  //   internally it is not
  if (isApplyKind(d_expr->getKind()))
  {
    // one more child if this is a UF application (count the UF as a child)
    ++endpos;
  }
  return Term::const_iterator(d_solver, d_expr, endpos);
}

// !!! This is only temporarily available until the parser is fully migrated
// to the new API. !!!
CVC4::Expr Term::getExpr(void) const { return *d_expr; }

std::ostream& operator<<(std::ostream& out, const Term& t)
{
  out << t.toString();
  return out;
}

std::ostream& operator<<(std::ostream& out, const std::vector<Term>& vector)
{
  container_to_stream(out, vector);
  return out;
}

std::ostream& operator<<(std::ostream& out, const std::set<Term>& set)
{
  container_to_stream(out, set);
  return out;
}

std::ostream& operator<<(
    std::ostream& out,
    const std::unordered_set<Term, TermHashFunction>& unordered_set)
{
  container_to_stream(out, unordered_set);
  return out;
}

template <typename V>
std::ostream& operator<<(std::ostream& out, const std::map<Term, V>& map)
{
  container_to_stream(out, map);
  return out;
}

template <typename V>
std::ostream& operator<<(
    std::ostream& out,
    const std::unordered_map<Term, V, TermHashFunction>& unordered_map)
{
  container_to_stream(out, unordered_map);
  return out;
}

size_t TermHashFunction::operator()(const Term& t) const
{
  return ExprHashFunction()(*t.d_expr);
}

/* -------------------------------------------------------------------------- */
/* Datatypes                                                                  */
/* -------------------------------------------------------------------------- */

/* DatatypeConstructorDecl -------------------------------------------------- */

DatatypeConstructorDecl::DatatypeConstructorDecl()
    : d_solver(nullptr), d_ctor(nullptr)
{
}

DatatypeConstructorDecl::DatatypeConstructorDecl(const Solver* slv,
                                                 const std::string& name)
    : d_solver(slv), d_ctor(new CVC4::DatatypeConstructor(name))
{
}

void DatatypeConstructorDecl::addSelector(const std::string& name, Sort sort)
{
  CVC4_API_ARG_CHECK_EXPECTED(!sort.isNull(), sort)
      << "non-null range sort for selector";
  d_ctor->addArg(name, *sort.d_type);
}

void DatatypeConstructorDecl::addSelectorSelf(const std::string& name)
{
  d_ctor->addArg(name, DatatypeSelfType());
}

std::string DatatypeConstructorDecl::toString() const
{
  std::stringstream ss;
  ss << *d_ctor;
  return ss.str();
}

// !!! This is only temporarily available until the parser is fully migrated
// to the new API. !!!
const CVC4::DatatypeConstructor&
DatatypeConstructorDecl::getDatatypeConstructor(void) const
{
  return *d_ctor;
}

std::ostream& operator<<(std::ostream& out,
                         const DatatypeConstructorDecl& ctordecl)
{
  out << ctordecl.toString();
  return out;
}

std::ostream& operator<<(std::ostream& out,
                         const std::vector<DatatypeConstructorDecl>& vector)
{
  container_to_stream(out, vector);
  return out;
}

/* DatatypeDecl ------------------------------------------------------------- */

DatatypeDecl::DatatypeDecl() : d_solver(nullptr), d_dtype(nullptr) {}

DatatypeDecl::DatatypeDecl(const Solver* slv,
                           const std::string& name,
                           bool isCoDatatype)
    : d_solver(slv),
      d_dtype(new CVC4::Datatype(slv->getExprManager(), name, isCoDatatype))
{
}

DatatypeDecl::DatatypeDecl(const Solver* slv,
                           const std::string& name,
                           Sort param,
                           bool isCoDatatype)
    : d_solver(slv),
      d_dtype(new CVC4::Datatype(slv->getExprManager(),
                                 name,
                                 std::vector<Type>{*param.d_type},
                                 isCoDatatype))
{
}

DatatypeDecl::DatatypeDecl(const Solver* slv,
                           const std::string& name,
                           const std::vector<Sort>& params,
                           bool isCoDatatype)
    : d_solver(slv)
{
  std::vector<Type> tparams;
  for (const Sort& p : params)
  {
    tparams.push_back(*p.d_type);
  }
  d_dtype = std::shared_ptr<CVC4::Datatype>(
      new CVC4::Datatype(slv->getExprManager(), name, tparams, isCoDatatype));
}

bool DatatypeDecl::isNullHelper() const { return !d_dtype; }

DatatypeDecl::~DatatypeDecl() {}

void DatatypeDecl::addConstructor(const DatatypeConstructorDecl& ctor)
{
  CVC4_API_CHECK_NOT_NULL;
  d_dtype->addConstructor(*ctor.d_ctor);
}

size_t DatatypeDecl::getNumConstructors() const
{
  CVC4_API_CHECK_NOT_NULL;
  return d_dtype->getNumConstructors();
}

bool DatatypeDecl::isParametric() const
{
  CVC4_API_CHECK_NOT_NULL;
  return d_dtype->isParametric();
}

std::string DatatypeDecl::toString() const
{
  CVC4_API_CHECK_NOT_NULL;
  std::stringstream ss;
  ss << *d_dtype;
  return ss.str();
}

std::string DatatypeDecl::getName() const
{
  CVC4_API_CHECK_NOT_NULL;
  return d_dtype->getName();
}

bool DatatypeDecl::isNull() const { return isNullHelper(); }

// !!! This is only temporarily available until the parser is fully migrated
// to the new API. !!!
CVC4::Datatype& DatatypeDecl::getDatatype(void) const { return *d_dtype; }

std::ostream& operator<<(std::ostream& out, const DatatypeDecl& dtdecl)
{
  out << dtdecl.toString();
  return out;
}

/* DatatypeSelector --------------------------------------------------------- */

DatatypeSelector::DatatypeSelector() { d_stor = nullptr; }

DatatypeSelector::DatatypeSelector(const Solver* slv,
                                   const CVC4::DatatypeConstructorArg& stor)
    : d_solver(slv), d_stor(new CVC4::DatatypeConstructorArg(stor))
{
  CVC4_API_CHECK(d_stor->isResolved()) << "Expected resolved datatype selector";
}

DatatypeSelector::~DatatypeSelector() {}

std::string DatatypeSelector::getName() const { return d_stor->getName(); }

Term DatatypeSelector::getSelectorTerm() const
{
  Term sel = Term(d_solver, d_stor->getSelector());
  return sel;
}

Sort DatatypeSelector::getRangeSort() const
{
  return Sort(d_solver, d_stor->getRangeType());
}

std::string DatatypeSelector::toString() const
{
  std::stringstream ss;
  ss << *d_stor;
  return ss.str();
}

// !!! This is only temporarily available until the parser is fully migrated
// to the new API. !!!
CVC4::DatatypeConstructorArg DatatypeSelector::getDatatypeConstructorArg(
    void) const
{
  return *d_stor;
}

std::ostream& operator<<(std::ostream& out, const DatatypeSelector& stor)
{
  out << stor.toString();
  return out;
}

/* DatatypeConstructor ------------------------------------------------------ */

DatatypeConstructor::DatatypeConstructor() : d_solver(nullptr), d_ctor(nullptr)
{
}

DatatypeConstructor::DatatypeConstructor(const Solver* slv,
                                         const CVC4::DatatypeConstructor& ctor)
    : d_solver(slv), d_ctor(new CVC4::DatatypeConstructor(ctor))
{
  CVC4_API_CHECK(d_ctor->isResolved())
      << "Expected resolved datatype constructor";
}

DatatypeConstructor::~DatatypeConstructor() {}

std::string DatatypeConstructor::getName() const { return d_ctor->getName(); }

Term DatatypeConstructor::getConstructorTerm() const
{
  Term ctor = Term(d_solver, d_ctor->getConstructor());
  return ctor;
}

Term DatatypeConstructor::getTesterTerm() const
{
  Term tst = Term(d_solver, d_ctor->getTester());
  return tst;
}

size_t DatatypeConstructor::getNumSelectors() const
{
  return d_ctor->getNumArgs();
}

DatatypeSelector DatatypeConstructor::operator[](size_t index) const
{
  return DatatypeSelector(d_solver, (*d_ctor)[index]);
}

DatatypeSelector DatatypeConstructor::operator[](const std::string& name) const
{
  return getSelectorForName(name);
}

DatatypeSelector DatatypeConstructor::getSelector(const std::string& name) const
{
  return getSelectorForName(name);
}

Term DatatypeConstructor::getSelectorTerm(const std::string& name) const
{
  DatatypeSelector sel = getSelector(name);
  return sel.getSelectorTerm();
}

DatatypeConstructor::const_iterator DatatypeConstructor::begin() const
{
  return DatatypeConstructor::const_iterator(d_solver, *d_ctor, true);
}

DatatypeConstructor::const_iterator DatatypeConstructor::end() const
{
  return DatatypeConstructor::const_iterator(d_solver, *d_ctor, false);
}

DatatypeConstructor::const_iterator::const_iterator(
    const Solver* slv, const CVC4::DatatypeConstructor& ctor, bool begin)
{
  d_solver = slv;
  d_int_stors = ctor.getArgs();

  const std::vector<CVC4::DatatypeConstructorArg>* sels =
      static_cast<const std::vector<CVC4::DatatypeConstructorArg>*>(
          d_int_stors);
  for (const auto& s : *sels)
  {
    /* Can not use emplace_back here since constructor is private. */
    d_stors.push_back(DatatypeSelector(d_solver, s));
  }
  d_idx = begin ? 0 : sels->size();
}

DatatypeConstructor::const_iterator::const_iterator()
    : d_solver(nullptr), d_int_stors(nullptr), d_idx(0)
{
}

DatatypeConstructor::const_iterator&
DatatypeConstructor::const_iterator::operator=(
    const DatatypeConstructor::const_iterator& it)
{
  d_solver = it.d_solver;
  d_int_stors = it.d_int_stors;
  d_stors = it.d_stors;
  d_idx = it.d_idx;
  return *this;
}

const DatatypeSelector& DatatypeConstructor::const_iterator::operator*() const
{
  return d_stors[d_idx];
}

const DatatypeSelector* DatatypeConstructor::const_iterator::operator->() const
{
  return &d_stors[d_idx];
}

DatatypeConstructor::const_iterator&
DatatypeConstructor::const_iterator::operator++()
{
  ++d_idx;
  return *this;
}

DatatypeConstructor::const_iterator
DatatypeConstructor::const_iterator::operator++(int)
{
  DatatypeConstructor::const_iterator it(*this);
  ++d_idx;
  return it;
}

bool DatatypeConstructor::const_iterator::operator==(
    const DatatypeConstructor::const_iterator& other) const
{
  return d_int_stors == other.d_int_stors && d_idx == other.d_idx;
}

bool DatatypeConstructor::const_iterator::operator!=(
    const DatatypeConstructor::const_iterator& other) const
{
  return d_int_stors != other.d_int_stors || d_idx != other.d_idx;
}

std::string DatatypeConstructor::toString() const
{
  std::stringstream ss;
  ss << *d_ctor;
  return ss.str();
}

// !!! This is only temporarily available until the parser is fully migrated
// to the new API. !!!
const CVC4::DatatypeConstructor& DatatypeConstructor::getDatatypeConstructor(
    void) const
{
  return *d_ctor;
}

DatatypeSelector DatatypeConstructor::getSelectorForName(
    const std::string& name) const
{
  bool foundSel = false;
  size_t index = 0;
  for (size_t i = 0, nsels = getNumSelectors(); i < nsels; i++)
  {
    if ((*d_ctor)[i].getName() == name)
    {
      index = i;
      foundSel = true;
      break;
    }
  }
  CVC4_API_CHECK(foundSel) << "No selector " << name << " for constructor "
                           << getName() << " exists";
  return DatatypeSelector(d_solver, (*d_ctor)[index]);
}

std::ostream& operator<<(std::ostream& out, const DatatypeConstructor& ctor)
{
  out << ctor.toString();
  return out;
}

/* Datatype ----------------------------------------------------------------- */

Datatype::Datatype(const Solver* slv, const CVC4::Datatype& dtype)
    : d_solver(slv), d_dtype(new CVC4::Datatype(dtype))
{
  CVC4_API_CHECK(d_dtype->isResolved()) << "Expected resolved datatype";
}

Datatype::Datatype() : d_solver(nullptr), d_dtype(nullptr) {}

Datatype::~Datatype() {}

DatatypeConstructor Datatype::operator[](size_t idx) const
{
  CVC4_API_CHECK(idx < getNumConstructors()) << "Index out of bounds.";
  return DatatypeConstructor(d_solver, (*d_dtype)[idx]);
}

DatatypeConstructor Datatype::operator[](const std::string& name) const
{
  return getConstructorForName(name);
}

DatatypeConstructor Datatype::getConstructor(const std::string& name) const
{
  return getConstructorForName(name);
}

Term Datatype::getConstructorTerm(const std::string& name) const
{
  DatatypeConstructor ctor = getConstructor(name);
  return ctor.getConstructorTerm();
}

std::string Datatype::getName() const { return d_dtype->getName(); }

size_t Datatype::getNumConstructors() const
{
  return d_dtype->getNumConstructors();
}

bool Datatype::isParametric() const { return d_dtype->isParametric(); }
bool Datatype::isCodatatype() const { return d_dtype->isCodatatype(); }

bool Datatype::isTuple() const { return d_dtype->isTuple(); }

bool Datatype::isRecord() const { return d_dtype->isRecord(); }

bool Datatype::isFinite() const { return d_dtype->isFinite(); }
bool Datatype::isWellFounded() const { return d_dtype->isWellFounded(); }

std::string Datatype::toString() const { return d_dtype->getName(); }

Datatype::const_iterator Datatype::begin() const
{
  return Datatype::const_iterator(d_solver, *d_dtype, true);
}

Datatype::const_iterator Datatype::end() const
{
  return Datatype::const_iterator(d_solver, *d_dtype, false);
}

// !!! This is only temporarily available until the parser is fully migrated
// to the new API. !!!
const CVC4::Datatype& Datatype::getDatatype(void) const { return *d_dtype; }

DatatypeConstructor Datatype::getConstructorForName(
    const std::string& name) const
{
  bool foundCons = false;
  size_t index = 0;
  for (size_t i = 0, ncons = getNumConstructors(); i < ncons; i++)
  {
    if ((*d_dtype)[i].getName() == name)
    {
      index = i;
      foundCons = true;
      break;
    }
  }
  CVC4_API_CHECK(foundCons) << "No constructor " << name << " for datatype "
                            << getName() << " exists";
  return DatatypeConstructor(d_solver, (*d_dtype)[index]);
}

Datatype::const_iterator::const_iterator(const Solver* slv,
                                         const CVC4::Datatype& dtype,
                                         bool begin)
    : d_solver(slv), d_int_ctors(dtype.getConstructors())
{
  const std::vector<CVC4::DatatypeConstructor>* cons =
      static_cast<const std::vector<CVC4::DatatypeConstructor>*>(d_int_ctors);
  for (const auto& c : *cons)
  {
    /* Can not use emplace_back here since constructor is private. */
    d_ctors.push_back(DatatypeConstructor(d_solver, c));
  }
  d_idx = begin ? 0 : cons->size();
}

Datatype::const_iterator::const_iterator()
    : d_solver(nullptr), d_int_ctors(nullptr), d_idx(0)
{
}

Datatype::const_iterator& Datatype::const_iterator::operator=(
    const Datatype::const_iterator& it)
{
  d_solver = it.d_solver;
  d_int_ctors = it.d_int_ctors;
  d_ctors = it.d_ctors;
  d_idx = it.d_idx;
  return *this;
}

const DatatypeConstructor& Datatype::const_iterator::operator*() const
{
  return d_ctors[d_idx];
}

const DatatypeConstructor* Datatype::const_iterator::operator->() const
{
  return &d_ctors[d_idx];
}

Datatype::const_iterator& Datatype::const_iterator::operator++()
{
  ++d_idx;
  return *this;
}

Datatype::const_iterator Datatype::const_iterator::operator++(int)
{
  Datatype::const_iterator it(*this);
  ++d_idx;
  return it;
}

bool Datatype::const_iterator::operator==(
    const Datatype::const_iterator& other) const
{
  return d_int_ctors == other.d_int_ctors && d_idx == other.d_idx;
}

bool Datatype::const_iterator::operator!=(
    const Datatype::const_iterator& other) const
{
  return d_int_ctors != other.d_int_ctors || d_idx != other.d_idx;
}

/* -------------------------------------------------------------------------- */
/* Grammar                                                                    */
/* -------------------------------------------------------------------------- */
Grammar::Grammar(const Solver* slv,
                 const std::vector<Term>& sygusVars,
                 const std::vector<Term>& ntSymbols)
    : d_solver(slv),
      d_sygusVars(sygusVars),
      d_ntSyms(ntSymbols),
      d_ntsToTerms(ntSymbols.size()),
      d_allowConst(),
      d_allowVars(),
      d_isResolved(false)
{
  for (Term ntsymbol : d_ntSyms)
  {
    d_ntsToTerms.emplace(ntsymbol, std::vector<Term>());
  }
}

void Grammar::addRule(Term ntSymbol, Term rule)
{
  CVC4_API_CHECK(!d_isResolved) << "Grammar cannot be modified after passing "
                                   "it as an argument to synthFun/synthInv";
  CVC4_API_ARG_CHECK_NOT_NULL(ntSymbol);
  CVC4_API_ARG_CHECK_NOT_NULL(rule);
  CVC4_API_ARG_CHECK_EXPECTED(
      d_ntsToTerms.find(ntSymbol) != d_ntsToTerms.cend(), ntSymbol)
      << "ntSymbol to be one of the non-terminal symbols given in the "
         "predeclaration";
  CVC4_API_CHECK(ntSymbol.d_expr->getType() == rule.d_expr->getType())
      << "Expected ntSymbol and rule to have the same sort";

  d_ntsToTerms[ntSymbol].push_back(rule);
}

void Grammar::addRules(Term ntSymbol, std::vector<Term> rules)
{
  CVC4_API_CHECK(!d_isResolved) << "Grammar cannot be modified after passing "
                                   "it as an argument to synthFun/synthInv";
  CVC4_API_ARG_CHECK_NOT_NULL(ntSymbol);
  CVC4_API_ARG_CHECK_EXPECTED(
      d_ntsToTerms.find(ntSymbol) != d_ntsToTerms.cend(), ntSymbol)
      << "ntSymbol to be one of the non-terminal symbols given in the "
         "predeclaration";

  for (size_t i = 0, n = rules.size(); i < n; ++i)
  {
    CVC4_API_ARG_AT_INDEX_CHECK_EXPECTED(
        !rules[i].isNull(), "parameter rule", rules[i], i)
        << "non-null term";
    CVC4_API_CHECK(ntSymbol.d_expr->getType() == rules[i].d_expr->getType())
        << "Expected ntSymbol and rule at index " << i
        << " to have the same sort";
  }

  d_ntsToTerms[ntSymbol].insert(
      d_ntsToTerms[ntSymbol].cend(), rules.cbegin(), rules.cend());
}

void Grammar::addAnyConstant(Term ntSymbol)
{
  CVC4_API_CHECK(!d_isResolved) << "Grammar cannot be modified after passing "
                                   "it as an argument to synthFun/synthInv";
  CVC4_API_ARG_CHECK_NOT_NULL(ntSymbol);
  CVC4_API_ARG_CHECK_EXPECTED(
      d_ntsToTerms.find(ntSymbol) != d_ntsToTerms.cend(), ntSymbol)
      << "ntSymbol to be one of the non-terminal symbols given in the "
         "predeclaration";

  d_allowConst.insert(ntSymbol);
}

void Grammar::addAnyVariable(Term ntSymbol)
{
  CVC4_API_CHECK(!d_isResolved) << "Grammar cannot be modified after passing "
                                   "it as an argument to synthFun/synthInv";
  CVC4_API_ARG_CHECK_NOT_NULL(ntSymbol);
  CVC4_API_ARG_CHECK_EXPECTED(
      d_ntsToTerms.find(ntSymbol) != d_ntsToTerms.cend(), ntSymbol)
      << "ntSymbol to be one of the non-terminal symbols given in the "
         "predeclaration";

  d_allowVars.insert(ntSymbol);
}

Sort Grammar::resolve()
{
  d_isResolved = true;

  Term bvl;

  if (!d_sygusVars.empty())
  {
    bvl = Term(d_solver,
               d_solver->getExprManager()->mkExpr(
                   CVC4::kind::BOUND_VAR_LIST, termVectorToExprs(d_sygusVars)));
  }

  std::unordered_map<Term, Sort, TermHashFunction> ntsToUnres(d_ntSyms.size());

  for (Term ntsymbol : d_ntSyms)
  {
    // make the unresolved type, used for referencing the final version of
    // the ntsymbol's datatype
    ntsToUnres[ntsymbol] =
        Sort(d_solver, d_solver->getExprManager()->mkSort(ntsymbol.toString()));
  }

  std::vector<CVC4::Datatype> datatypes;
  std::set<Type> unresTypes;

  datatypes.reserve(d_ntSyms.size());

  for (const Term& ntSym : d_ntSyms)
  {
    // make the datatype, which encodes terms generated by this non-terminal
    DatatypeDecl dtDecl(d_solver, ntSym.toString());

    for (const Term& consTerm : d_ntsToTerms[ntSym])
    {
      addSygusConstructorTerm(dtDecl, consTerm, ntsToUnres);
    }

    if (d_allowVars.find(ntSym) != d_allowVars.cend())
    {
      addSygusConstructorVariables(dtDecl,
                                   Sort(d_solver, ntSym.d_expr->getType()));
    }

    bool aci = d_allowConst.find(ntSym) != d_allowConst.end();
    Type btt = ntSym.d_expr->getType();
    dtDecl.d_dtype->setSygus(btt, *bvl.d_expr, aci, false);

    // We can be in a case where the only rule specified was (Variable T)
    // and there are no variables of type T, in which case this is a bogus
    // grammar. This results in the error below.
    CVC4_API_CHECK(dtDecl.d_dtype->getNumConstructors() != 0)
        << "Grouped rule listing for " << *dtDecl.d_dtype
        << " produced an empty rule list";

    datatypes.push_back(*dtDecl.d_dtype);
    unresTypes.insert(*ntsToUnres[ntSym].d_type);
  }

  std::vector<DatatypeType> datatypeTypes =
      d_solver->getExprManager()->mkMutualDatatypeTypes(
          datatypes, unresTypes, ExprManager::DATATYPE_FLAG_PLACEHOLDER);

  // return is the first datatype
  return Sort(d_solver, datatypeTypes[0]);
}

void Grammar::addSygusConstructorTerm(
    DatatypeDecl& dt,
    Term term,
    const std::unordered_map<Term, Sort, TermHashFunction>& ntsToUnres) const
{
  // At this point, we should know that dt is well founded, and that its
  // builtin sygus operators are well-typed.
  // Now, purify each occurrence of a non-terminal symbol in term, replace by
  // free variables. These become arguments to constructors. Notice we must do
  // a tree traversal in this function, since unique paths to the same term
  // should be treated as distinct terms.
  // Notice that let expressions are forbidden in the input syntax of term, so
  // this does not lead to exponential behavior with respect to input size.
  std::vector<Term> args;
  std::vector<Sort> cargs;
  Term op = purifySygusGTerm(term, args, cargs, ntsToUnres);
  std::stringstream ssCName;
  ssCName << op.getKind();
  std::shared_ptr<SygusPrintCallback> spc;
  // callback prints as the expression
  spc = std::make_shared<printer::SygusExprPrintCallback>(
      *op.d_expr, termVectorToExprs(args));
  if (!args.empty())
  {
    Term lbvl = Term(d_solver,
                     d_solver->getExprManager()->mkExpr(
                         CVC4::kind::BOUND_VAR_LIST, termVectorToExprs(args)));
    // its operator is a lambda
    op = Term(d_solver,
              d_solver->getExprManager()->mkExpr(CVC4::kind::LAMBDA,
                                                 {*lbvl.d_expr, *op.d_expr}));
  }
  dt.d_dtype->addSygusConstructor(
      *op.d_expr, ssCName.str(), sortVectorToTypes(cargs), spc);
}

Term Grammar::purifySygusGTerm(
    Term term,
    std::vector<Term>& args,
    std::vector<Sort>& cargs,
    const std::unordered_map<Term, Sort, TermHashFunction>& ntsToUnres) const
{
  std::unordered_map<Term, Sort, TermHashFunction>::const_iterator itn =
      ntsToUnres.find(term);
  if (itn != ntsToUnres.cend())
  {
    Term ret =
        Term(d_solver,
             d_solver->getExprManager()->mkBoundVar(term.d_expr->getType()));
    args.push_back(ret);
    cargs.push_back(itn->second);
    return ret;
  }
  std::vector<Term> pchildren;
  bool childChanged = false;
  for (unsigned i = 0, nchild = term.d_expr->getNumChildren(); i < nchild; i++)
  {
    Term ptermc = purifySygusGTerm(
        Term(d_solver, (*term.d_expr)[i]), args, cargs, ntsToUnres);
    pchildren.push_back(ptermc);
    childChanged = childChanged || *ptermc.d_expr != (*term.d_expr)[i];
  }
  if (!childChanged)
  {
    return term;
  }

  Expr nret;

  if (term.d_expr->isParameterized())
  {
    // it's an indexed operator so we should provide the op
    nret = d_solver->getExprManager()->mkExpr(term.d_expr->getKind(),
                                              term.d_expr->getOperator(),
                                              termVectorToExprs(pchildren));
  }
  else
  {
    nret = d_solver->getExprManager()->mkExpr(term.d_expr->getKind(),
                                              termVectorToExprs(pchildren));
  }

  return Term(d_solver, nret);
}

void Grammar::addSygusConstructorVariables(DatatypeDecl& dt, Sort sort) const
{
  Assert(!sort.isNull());
  // each variable of appropriate type becomes a sygus constructor in dt.
  for (unsigned i = 0, size = d_sygusVars.size(); i < size; i++)
  {
    Term v = d_sygusVars[i];
    if (v.d_expr->getType() == *sort.d_type)
    {
      std::stringstream ss;
      ss << v;
      std::vector<Sort> cargs;
      dt.d_dtype->addSygusConstructor(
          *v.d_expr, ss.str(), sortVectorToTypes(cargs));
    }
  }
}

/* -------------------------------------------------------------------------- */
/* Rounding Mode for Floating Points                                          */
/* -------------------------------------------------------------------------- */

const static std::
    unordered_map<RoundingMode, CVC4::RoundingMode, RoundingModeHashFunction>
        s_rmodes{
            {ROUND_NEAREST_TIES_TO_EVEN,
             CVC4::RoundingMode::roundNearestTiesToEven},
            {ROUND_TOWARD_POSITIVE, CVC4::RoundingMode::roundTowardPositive},
            {ROUND_TOWARD_NEGATIVE, CVC4::RoundingMode::roundTowardNegative},
            {ROUND_TOWARD_ZERO, CVC4::RoundingMode::roundTowardZero},
            {ROUND_NEAREST_TIES_TO_AWAY,
             CVC4::RoundingMode::roundNearestTiesToAway},
        };

const static std::unordered_map<CVC4::RoundingMode,
                                RoundingMode,
                                CVC4::RoundingModeHashFunction>
    s_rmodes_internal{
        {CVC4::RoundingMode::roundNearestTiesToEven,
         ROUND_NEAREST_TIES_TO_EVEN},
        {CVC4::RoundingMode::roundTowardPositive, ROUND_TOWARD_POSITIVE},
        {CVC4::RoundingMode::roundTowardNegative, ROUND_TOWARD_NEGATIVE},
        {CVC4::RoundingMode::roundTowardZero, ROUND_TOWARD_ZERO},
        {CVC4::RoundingMode::roundNearestTiesToAway,
         ROUND_NEAREST_TIES_TO_AWAY},
    };

size_t RoundingModeHashFunction::operator()(const RoundingMode& rm) const
{
  return size_t(rm);
}

/* -------------------------------------------------------------------------- */
/* Solver                                                                     */
/* -------------------------------------------------------------------------- */

Solver::Solver(Options* opts)
{
  Options* o = opts == nullptr ? new Options() : opts;
  d_exprMgr.reset(new ExprManager(*o));
  d_smtEngine.reset(new SmtEngine(d_exprMgr.get()));
  d_rng.reset(new Random((*o)[options::seed]));
  if (opts == nullptr) delete o;
}

Solver::~Solver() {}

/* Helpers                                                                    */
/* -------------------------------------------------------------------------- */

/* Split out to avoid nested API calls (problematic with API tracing).        */
/* .......................................................................... */

template <typename T>
Term Solver::mkValHelper(T t) const
{
  Expr res = d_exprMgr->mkConst(t);
  (void)res.getType(true); /* kick off type checking */
  return Term(this, res);
}

Term Solver::mkRealFromStrHelper(const std::string& s) const
{
  /* CLN and GMP handle this case differently, CLN interprets it as 0, GMP
   * throws an std::invalid_argument exception. For consistency, we treat it
   * as invalid. */
  CVC4_API_ARG_CHECK_EXPECTED(s != ".", s)
      << "a string representing an integer, real or rational value.";

  CVC4::Rational r = s.find('/') != std::string::npos
                         ? CVC4::Rational(s)
                         : CVC4::Rational::fromDecimal(s);
  return mkValHelper<CVC4::Rational>(r);
}

Term Solver::mkBVFromIntHelper(uint32_t size, uint64_t val) const
{
  CVC4_API_SOLVER_TRY_CATCH_BEGIN;
  CVC4_API_ARG_CHECK_EXPECTED(size > 0, size) << "a bit-width > 0";

  return mkValHelper<CVC4::BitVector>(CVC4::BitVector(size, val));

  CVC4_API_SOLVER_TRY_CATCH_END;
}

Term Solver::mkBVFromStrHelper(const std::string& s, uint32_t base) const
{
  CVC4_API_ARG_CHECK_EXPECTED(!s.empty(), s) << "a non-empty string";
  CVC4_API_ARG_CHECK_EXPECTED(base == 2 || base == 10 || base == 16, base)
      << "base 2, 10, or 16";

  return mkValHelper<CVC4::BitVector>(CVC4::BitVector(s, base));
}

Term Solver::mkBVFromStrHelper(uint32_t size,
                               const std::string& s,
                               uint32_t base) const
{
  CVC4_API_ARG_CHECK_EXPECTED(!s.empty(), s) << "a non-empty string";
  CVC4_API_ARG_CHECK_EXPECTED(base == 2 || base == 10 || base == 16, base)
      << "base 2, 10, or 16";

  Integer val(s, base);

  if (val.strictlyNegative())
  {
    CVC4_API_CHECK(val >= -Integer("2", 10).pow(size - 1))
        << "Overflow in bitvector construction (specified bitvector size "
        << size << " too small to hold value " << s << ")";
  }
  else
  {
    CVC4_API_CHECK(val.modByPow2(size) == val)
        << "Overflow in bitvector construction (specified bitvector size "
        << size << " too small to hold value " << s << ")";
  }

  return mkValHelper<CVC4::BitVector>(CVC4::BitVector(size, val));
}

Term Solver::mkCharFromStrHelper(const std::string& s) const
{
  CVC4_API_CHECK(s.find_first_not_of("0123456789abcdefABCDEF", 0)
                     == std::string::npos
                 && s.size() <= 5 && s.size() > 0)
      << "Unexpected string for hexidecimal character " << s;
  uint32_t val = static_cast<uint32_t>(std::stoul(s, 0, 16));
  CVC4_API_CHECK(val < String::num_codes())
      << "Not a valid code point for hexidecimal character " << s;
  std::vector<unsigned> cpts;
  cpts.push_back(val);
  return mkValHelper<CVC4::String>(CVC4::String(cpts));
}

Term Solver::mkTermFromKind(Kind kind) const
{
  CVC4_API_SOLVER_TRY_CATCH_BEGIN;
  CVC4_API_KIND_CHECK_EXPECTED(
      kind == PI || kind == REGEXP_EMPTY || kind == REGEXP_SIGMA, kind)
      << "PI or REGEXP_EMPTY or REGEXP_SIGMA";

  Expr res;
  if (kind == REGEXP_EMPTY || kind == REGEXP_SIGMA)
  {
    CVC4::Kind k = extToIntKind(kind);
    Assert(isDefinedIntKind(k));
    res = d_exprMgr->mkExpr(k, std::vector<Expr>());
  }
  else
  {
    Assert(kind == PI);
    res = d_exprMgr->mkNullaryOperator(d_exprMgr->realType(), CVC4::kind::PI);
  }
  (void)res.getType(true); /* kick off type checking */
  return Term(this, res);

  CVC4_API_SOLVER_TRY_CATCH_END;
}

Term Solver::mkTermHelper(Kind kind, const std::vector<Term>& children) const
{
  CVC4_API_SOLVER_TRY_CATCH_BEGIN;
  for (size_t i = 0, size = children.size(); i < size; ++i)
  {
    CVC4_API_ARG_AT_INDEX_CHECK_EXPECTED(
        !children[i].isNull(), "child term", children[i], i)
        << "non-null term";
    CVC4_API_ARG_AT_INDEX_CHECK_EXPECTED(
        this == children[i].d_solver, "child term", children[i], i)
        << "a child term associated to this solver object";
  }

  std::vector<Expr> echildren = termVectorToExprs(children);
  CVC4::Kind k = extToIntKind(kind);
  Assert(isDefinedIntKind(k))
      << "Not a defined internal kind : " << k << " " << kind;

  Expr res;
  if (echildren.size() > 2)
  {
    if (kind == INTS_DIVISION || kind == XOR || kind == MINUS
        || kind == DIVISION || kind == BITVECTOR_XNOR || kind == HO_APPLY)
    {
      // left-associative, but CVC4 internally only supports 2 args
      res = d_exprMgr->mkLeftAssociative(k, echildren);
    }
    else if (kind == IMPLIES)
    {
      // right-associative, but CVC4 internally only supports 2 args
      res = d_exprMgr->mkRightAssociative(k, echildren);
    }
    else if (kind == EQUAL || kind == LT || kind == GT || kind == LEQ
             || kind == GEQ)
    {
      // "chainable", but CVC4 internally only supports 2 args
      res = d_exprMgr->mkChain(k, echildren);
    }
    else if (kind::isAssociative(k))
    {
      // mkAssociative has special treatment for associative operators with lots
      // of children
      res = d_exprMgr->mkAssociative(k, echildren);
    }
    else
    {
      // default case, must check kind
      checkMkTerm(kind, children.size());
      res = d_exprMgr->mkExpr(k, echildren);
    }
  }
  else if (kind::isAssociative(k))
  {
    // associative case, same as above
    res = d_exprMgr->mkAssociative(k, echildren);
  }
  else
  {
    // default case, same as above
    checkMkTerm(kind, children.size());
    res = d_exprMgr->mkExpr(k, echildren);
  }

  (void)res.getType(true); /* kick off type checking */
  return Term(this, res);
  CVC4_API_SOLVER_TRY_CATCH_END;
}

std::vector<Sort> Solver::mkDatatypeSortsInternal(
    std::vector<DatatypeDecl>& dtypedecls,
    std::set<Sort>& unresolvedSorts) const
{
  CVC4_API_SOLVER_TRY_CATCH_BEGIN;

  std::vector<CVC4::Datatype> datatypes;
  for (size_t i = 0, ndts = dtypedecls.size(); i < ndts; ++i)
  {
    CVC4_API_ARG_AT_INDEX_CHECK_EXPECTED(this == dtypedecls[i].d_solver,
                                         "datatype declaration",
                                         dtypedecls[i],
                                         i)
        << "a datatype declaration associated to this solver object";
    CVC4_API_ARG_AT_INDEX_CHECK_EXPECTED(dtypedecls[i].getNumConstructors() > 0,
                                         "datatype declaration",
                                         dtypedecls[i],
                                         i)
        << "a datatype declaration with at least one constructor";
    datatypes.push_back(dtypedecls[i].getDatatype());
  }
  for (auto& sort : unresolvedSorts)
  {
    CVC4_API_SOLVER_CHECK_SORT(sort);
  }
  std::set<Type> utypes = sortSetToTypes(unresolvedSorts);
  std::vector<CVC4::DatatypeType> dtypes =
      d_exprMgr->mkMutualDatatypeTypes(datatypes, utypes);
  std::vector<Sort> retTypes;
  for (CVC4::DatatypeType t : dtypes)
  {
    retTypes.push_back(Sort(this, t));
  }
  return retTypes;

  CVC4_API_SOLVER_TRY_CATCH_END;
}

/* Helpers for converting vectors.                                            */
/* .......................................................................... */

std::vector<Type> Solver::sortVectorToTypes(
    const std::vector<Sort>& sorts) const
{
  std::vector<Type> res;
  for (const Sort& s : sorts)
  {
    CVC4_API_SOLVER_CHECK_SORT(s);
    res.push_back(*s.d_type);
  }
  return res;
}

std::vector<Expr> Solver::termVectorToExprs(
    const std::vector<Term>& terms) const
{
  std::vector<Expr> res;
  for (const Term& t : terms)
  {
    CVC4_API_SOLVER_CHECK_TERM(t);
    res.push_back(*t.d_expr);
  }
  return res;
}

/* Helpers for mkTerm checks.                                                 */
/* .......................................................................... */

void Solver::checkMkTerm(Kind kind, uint32_t nchildren) const
{
  CVC4_API_KIND_CHECK(kind);
  Assert(isDefinedIntKind(extToIntKind(kind)));
  const CVC4::kind::MetaKind mk = kind::metaKindOf(extToIntKind(kind));
  CVC4_API_KIND_CHECK_EXPECTED(
      mk == kind::metakind::PARAMETERIZED || mk == kind::metakind::OPERATOR,
      kind)
      << "Only operator-style terms are created with mkTerm(), "
         "to create variables, constants and values see mkVar(), mkConst() "
         "and the respective theory-specific functions to create values, "
         "e.g., mkBitVector().";
  CVC4_API_KIND_CHECK_EXPECTED(
      nchildren >= minArity(kind) && nchildren <= maxArity(kind), kind)
      << "Terms with kind " << kindToString(kind) << " must have at least "
      << minArity(kind) << " children and at most " << maxArity(kind)
      << " children (the one under construction has " << nchildren << ")";
}

/* Sorts Handling                                                             */
/* -------------------------------------------------------------------------- */

Sort Solver::getNullSort(void) const
{
  CVC4_API_SOLVER_TRY_CATCH_BEGIN;
  return Sort(this, Type());
  CVC4_API_SOLVER_TRY_CATCH_END;
}

Sort Solver::getBooleanSort(void) const
{
  CVC4_API_SOLVER_TRY_CATCH_BEGIN;
  return Sort(this, d_exprMgr->booleanType());
  CVC4_API_SOLVER_TRY_CATCH_END;
}

Sort Solver::getIntegerSort(void) const
{
  CVC4_API_SOLVER_TRY_CATCH_BEGIN;
  return Sort(this, d_exprMgr->integerType());
  CVC4_API_SOLVER_TRY_CATCH_END;
}

Sort Solver::getRealSort(void) const
{
  CVC4_API_SOLVER_TRY_CATCH_BEGIN;
  return Sort(this, d_exprMgr->realType());
  CVC4_API_SOLVER_TRY_CATCH_END;
}

Sort Solver::getRegExpSort(void) const
{
  CVC4_API_SOLVER_TRY_CATCH_BEGIN;
  return Sort(this, d_exprMgr->regExpType());
  CVC4_API_SOLVER_TRY_CATCH_END;
}

Sort Solver::getStringSort(void) const
{
  CVC4_API_SOLVER_TRY_CATCH_BEGIN;
  return Sort(this, d_exprMgr->stringType());
  CVC4_API_SOLVER_TRY_CATCH_END;
}

Sort Solver::getRoundingmodeSort(void) const
{
  CVC4_API_SOLVER_TRY_CATCH_BEGIN;
  return Sort(this, d_exprMgr->roundingModeType());
  CVC4_API_SOLVER_TRY_CATCH_END;
}

/* Create sorts ------------------------------------------------------- */

Sort Solver::mkArraySort(Sort indexSort, Sort elemSort) const
{
  CVC4_API_SOLVER_TRY_CATCH_BEGIN;
  CVC4_API_ARG_CHECK_EXPECTED(!indexSort.isNull(), indexSort)
      << "non-null index sort";
  CVC4_API_ARG_CHECK_EXPECTED(!elemSort.isNull(), elemSort)
      << "non-null element sort";
  CVC4_API_SOLVER_CHECK_SORT(indexSort);
  CVC4_API_SOLVER_CHECK_SORT(elemSort);

  return Sort(this,
              d_exprMgr->mkArrayType(*indexSort.d_type, *elemSort.d_type));

  CVC4_API_SOLVER_TRY_CATCH_END;
}

Sort Solver::mkBitVectorSort(uint32_t size) const
{
  CVC4_API_SOLVER_TRY_CATCH_BEGIN;
  CVC4_API_ARG_CHECK_EXPECTED(size > 0, size) << "size > 0";

  return Sort(this, d_exprMgr->mkBitVectorType(size));

  CVC4_API_SOLVER_TRY_CATCH_END;
}

Sort Solver::mkFloatingPointSort(uint32_t exp, uint32_t sig) const
{
  CVC4_API_SOLVER_TRY_CATCH_BEGIN;
  CVC4_API_ARG_CHECK_EXPECTED(exp > 0, exp) << "exponent size > 0";
  CVC4_API_ARG_CHECK_EXPECTED(sig > 0, sig) << "significand size > 0";

  return Sort(this, d_exprMgr->mkFloatingPointType(exp, sig));

  CVC4_API_SOLVER_TRY_CATCH_END;
}

Sort Solver::mkDatatypeSort(DatatypeDecl dtypedecl) const
{
  CVC4_API_SOLVER_TRY_CATCH_BEGIN;
  CVC4_API_CHECK(this == dtypedecl.d_solver)
      << "Given datatype declaration is not associated with this solver";
  CVC4_API_ARG_CHECK_EXPECTED(dtypedecl.getNumConstructors() > 0, dtypedecl)
      << "a datatype declaration with at least one constructor";

  return Sort(this, d_exprMgr->mkDatatypeType(*dtypedecl.d_dtype));

  CVC4_API_SOLVER_TRY_CATCH_END;
}

std::vector<Sort> Solver::mkDatatypeSorts(
    std::vector<DatatypeDecl>& dtypedecls) const
{
  std::set<Sort> unresolvedSorts;
  return mkDatatypeSortsInternal(dtypedecls, unresolvedSorts);
}

std::vector<Sort> Solver::mkDatatypeSorts(std::vector<DatatypeDecl>& dtypedecls,
                                          std::set<Sort>& unresolvedSorts) const
{
  return mkDatatypeSortsInternal(dtypedecls, unresolvedSorts);
}

Sort Solver::mkFunctionSort(Sort domain, Sort codomain) const
{
  CVC4_API_SOLVER_TRY_CATCH_BEGIN;
  CVC4_API_ARG_CHECK_EXPECTED(!codomain.isNull(), codomain)
      << "non-null codomain sort";
  CVC4_API_SOLVER_CHECK_SORT(domain);
  CVC4_API_SOLVER_CHECK_SORT(codomain);
  CVC4_API_ARG_CHECK_EXPECTED(domain.isFirstClass(), domain)
      << "first-class sort as domain sort for function sort";
  CVC4_API_ARG_CHECK_EXPECTED(codomain.isFirstClass(), codomain)
      << "first-class sort as codomain sort for function sort";
  Assert(!codomain.isFunction()); /* A function sort is not first-class. */

  return Sort(this,
              d_exprMgr->mkFunctionType(*domain.d_type, *codomain.d_type));

  CVC4_API_SOLVER_TRY_CATCH_END;
}

Sort Solver::mkFunctionSort(const std::vector<Sort>& sorts, Sort codomain) const
{
  CVC4_API_SOLVER_TRY_CATCH_BEGIN;
  CVC4_API_ARG_SIZE_CHECK_EXPECTED(sorts.size() >= 1, sorts)
      << "at least one parameter sort for function sort";
  for (size_t i = 0, size = sorts.size(); i < size; ++i)
  {
    CVC4_API_ARG_AT_INDEX_CHECK_EXPECTED(
        !sorts[i].isNull(), "parameter sort", sorts[i], i)
        << "non-null sort";
    CVC4_API_ARG_AT_INDEX_CHECK_EXPECTED(
        this == sorts[i].d_solver, "parameter sort", sorts[i], i)
        << "sort associated to this solver object";
    CVC4_API_ARG_AT_INDEX_CHECK_EXPECTED(
        sorts[i].isFirstClass(), "parameter sort", sorts[i], i)
        << "first-class sort as parameter sort for function sort";
  }
  CVC4_API_ARG_CHECK_EXPECTED(!codomain.isNull(), codomain)
      << "non-null codomain sort";
  CVC4_API_SOLVER_CHECK_SORT(codomain);
  CVC4_API_ARG_CHECK_EXPECTED(codomain.isFirstClass(), codomain)
      << "first-class sort as codomain sort for function sort";
  Assert(!codomain.isFunction()); /* A function sort is not first-class. */

  std::vector<Type> argTypes = sortVectorToTypes(sorts);
  return Sort(this, d_exprMgr->mkFunctionType(argTypes, *codomain.d_type));

  CVC4_API_SOLVER_TRY_CATCH_END;
}

Sort Solver::mkParamSort(const std::string& symbol) const
{
  CVC4_API_SOLVER_TRY_CATCH_BEGIN;
  return Sort(this,
              d_exprMgr->mkSort(symbol, ExprManager::SORT_FLAG_PLACEHOLDER));
  CVC4_API_SOLVER_TRY_CATCH_END;
}

Sort Solver::mkPredicateSort(const std::vector<Sort>& sorts) const
{
  CVC4_API_SOLVER_TRY_CATCH_BEGIN;
  CVC4_API_ARG_SIZE_CHECK_EXPECTED(sorts.size() >= 1, sorts)
      << "at least one parameter sort for predicate sort";
  for (size_t i = 0, size = sorts.size(); i < size; ++i)
  {
    CVC4_API_ARG_AT_INDEX_CHECK_EXPECTED(
        !sorts[i].isNull(), "parameter sort", sorts[i], i)
        << "non-null sort";
    CVC4_API_ARG_AT_INDEX_CHECK_EXPECTED(
        this == sorts[i].d_solver, "parameter sort", sorts[i], i)
        << "sort associated to this solver object";
    CVC4_API_ARG_AT_INDEX_CHECK_EXPECTED(
        sorts[i].isFirstClass(), "parameter sort", sorts[i], i)
        << "first-class sort as parameter sort for predicate sort";
  }
  std::vector<Type> types = sortVectorToTypes(sorts);

  return Sort(this, d_exprMgr->mkPredicateType(types));

  CVC4_API_SOLVER_TRY_CATCH_END;
}

Sort Solver::mkRecordSort(
    const std::vector<std::pair<std::string, Sort>>& fields) const
{
  CVC4_API_SOLVER_TRY_CATCH_BEGIN;
  std::vector<std::pair<std::string, Type>> f;
  size_t i = 0;
  for (const auto& p : fields)
  {
    CVC4_API_ARG_AT_INDEX_CHECK_EXPECTED(
        !p.second.isNull(), "parameter sort", p.second, i)
        << "non-null sort";
    CVC4_API_ARG_AT_INDEX_CHECK_EXPECTED(
        this == p.second.d_solver, "parameter sort", p.second, i)
        << "sort associated to this solver object";
    i += 1;
    f.emplace_back(p.first, *p.second.d_type);
  }

  return Sort(this, d_exprMgr->mkRecordType(Record(f)));

  CVC4_API_SOLVER_TRY_CATCH_END;
}

Sort Solver::mkSetSort(Sort elemSort) const
{
  CVC4_API_SOLVER_TRY_CATCH_BEGIN;
  CVC4_API_ARG_CHECK_EXPECTED(!elemSort.isNull(), elemSort)
      << "non-null element sort";
  CVC4_API_SOLVER_CHECK_SORT(elemSort);

  return Sort(this, d_exprMgr->mkSetType(*elemSort.d_type));

  CVC4_API_SOLVER_TRY_CATCH_END;
}

Sort Solver::mkUninterpretedSort(const std::string& symbol) const
{
  CVC4_API_SOLVER_TRY_CATCH_BEGIN;
  return Sort(this, d_exprMgr->mkSort(symbol));
  CVC4_API_SOLVER_TRY_CATCH_END;
}

Sort Solver::mkSortConstructorSort(const std::string& symbol,
                                   size_t arity) const
{
  CVC4_API_SOLVER_TRY_CATCH_BEGIN;
  CVC4_API_ARG_CHECK_EXPECTED(arity > 0, arity) << "an arity > 0";

  return Sort(this, d_exprMgr->mkSortConstructor(symbol, arity));

  CVC4_API_SOLVER_TRY_CATCH_END;
}

Sort Solver::mkTupleSort(const std::vector<Sort>& sorts) const
{
  CVC4_API_SOLVER_TRY_CATCH_BEGIN;
  for (size_t i = 0, size = sorts.size(); i < size; ++i)
  {
    CVC4_API_ARG_AT_INDEX_CHECK_EXPECTED(
        !sorts[i].isNull(), "parameter sort", sorts[i], i)
        << "non-null sort";
    CVC4_API_ARG_AT_INDEX_CHECK_EXPECTED(
        this == sorts[i].d_solver, "parameter sort", sorts[i], i)
        << "sort associated to this solver object";
    CVC4_API_ARG_AT_INDEX_CHECK_EXPECTED(
        !sorts[i].isFunctionLike(), "parameter sort", sorts[i], i)
        << "non-function-like sort as parameter sort for tuple sort";
  }
  std::vector<Type> types = sortVectorToTypes(sorts);

  return Sort(this, d_exprMgr->mkTupleType(types));

  CVC4_API_SOLVER_TRY_CATCH_END;
}

/* Create consts                                                              */
/* -------------------------------------------------------------------------- */

Term Solver::mkTrue(void) const
{
  CVC4_API_SOLVER_TRY_CATCH_BEGIN;
  return Term(this, d_exprMgr->mkConst<bool>(true));
  CVC4_API_SOLVER_TRY_CATCH_END;
}

Term Solver::mkFalse(void) const
{
  CVC4_API_SOLVER_TRY_CATCH_BEGIN;
  return Term(this, d_exprMgr->mkConst<bool>(false));
  CVC4_API_SOLVER_TRY_CATCH_END;
}

Term Solver::mkBoolean(bool val) const
{
  CVC4_API_SOLVER_TRY_CATCH_BEGIN;
  return Term(this, d_exprMgr->mkConst<bool>(val));
  CVC4_API_SOLVER_TRY_CATCH_END;
}

Term Solver::mkPi() const
{
  CVC4_API_SOLVER_TRY_CATCH_BEGIN;

  Expr res =
      d_exprMgr->mkNullaryOperator(d_exprMgr->realType(), CVC4::kind::PI);
  (void)res.getType(true); /* kick off type checking */
  return Term(this, res);

  CVC4_API_SOLVER_TRY_CATCH_END;
}

Term Solver::mkReal(const char* s) const
{
  CVC4_API_SOLVER_TRY_CATCH_BEGIN;
  CVC4_API_ARG_CHECK_NOT_NULLPTR(s);

  return mkRealFromStrHelper(std::string(s));

  CVC4_API_SOLVER_TRY_CATCH_END;
}

Term Solver::mkReal(const std::string& s) const
{
  CVC4_API_SOLVER_TRY_CATCH_BEGIN;
  return mkRealFromStrHelper(s);
  CVC4_API_SOLVER_TRY_CATCH_END;
}

Term Solver::mkReal(int32_t val) const
{
  CVC4_API_SOLVER_TRY_CATCH_BEGIN;
  return mkValHelper<CVC4::Rational>(CVC4::Rational(val));
  CVC4_API_SOLVER_TRY_CATCH_END;
}

Term Solver::mkReal(int64_t val) const
{
  CVC4_API_SOLVER_TRY_CATCH_BEGIN;
  return mkValHelper<CVC4::Rational>(CVC4::Rational(val));
  CVC4_API_SOLVER_TRY_CATCH_END;
}

Term Solver::mkReal(uint32_t val) const
{
  CVC4_API_SOLVER_TRY_CATCH_BEGIN;
  return mkValHelper<CVC4::Rational>(CVC4::Rational(val));
  CVC4_API_SOLVER_TRY_CATCH_END;
}

Term Solver::mkReal(uint64_t val) const
{
  CVC4_API_SOLVER_TRY_CATCH_BEGIN;
  return mkValHelper<CVC4::Rational>(CVC4::Rational(val));
  CVC4_API_SOLVER_TRY_CATCH_END;
}

Term Solver::mkReal(int32_t num, int32_t den) const
{
  CVC4_API_SOLVER_TRY_CATCH_BEGIN;
  return mkValHelper<CVC4::Rational>(CVC4::Rational(num, den));
  CVC4_API_SOLVER_TRY_CATCH_END;
}

Term Solver::mkReal(int64_t num, int64_t den) const
{
  CVC4_API_SOLVER_TRY_CATCH_BEGIN;
  return mkValHelper<CVC4::Rational>(CVC4::Rational(num, den));
  CVC4_API_SOLVER_TRY_CATCH_END;
}

Term Solver::mkReal(uint32_t num, uint32_t den) const
{
  CVC4_API_SOLVER_TRY_CATCH_BEGIN;
  return mkValHelper<CVC4::Rational>(CVC4::Rational(num, den));
  CVC4_API_SOLVER_TRY_CATCH_END;
}

Term Solver::mkReal(uint64_t num, uint64_t den) const
{
  CVC4_API_SOLVER_TRY_CATCH_BEGIN;
  return mkValHelper<CVC4::Rational>(CVC4::Rational(num, den));
  CVC4_API_SOLVER_TRY_CATCH_END;
}

Term Solver::mkRegexpEmpty() const
{
  CVC4_API_SOLVER_TRY_CATCH_BEGIN;

  Expr res =
      d_exprMgr->mkExpr(CVC4::kind::REGEXP_EMPTY, std::vector<CVC4::Expr>());
  (void)res.getType(true); /* kick off type checking */
  return Term(this, res);

  CVC4_API_SOLVER_TRY_CATCH_END;
}

Term Solver::mkRegexpSigma() const
{
  CVC4_API_SOLVER_TRY_CATCH_BEGIN;

  Expr res =
      d_exprMgr->mkExpr(CVC4::kind::REGEXP_SIGMA, std::vector<CVC4::Expr>());
  (void)res.getType(true); /* kick off type checking */
  return Term(this, res);

  CVC4_API_SOLVER_TRY_CATCH_END;
}

Term Solver::mkEmptySet(Sort s) const
{
  CVC4_API_SOLVER_TRY_CATCH_BEGIN;
  CVC4_API_ARG_CHECK_EXPECTED(s.isNull() || s.isSet(), s)
      << "null sort or set sort";
  CVC4_API_ARG_CHECK_EXPECTED(s.isNull() || this == s.d_solver, s)
      << "set sort associated to this solver object";

  return mkValHelper<CVC4::EmptySet>(CVC4::EmptySet(*s.d_type));

  CVC4_API_SOLVER_TRY_CATCH_END;
}

Term Solver::mkSepNil(Sort sort) const
{
  CVC4_API_SOLVER_TRY_CATCH_BEGIN;
  CVC4_API_ARG_CHECK_EXPECTED(!sort.isNull(), sort) << "non-null sort";
  CVC4_API_SOLVER_CHECK_SORT(sort);

  Expr res = d_exprMgr->mkNullaryOperator(*sort.d_type, CVC4::kind::SEP_NIL);
  (void)res.getType(true); /* kick off type checking */
  return Term(this, res);

  CVC4_API_SOLVER_TRY_CATCH_END;
}

Term Solver::mkString(const char* s, bool useEscSequences) const
{
  CVC4_API_SOLVER_TRY_CATCH_BEGIN;
  return mkValHelper<CVC4::String>(CVC4::String(s, useEscSequences));
  CVC4_API_SOLVER_TRY_CATCH_END;
}

Term Solver::mkString(const std::string& s, bool useEscSequences) const
{
  CVC4_API_SOLVER_TRY_CATCH_BEGIN;
  return mkValHelper<CVC4::String>(CVC4::String(s, useEscSequences));
  CVC4_API_SOLVER_TRY_CATCH_END;
}

Term Solver::mkString(const unsigned char c) const
{
  CVC4_API_SOLVER_TRY_CATCH_BEGIN;
  return mkValHelper<CVC4::String>(CVC4::String(std::string(1, c)));
  CVC4_API_SOLVER_TRY_CATCH_END;
}

Term Solver::mkString(const std::vector<unsigned>& s) const
{
  CVC4_API_SOLVER_TRY_CATCH_BEGIN;
  return mkValHelper<CVC4::String>(CVC4::String(s));
  CVC4_API_SOLVER_TRY_CATCH_END;
}

Term Solver::mkChar(const std::string& s) const
{
  CVC4_API_SOLVER_TRY_CATCH_BEGIN;
  return mkCharFromStrHelper(s);
  CVC4_API_SOLVER_TRY_CATCH_END;
}

Term Solver::mkChar(const char* s) const
{
  CVC4_API_SOLVER_TRY_CATCH_BEGIN;
  CVC4_API_ARG_CHECK_NOT_NULLPTR(s);
  return mkCharFromStrHelper(std::string(s));
  CVC4_API_SOLVER_TRY_CATCH_END;
}

Term Solver::mkUniverseSet(Sort sort) const
{
  CVC4_API_SOLVER_TRY_CATCH_BEGIN;
  CVC4_API_ARG_CHECK_EXPECTED(!sort.isNull(), sort) << "non-null sort";
  CVC4_API_SOLVER_CHECK_SORT(sort);

  Expr res =
      d_exprMgr->mkNullaryOperator(*sort.d_type, CVC4::kind::UNIVERSE_SET);
  // TODO(#2771): Reenable?
  // (void)res->getType(true); /* kick off type checking */
  return Term(this, res);

  CVC4_API_SOLVER_TRY_CATCH_END;
}

Term Solver::mkBitVector(uint32_t size, uint64_t val) const
{
  CVC4_API_SOLVER_TRY_CATCH_BEGIN;
  return mkBVFromIntHelper(size, val);
  CVC4_API_SOLVER_TRY_CATCH_END;
}

Term Solver::mkBitVector(const char* s, uint32_t base) const
{
  CVC4_API_SOLVER_TRY_CATCH_BEGIN;
  CVC4_API_ARG_CHECK_NOT_NULLPTR(s);

  return mkBVFromStrHelper(std::string(s), base);

  CVC4_API_SOLVER_TRY_CATCH_END;
}

Term Solver::mkBitVector(const std::string& s, uint32_t base) const
{
  CVC4_API_SOLVER_TRY_CATCH_BEGIN;
  return mkBVFromStrHelper(s, base);
  CVC4_API_SOLVER_TRY_CATCH_END;
}

Term Solver::mkBitVector(uint32_t size, const char* s, uint32_t base) const
{
  CVC4_API_SOLVER_TRY_CATCH_BEGIN;
  CVC4_API_ARG_CHECK_NOT_NULLPTR(s);
  return mkBVFromStrHelper(size, s, base);
  CVC4_API_SOLVER_TRY_CATCH_END;
}

Term Solver::mkBitVector(uint32_t size, std::string& s, uint32_t base) const
{
  CVC4_API_SOLVER_TRY_CATCH_BEGIN;
  return mkBVFromStrHelper(size, s, base);
  CVC4_API_SOLVER_TRY_CATCH_END;
}

Term Solver::mkConstArray(Sort sort, Term val) const
{
  CVC4_API_SOLVER_TRY_CATCH_BEGIN;
  CVC4_API_ARG_CHECK_NOT_NULL(sort);
  CVC4_API_ARG_CHECK_NOT_NULL(val);
  CVC4_API_SOLVER_CHECK_SORT(sort);
  CVC4_API_SOLVER_CHECK_TERM(val);
  CVC4_API_CHECK(sort.isArray()) << "Not an array sort.";
  CVC4_API_CHECK(sort.getArrayElementSort().isComparableTo(val.getSort()))
      << "Value does not match element sort.";
  Term res = mkValHelper<CVC4::ArrayStoreAll>(
      CVC4::ArrayStoreAll(*sort.d_type, *val.d_expr));
  return res;
  CVC4_API_SOLVER_TRY_CATCH_END;
}

Term Solver::mkPosInf(uint32_t exp, uint32_t sig) const
{
  CVC4_API_SOLVER_TRY_CATCH_BEGIN;
  CVC4_API_CHECK(Configuration::isBuiltWithSymFPU())
      << "Expected CVC4 to be compiled with SymFPU support";

  return mkValHelper<CVC4::FloatingPoint>(
      FloatingPoint::makeInf(FloatingPointSize(exp, sig), false));

  CVC4_API_SOLVER_TRY_CATCH_END;
}

Term Solver::mkNegInf(uint32_t exp, uint32_t sig) const
{
  CVC4_API_SOLVER_TRY_CATCH_BEGIN;
  CVC4_API_CHECK(Configuration::isBuiltWithSymFPU())
      << "Expected CVC4 to be compiled with SymFPU support";

  return mkValHelper<CVC4::FloatingPoint>(
      FloatingPoint::makeInf(FloatingPointSize(exp, sig), true));

  CVC4_API_SOLVER_TRY_CATCH_END;
}

Term Solver::mkNaN(uint32_t exp, uint32_t sig) const
{
  CVC4_API_SOLVER_TRY_CATCH_BEGIN;
  CVC4_API_CHECK(Configuration::isBuiltWithSymFPU())
      << "Expected CVC4 to be compiled with SymFPU support";

  return mkValHelper<CVC4::FloatingPoint>(
      FloatingPoint::makeNaN(FloatingPointSize(exp, sig)));

  CVC4_API_SOLVER_TRY_CATCH_END;
}

Term Solver::mkPosZero(uint32_t exp, uint32_t sig) const
{
  CVC4_API_SOLVER_TRY_CATCH_BEGIN;
  CVC4_API_CHECK(Configuration::isBuiltWithSymFPU())
      << "Expected CVC4 to be compiled with SymFPU support";

  return mkValHelper<CVC4::FloatingPoint>(
      FloatingPoint::makeZero(FloatingPointSize(exp, sig), false));

  CVC4_API_SOLVER_TRY_CATCH_END;
}

Term Solver::mkNegZero(uint32_t exp, uint32_t sig) const
{
  CVC4_API_SOLVER_TRY_CATCH_BEGIN;
  CVC4_API_CHECK(Configuration::isBuiltWithSymFPU())
      << "Expected CVC4 to be compiled with SymFPU support";

  return mkValHelper<CVC4::FloatingPoint>(
      FloatingPoint::makeZero(FloatingPointSize(exp, sig), true));

  CVC4_API_SOLVER_TRY_CATCH_END;
}

Term Solver::mkRoundingMode(RoundingMode rm) const
{
  CVC4_API_SOLVER_TRY_CATCH_BEGIN;
  return mkValHelper<CVC4::RoundingMode>(s_rmodes.at(rm));
  CVC4_API_SOLVER_TRY_CATCH_END;
}

Term Solver::mkUninterpretedConst(Sort sort, int32_t index) const
{
  CVC4_API_SOLVER_TRY_CATCH_BEGIN;
  CVC4_API_ARG_CHECK_EXPECTED(!sort.isNull(), sort) << "non-null sort";
  CVC4_API_SOLVER_CHECK_SORT(sort);

  return mkValHelper<CVC4::UninterpretedConstant>(
      CVC4::UninterpretedConstant(*sort.d_type, index));

  CVC4_API_SOLVER_TRY_CATCH_END;
}

Term Solver::mkAbstractValue(const std::string& index) const
{
  CVC4_API_SOLVER_TRY_CATCH_BEGIN;
  CVC4_API_ARG_CHECK_EXPECTED(!index.empty(), index) << "a non-empty string";

  CVC4::Integer idx(index, 10);
  CVC4_API_ARG_CHECK_EXPECTED(idx > 0, index)
      << "a string representing an integer > 0";
  return Term(this, d_exprMgr->mkConst(CVC4::AbstractValue(idx)));
  // do not call getType(), for abstract values, type can not be computed
  // until it is substituted away
  CVC4_API_SOLVER_TRY_CATCH_END;
}

Term Solver::mkAbstractValue(uint64_t index) const
{
  CVC4_API_SOLVER_TRY_CATCH_BEGIN;
  CVC4_API_ARG_CHECK_EXPECTED(index > 0, index) << "an integer > 0";

  return Term(this, d_exprMgr->mkConst(CVC4::AbstractValue(Integer(index))));
  // do not call getType(), for abstract values, type can not be computed
  // until it is substituted away
  CVC4_API_SOLVER_TRY_CATCH_END;
}

Term Solver::mkFloatingPoint(uint32_t exp, uint32_t sig, Term val) const
{
  CVC4_API_SOLVER_TRY_CATCH_BEGIN;
  CVC4_API_CHECK(Configuration::isBuiltWithSymFPU())
      << "Expected CVC4 to be compiled with SymFPU support";
  CVC4_API_ARG_CHECK_EXPECTED(exp > 0, exp) << "a value > 0";
  CVC4_API_ARG_CHECK_EXPECTED(sig > 0, sig) << "a value > 0";
  uint32_t bw = exp + sig;
  CVC4_API_ARG_CHECK_EXPECTED(bw == val.getSort().getBVSize(), val)
      << "a bit-vector constant with bit-width '" << bw << "'";
  CVC4_API_ARG_CHECK_EXPECTED(!val.isNull(), val) << "non-null term";
  CVC4_API_SOLVER_CHECK_TERM(val);
  CVC4_API_ARG_CHECK_EXPECTED(
      val.getSort().isBitVector() && val.d_expr->isConst(), val)
      << "bit-vector constant";

  return mkValHelper<CVC4::FloatingPoint>(
      CVC4::FloatingPoint(exp, sig, val.d_expr->getConst<BitVector>()));

  CVC4_API_SOLVER_TRY_CATCH_END;
}

/* Create constants                                                           */
/* -------------------------------------------------------------------------- */

Term Solver::mkConst(Sort sort, const std::string& symbol) const
{
  CVC4_API_SOLVER_TRY_CATCH_BEGIN;
  CVC4_API_ARG_CHECK_EXPECTED(!sort.isNull(), sort) << "non-null sort";
  CVC4_API_SOLVER_CHECK_SORT(sort);

  Expr res = symbol.empty() ? d_exprMgr->mkVar(*sort.d_type)
                            : d_exprMgr->mkVar(symbol, *sort.d_type);
  (void)res.getType(true); /* kick off type checking */
  return Term(this, res);

  CVC4_API_SOLVER_TRY_CATCH_END;
}

/* Create variables                                                           */
/* -------------------------------------------------------------------------- */

Term Solver::mkVar(Sort sort, const std::string& symbol) const
{
  CVC4_API_SOLVER_TRY_CATCH_BEGIN;
  CVC4_API_ARG_CHECK_EXPECTED(!sort.isNull(), sort) << "non-null sort";
  CVC4_API_SOLVER_CHECK_SORT(sort);

  Expr res = symbol.empty() ? d_exprMgr->mkBoundVar(*sort.d_type)
                            : d_exprMgr->mkBoundVar(symbol, *sort.d_type);
  (void)res.getType(true); /* kick off type checking */
  return Term(this, res);

  CVC4_API_SOLVER_TRY_CATCH_END;
}

/* Create datatype constructor declarations                                   */
/* -------------------------------------------------------------------------- */

DatatypeConstructorDecl Solver::mkDatatypeConstructorDecl(
    const std::string& name)
{
  return DatatypeConstructorDecl(this, name);
}

/* Create datatype declarations                                               */
/* -------------------------------------------------------------------------- */

DatatypeDecl Solver::mkDatatypeDecl(const std::string& name, bool isCoDatatype)
{
  return DatatypeDecl(this, name, isCoDatatype);
}

DatatypeDecl Solver::mkDatatypeDecl(const std::string& name,
                                    Sort param,
                                    bool isCoDatatype)
{
  return DatatypeDecl(this, name, param, isCoDatatype);
}

DatatypeDecl Solver::mkDatatypeDecl(const std::string& name,
                                    const std::vector<Sort>& params,
                                    bool isCoDatatype)
{
  return DatatypeDecl(this, name, params, isCoDatatype);
}

/* Create terms                                                               */
/* -------------------------------------------------------------------------- */

Term Solver::mkTerm(Kind kind) const
{
  CVC4_API_SOLVER_TRY_CATCH_BEGIN;
  return mkTermFromKind(kind);
  CVC4_API_SOLVER_TRY_CATCH_END;
}

Term Solver::mkTerm(Kind kind, Term child) const
{
  CVC4_API_SOLVER_TRY_CATCH_BEGIN;
  CVC4_API_ARG_CHECK_EXPECTED(!child.isNull(), child) << "non-null term";
  CVC4_API_SOLVER_CHECK_TERM(child);
  checkMkTerm(kind, 1);

  Expr res = d_exprMgr->mkExpr(extToIntKind(kind), *child.d_expr);
  (void)res.getType(true); /* kick off type checking */
  return Term(this, res);

  CVC4_API_SOLVER_TRY_CATCH_END;
}

Term Solver::mkTerm(Kind kind, Term child1, Term child2) const
{
  CVC4_API_SOLVER_TRY_CATCH_BEGIN;
  CVC4_API_ARG_CHECK_EXPECTED(!child1.isNull(), child1) << "non-null term";
  CVC4_API_ARG_CHECK_EXPECTED(!child2.isNull(), child2) << "non-null term";
  CVC4_API_SOLVER_CHECK_TERM(child1);
  CVC4_API_SOLVER_CHECK_TERM(child2);
  checkMkTerm(kind, 2);

  Expr res =
      d_exprMgr->mkExpr(extToIntKind(kind), *child1.d_expr, *child2.d_expr);
  (void)res.getType(true); /* kick off type checking */
  return Term(this, res);

  CVC4_API_SOLVER_TRY_CATCH_END;
}

Term Solver::mkTerm(Kind kind, Term child1, Term child2, Term child3) const
{
  // need to use internal term call to check e.g. associative construction
  return mkTermHelper(kind, std::vector<Term>{child1, child2, child3});
}

Term Solver::mkTerm(Kind kind, const std::vector<Term>& children) const
{
  return mkTermHelper(kind, children);
}

Term Solver::mkTerm(Op op) const
{
  CVC4_API_SOLVER_TRY_CATCH_BEGIN;
  CVC4_API_SOLVER_CHECK_OP(op);

  Term res;
  if (op.isIndexedHelper())
  {
    const CVC4::Kind int_kind = extToIntKind(op.d_kind);
    res = Term(this, d_exprMgr->mkExpr(int_kind, *op.d_expr));
  }
  else
  {
    res = mkTermFromKind(op.d_kind);
  }

  (void)res.d_expr->getType(true); /* kick off type checking */
  return res;

  CVC4_API_SOLVER_TRY_CATCH_END;
}

Term Solver::mkTerm(Op op, Term child) const
{
  CVC4_API_SOLVER_TRY_CATCH_BEGIN;
  CVC4_API_SOLVER_CHECK_OP(op);
  CVC4_API_ARG_CHECK_EXPECTED(!child.isNull(), child) << "non-null term";
  CVC4_API_SOLVER_CHECK_TERM(child);

  const CVC4::Kind int_kind = extToIntKind(op.d_kind);
  Expr res;
  if (op.isIndexedHelper())
  {
    res = d_exprMgr->mkExpr(int_kind, *op.d_expr, *child.d_expr);
  }
  else
  {
    res = d_exprMgr->mkExpr(int_kind, *child.d_expr);
  }

  (void)res.getType(true); /* kick off type checking */
  return Term(this, res);

  CVC4_API_SOLVER_TRY_CATCH_END;
}

Term Solver::mkTerm(Op op, Term child1, Term child2) const
{
  CVC4_API_SOLVER_TRY_CATCH_BEGIN;
  CVC4_API_SOLVER_CHECK_OP(op);
  CVC4_API_ARG_CHECK_EXPECTED(!child1.isNull(), child1) << "non-null term";
  CVC4_API_ARG_CHECK_EXPECTED(!child2.isNull(), child2) << "non-null term";
  CVC4_API_SOLVER_CHECK_TERM(child1);
  CVC4_API_SOLVER_CHECK_TERM(child2);

  const CVC4::Kind int_kind = extToIntKind(op.d_kind);
  Expr res;
  if (op.isIndexedHelper())
  {
    res =
        d_exprMgr->mkExpr(int_kind, *op.d_expr, *child1.d_expr, *child2.d_expr);
  }
  else
  {
    res = d_exprMgr->mkExpr(int_kind, *child1.d_expr, *child2.d_expr);
  }

  (void)res.getType(true); /* kick off type checking */
  return Term(this, res);
  CVC4_API_SOLVER_TRY_CATCH_END;
}

Term Solver::mkTerm(Op op, Term child1, Term child2, Term child3) const
{
  CVC4_API_SOLVER_TRY_CATCH_BEGIN;
  CVC4_API_SOLVER_CHECK_OP(op);
  CVC4_API_ARG_CHECK_EXPECTED(!child1.isNull(), child1) << "non-null term";
  CVC4_API_ARG_CHECK_EXPECTED(!child2.isNull(), child2) << "non-null term";
  CVC4_API_ARG_CHECK_EXPECTED(!child3.isNull(), child3) << "non-null term";
  CVC4_API_SOLVER_CHECK_TERM(child1);
  CVC4_API_SOLVER_CHECK_TERM(child2);
  CVC4_API_SOLVER_CHECK_TERM(child3);

  const CVC4::Kind int_kind = extToIntKind(op.d_kind);
  Expr res;
  if (op.isIndexedHelper())
  {
    res = d_exprMgr->mkExpr(
        int_kind, *op.d_expr, *child1.d_expr, *child2.d_expr, *child3.d_expr);
  }
  else
  {
    res = d_exprMgr->mkExpr(
        int_kind, *child1.d_expr, *child2.d_expr, *child3.d_expr);
  }

  (void)res.getType(true); /* kick off type checking */
  return Term(this, res);

  CVC4_API_SOLVER_TRY_CATCH_END;
}

Term Solver::mkTerm(Op op, const std::vector<Term>& children) const
{
  CVC4_API_SOLVER_TRY_CATCH_BEGIN;
  CVC4_API_SOLVER_CHECK_OP(op);
  for (size_t i = 0, size = children.size(); i < size; ++i)
  {
    CVC4_API_ARG_AT_INDEX_CHECK_EXPECTED(
        !children[i].isNull(), "child term", children[i], i)
        << "non-null term";
    CVC4_API_ARG_AT_INDEX_CHECK_EXPECTED(
        this == children[i].d_solver, "child term", children[i], i)
        << "child term associated to this solver object";
  }

  const CVC4::Kind int_kind = extToIntKind(op.d_kind);
  std::vector<Expr> echildren = termVectorToExprs(children);
  Expr res;
  if (op.isIndexedHelper())
  {
    res = d_exprMgr->mkExpr(int_kind, *op.d_expr, echildren);
  }
  else
  {
    res = d_exprMgr->mkExpr(int_kind, echildren);
  }

  (void)res.getType(true); /* kick off type checking */
  return Term(this, res);

  CVC4_API_SOLVER_TRY_CATCH_END;
}

Term Solver::mkTuple(const std::vector<Sort>& sorts,
                     const std::vector<Term>& terms) const
{
  CVC4_API_SOLVER_TRY_CATCH_BEGIN;
  CVC4_API_CHECK(sorts.size() == terms.size())
      << "Expected the same number of sorts and elements";
  std::vector<CVC4::Expr> args;
  for (size_t i = 0, size = sorts.size(); i < size; i++)
  {
    CVC4_API_ARG_AT_INDEX_CHECK_EXPECTED(
        this == terms[i].d_solver, "child term", terms[i], i)
        << "child term associated to this solver object";
    CVC4_API_ARG_AT_INDEX_CHECK_EXPECTED(
        this == sorts[i].d_solver, "child sort", sorts[i], i)
        << "child sort associated to this solver object";
    args.push_back(*(ensureTermSort(terms[i], sorts[i])).d_expr);
  }

  Sort s = mkTupleSort(sorts);
  Datatype dt = s.getDatatype();
  Expr res = d_exprMgr->mkExpr(extToIntKind(APPLY_CONSTRUCTOR),
                               *dt[0].getConstructorTerm().d_expr,
                               args);
  (void)res.getType(true); /* kick off type checking */
  return Term(this, res);

  CVC4_API_SOLVER_TRY_CATCH_END;
}

/* Create operators                                                           */
/* -------------------------------------------------------------------------- */

Op Solver::mkOp(Kind kind) const
{
  CVC4_API_SOLVER_TRY_CATCH_BEGIN;
  CVC4_API_CHECK(s_indexed_kinds.find(kind) == s_indexed_kinds.end())
      << "Expected a kind for a non-indexed operator.";
  return Op(this, kind);
  CVC4_API_SOLVER_TRY_CATCH_END
}

Op Solver::mkOp(Kind kind, const std::string& arg) const
{
  CVC4_API_SOLVER_TRY_CATCH_BEGIN;
  CVC4_API_KIND_CHECK_EXPECTED((kind == RECORD_UPDATE) || (kind == DIVISIBLE),
                               kind)
      << "RECORD_UPDATE or DIVISIBLE";
  Op res;
  if (kind == RECORD_UPDATE)
  {
    res = Op(
        this,
        kind,
        *mkValHelper<CVC4::RecordUpdate>(CVC4::RecordUpdate(arg)).d_expr.get());
  }
  else
  {
    /* CLN and GMP handle this case differently, CLN interprets it as 0, GMP
     * throws an std::invalid_argument exception. For consistency, we treat it
     * as invalid. */
    CVC4_API_ARG_CHECK_EXPECTED(arg != ".", arg)
        << "a string representing an integer, real or rational value.";
    res = Op(this,
             kind,
             *mkValHelper<CVC4::Divisible>(CVC4::Divisible(CVC4::Integer(arg)))
                  .d_expr.get());
  }
  return res;

  CVC4_API_SOLVER_TRY_CATCH_END;
}

Op Solver::mkOp(Kind kind, uint32_t arg) const
{
  CVC4_API_SOLVER_TRY_CATCH_BEGIN;
  CVC4_API_KIND_CHECK(kind);

  Op res;
  switch (kind)
  {
    case DIVISIBLE:
      res =
          Op(this,
             kind,
             *mkValHelper<CVC4::Divisible>(CVC4::Divisible(arg)).d_expr.get());
      break;
    case BITVECTOR_REPEAT:
      res = Op(this,
               kind,
               *mkValHelper<CVC4::BitVectorRepeat>(CVC4::BitVectorRepeat(arg))
                    .d_expr.get());
      break;
    case BITVECTOR_ZERO_EXTEND:
      res = Op(this,
               kind,
               *mkValHelper<CVC4::BitVectorZeroExtend>(
                    CVC4::BitVectorZeroExtend(arg))
                    .d_expr.get());
      break;
    case BITVECTOR_SIGN_EXTEND:
      res = Op(this,
               kind,
               *mkValHelper<CVC4::BitVectorSignExtend>(
                    CVC4::BitVectorSignExtend(arg))
                    .d_expr.get());
      break;
    case BITVECTOR_ROTATE_LEFT:
      res = Op(this,
               kind,
               *mkValHelper<CVC4::BitVectorRotateLeft>(
                    CVC4::BitVectorRotateLeft(arg))
                    .d_expr.get());
      break;
    case BITVECTOR_ROTATE_RIGHT:
      res = Op(this,
               kind,
               *mkValHelper<CVC4::BitVectorRotateRight>(
                    CVC4::BitVectorRotateRight(arg))
                    .d_expr.get());
      break;
    case INT_TO_BITVECTOR:
      res = Op(this,
               kind,
               *mkValHelper<CVC4::IntToBitVector>(CVC4::IntToBitVector(arg))
                    .d_expr.get());
      break;
    case IAND:
<<<<<<< HEAD
      res =
          Op(this,kind, *mkValHelper<CVC4::IntAnd>(CVC4::IntAnd(arg)).d_expr.get());
=======
      res = Op(this,
               kind,
               *mkValHelper<CVC4::IntAnd>(CVC4::IntAnd(arg)).d_expr.get());
>>>>>>> 69ee9986
      break;
    case FLOATINGPOINT_TO_UBV:
      res = Op(
          this,
          kind,
          *mkValHelper<CVC4::FloatingPointToUBV>(CVC4::FloatingPointToUBV(arg))
               .d_expr.get());
      break;
    case FLOATINGPOINT_TO_SBV:
      res = Op(
          this,
          kind,
          *mkValHelper<CVC4::FloatingPointToSBV>(CVC4::FloatingPointToSBV(arg))
               .d_expr.get());
      break;
    case TUPLE_UPDATE:
      res = Op(
          this,
          kind,
          *mkValHelper<CVC4::TupleUpdate>(CVC4::TupleUpdate(arg)).d_expr.get());
      break;
    case REGEXP_REPEAT:
      res = Op(this,
               kind,
               *mkValHelper<CVC4::RegExpRepeat>(CVC4::RegExpRepeat(arg))
                    .d_expr.get());
      break;
    default:
      CVC4_API_KIND_CHECK_EXPECTED(false, kind)
          << "operator kind with uint32_t argument";
  }
  Assert(!res.isNull());
  return res;

  CVC4_API_SOLVER_TRY_CATCH_END;
}

Op Solver::mkOp(Kind kind, uint32_t arg1, uint32_t arg2) const
{
  CVC4_API_SOLVER_TRY_CATCH_BEGIN;
  CVC4_API_KIND_CHECK(kind);

  Op res;
  switch (kind)
  {
    case BITVECTOR_EXTRACT:
      res = Op(this,
               kind,
               *mkValHelper<CVC4::BitVectorExtract>(
                    CVC4::BitVectorExtract(arg1, arg2))
                    .d_expr.get());
      break;
    case FLOATINGPOINT_TO_FP_IEEE_BITVECTOR:
      res = Op(this,
               kind,
               *mkValHelper<CVC4::FloatingPointToFPIEEEBitVector>(
                    CVC4::FloatingPointToFPIEEEBitVector(arg1, arg2))
                    .d_expr.get());
      break;
    case FLOATINGPOINT_TO_FP_FLOATINGPOINT:
      res = Op(this,
               kind,
               *mkValHelper<CVC4::FloatingPointToFPFloatingPoint>(
                    CVC4::FloatingPointToFPFloatingPoint(arg1, arg2))
                    .d_expr.get());
      break;
    case FLOATINGPOINT_TO_FP_REAL:
      res = Op(this,
               kind,
               *mkValHelper<CVC4::FloatingPointToFPReal>(
                    CVC4::FloatingPointToFPReal(arg1, arg2))
                    .d_expr.get());
      break;
    case FLOATINGPOINT_TO_FP_SIGNED_BITVECTOR:
      res = Op(this,
               kind,
               *mkValHelper<CVC4::FloatingPointToFPSignedBitVector>(
                    CVC4::FloatingPointToFPSignedBitVector(arg1, arg2))
                    .d_expr.get());
      break;
    case FLOATINGPOINT_TO_FP_UNSIGNED_BITVECTOR:
      res = Op(this,
               kind,
               *mkValHelper<CVC4::FloatingPointToFPUnsignedBitVector>(
                    CVC4::FloatingPointToFPUnsignedBitVector(arg1, arg2))
                    .d_expr.get());
      break;
    case FLOATINGPOINT_TO_FP_GENERIC:
      res = Op(this,
               kind,
               *mkValHelper<CVC4::FloatingPointToFPGeneric>(
                    CVC4::FloatingPointToFPGeneric(arg1, arg2))
                    .d_expr.get());
      break;
    case REGEXP_LOOP:
      res = Op(this,
               kind,
               *mkValHelper<CVC4::RegExpLoop>(CVC4::RegExpLoop(arg1, arg2))
                    .d_expr.get());
      break;
    default:
      CVC4_API_KIND_CHECK_EXPECTED(false, kind)
          << "operator kind with two uint32_t arguments";
  }
  Assert(!res.isNull());
  return res;

  CVC4_API_SOLVER_TRY_CATCH_END;
}

/* Non-SMT-LIB commands                                                       */
/* -------------------------------------------------------------------------- */

Term Solver::simplify(const Term& term)
{
  CVC4_API_SOLVER_TRY_CATCH_BEGIN;
  CVC4_API_ARG_CHECK_NOT_NULL(term);
  CVC4_API_SOLVER_CHECK_TERM(term);

  return Term(this, d_smtEngine->simplify(*term.d_expr));

  CVC4_API_SOLVER_TRY_CATCH_END;
}

Result Solver::checkEntailed(Term term) const
{
  CVC4_API_SOLVER_TRY_CATCH_BEGIN;
  CVC4::ExprManagerScope exmgrs(*(d_exprMgr.get()));
  CVC4_API_CHECK(!d_smtEngine->isQueryMade()
                 || CVC4::options::incrementalSolving())
      << "Cannot make multiple queries unless incremental solving is enabled "
         "(try --incremental)";
  CVC4_API_ARG_CHECK_NOT_NULL(term);
  CVC4_API_SOLVER_CHECK_TERM(term);

  CVC4::Result r = d_smtEngine->checkEntailed(*term.d_expr);
  return Result(r);

  CVC4_API_SOLVER_TRY_CATCH_END;
}

Result Solver::checkEntailed(const std::vector<Term>& terms) const
{
  CVC4_API_SOLVER_TRY_CATCH_BEGIN;
  CVC4::ExprManagerScope exmgrs(*(d_exprMgr.get()));
  CVC4_API_CHECK(!d_smtEngine->isQueryMade()
                 || CVC4::options::incrementalSolving())
      << "Cannot make multiple queries unless incremental solving is enabled "
         "(try --incremental)";
  for (const Term& term : terms)
  {
    CVC4_API_SOLVER_CHECK_TERM(term);
    CVC4_API_ARG_CHECK_NOT_NULL(term);
  }

  std::vector<Expr> exprs = termVectorToExprs(terms);
  CVC4::Result r = d_smtEngine->checkEntailed(exprs);
  return Result(r);

  CVC4_API_SOLVER_TRY_CATCH_END;
}

/* SMT-LIB commands                                                           */
/* -------------------------------------------------------------------------- */

/**
 *  ( assert <term> )
 */
void Solver::assertFormula(Term term) const
{
  CVC4_API_SOLVER_TRY_CATCH_BEGIN;
  CVC4_API_SOLVER_CHECK_TERM(term);
  CVC4_API_ARG_CHECK_NOT_NULL(term);
  d_smtEngine->assertFormula(*term.d_expr);
  CVC4_API_SOLVER_TRY_CATCH_END;
}

/**
 *  ( check-sat )
 */
Result Solver::checkSat(void) const
{
  CVC4_API_SOLVER_TRY_CATCH_BEGIN;
  CVC4::ExprManagerScope exmgrs(*(d_exprMgr.get()));
  CVC4_API_CHECK(!d_smtEngine->isQueryMade()
                 || CVC4::options::incrementalSolving())
      << "Cannot make multiple queries unless incremental solving is enabled "
         "(try --incremental)";
  CVC4::Result r = d_smtEngine->checkSat();
  return Result(r);
  CVC4_API_SOLVER_TRY_CATCH_END;
}

/**
 *  ( check-sat-assuming ( <prop_literal> ) )
 */
Result Solver::checkSatAssuming(Term assumption) const
{
  CVC4_API_SOLVER_TRY_CATCH_BEGIN;
  CVC4::ExprManagerScope exmgrs(*(d_exprMgr.get()));
  CVC4_API_CHECK(!d_smtEngine->isQueryMade()
                 || CVC4::options::incrementalSolving())
      << "Cannot make multiple queries unless incremental solving is enabled "
         "(try --incremental)";
  CVC4_API_SOLVER_CHECK_TERM(assumption);
  CVC4::Result r = d_smtEngine->checkSat(*assumption.d_expr);
  return Result(r);
  CVC4_API_SOLVER_TRY_CATCH_END;
}

/**
 *  ( check-sat-assuming ( <prop_literal>* ) )
 */
Result Solver::checkSatAssuming(const std::vector<Term>& assumptions) const
{
  CVC4_API_SOLVER_TRY_CATCH_BEGIN;
  CVC4::ExprManagerScope exmgrs(*(d_exprMgr.get()));
  CVC4_API_CHECK(!d_smtEngine->isQueryMade() || assumptions.size() == 0
                 || CVC4::options::incrementalSolving())
      << "Cannot make multiple queries unless incremental solving is enabled "
         "(try --incremental)";
  for (const Term& term : assumptions)
  {
    CVC4_API_SOLVER_CHECK_TERM(term);
    CVC4_API_ARG_CHECK_NOT_NULL(term);
  }
  std::vector<Expr> eassumptions = termVectorToExprs(assumptions);
  CVC4::Result r = d_smtEngine->checkSat(eassumptions);
  return Result(r);
  CVC4_API_SOLVER_TRY_CATCH_END;
}

/**
 *  ( declare-datatype <symbol> <datatype_decl> )
 */
Sort Solver::declareDatatype(
    const std::string& symbol,
    const std::vector<DatatypeConstructorDecl>& ctors) const
{
  CVC4_API_SOLVER_TRY_CATCH_BEGIN;
  CVC4_API_ARG_CHECK_EXPECTED(ctors.size() > 0, ctors)
      << "a datatype declaration with at least one constructor";
  DatatypeDecl dtdecl(this, symbol);
  for (size_t i = 0, size = ctors.size(); i < size; i++)
  {
    CVC4_API_ARG_AT_INDEX_CHECK_EXPECTED(this == ctors[i].d_solver,
                                         "datatype constructor declaration",
                                         ctors[i],
                                         i)
        << "datatype constructor declaration associated to this solver object";
    dtdecl.addConstructor(ctors[i]);
  }
  return Sort(this, d_exprMgr->mkDatatypeType(*dtdecl.d_dtype));
  CVC4_API_SOLVER_TRY_CATCH_END;
}

/**
 *  ( declare-fun <symbol> ( <sort>* ) <sort> )
 */
Term Solver::declareFun(const std::string& symbol,
                        const std::vector<Sort>& sorts,
                        Sort sort) const
{
  CVC4_API_SOLVER_TRY_CATCH_BEGIN;
  for (size_t i = 0, size = sorts.size(); i < size; ++i)
  {
    CVC4_API_ARG_AT_INDEX_CHECK_EXPECTED(
        this == sorts[i].d_solver, "parameter sort", sorts[i], i)
        << "parameter sort associated to this solver object";
    CVC4_API_ARG_AT_INDEX_CHECK_EXPECTED(
        sorts[i].isFirstClass(), "parameter sort", sorts[i], i)
        << "first-class sort as parameter sort for function sort";
  }
  CVC4_API_ARG_CHECK_EXPECTED(sort.isFirstClass(), sort)
      << "first-class sort as function codomain sort";
  CVC4_API_SOLVER_CHECK_SORT(sort);
  Assert(!sort.isFunction()); /* A function sort is not first-class. */
  Type type = *sort.d_type;
  if (!sorts.empty())
  {
    std::vector<Type> types = sortVectorToTypes(sorts);
    type = d_exprMgr->mkFunctionType(types, type);
  }
  return Term(this, d_exprMgr->mkVar(symbol, type));
  CVC4_API_SOLVER_TRY_CATCH_END;
}

/**
 *  ( declare-sort <symbol> <numeral> )
 */
Sort Solver::declareSort(const std::string& symbol, uint32_t arity) const
{
  CVC4_API_SOLVER_TRY_CATCH_BEGIN;
  if (arity == 0) return Sort(this, d_exprMgr->mkSort(symbol));
  return Sort(this, d_exprMgr->mkSortConstructor(symbol, arity));
  CVC4_API_SOLVER_TRY_CATCH_END;
}

/**
 *  ( define-fun <function_def> )
 */
Term Solver::defineFun(const std::string& symbol,
                       const std::vector<Term>& bound_vars,
                       Sort sort,
                       Term term) const
{
  CVC4_API_SOLVER_TRY_CATCH_BEGIN;
  CVC4_API_ARG_CHECK_EXPECTED(sort.isFirstClass(), sort)
      << "first-class sort as codomain sort for function sort";
  std::vector<Type> domain_types;
  for (size_t i = 0, size = bound_vars.size(); i < size; ++i)
  {
    CVC4_API_ARG_AT_INDEX_CHECK_EXPECTED(
        this == bound_vars[i].d_solver, "bound variable", bound_vars[i], i)
        << "bound variable associated to this solver object";
    CVC4_API_ARG_AT_INDEX_CHECK_EXPECTED(
        bound_vars[i].d_expr->getKind() == CVC4::Kind::BOUND_VARIABLE,
        "bound variable",
        bound_vars[i],
        i)
        << "a bound variable";
    CVC4::Type t = bound_vars[i].d_expr->getType();
    CVC4_API_ARG_AT_INDEX_CHECK_EXPECTED(
        t.isFirstClass(), "sort of parameter", bound_vars[i], i)
        << "first-class sort of parameter of defined function";
    domain_types.push_back(t);
  }
  CVC4_API_SOLVER_CHECK_SORT(sort);
  CVC4_API_CHECK(sort == term.getSort())
      << "Invalid sort of function body '" << term << "', expected '" << sort
      << "'";
  Type type = *sort.d_type;
  if (!domain_types.empty())
  {
    type = d_exprMgr->mkFunctionType(domain_types, type);
  }
  Expr fun = d_exprMgr->mkVar(symbol, type);
  std::vector<Expr> ebound_vars = termVectorToExprs(bound_vars);
  d_smtEngine->defineFunction(fun, ebound_vars, *term.d_expr);
  return Term(this, fun);
  CVC4_API_SOLVER_TRY_CATCH_END;
}

Term Solver::defineFun(Term fun,
                       const std::vector<Term>& bound_vars,
                       Term term) const
{
  CVC4_API_SOLVER_TRY_CATCH_BEGIN;
  CVC4_API_ARG_CHECK_EXPECTED(fun.getSort().isFunction(), fun) << "function";
  std::vector<Sort> domain_sorts = fun.getSort().getFunctionDomainSorts();
  size_t size = bound_vars.size();
  CVC4_API_ARG_SIZE_CHECK_EXPECTED(size == domain_sorts.size(), bound_vars)
      << "'" << domain_sorts.size() << "'";
  for (size_t i = 0; i < size; ++i)
  {
    CVC4_API_ARG_AT_INDEX_CHECK_EXPECTED(
        this == bound_vars[i].d_solver, "bound variable", bound_vars[i], i)
        << "bound variable associated to this solver object";
    CVC4_API_ARG_AT_INDEX_CHECK_EXPECTED(
        bound_vars[i].d_expr->getKind() == CVC4::Kind::BOUND_VARIABLE,
        "bound variable",
        bound_vars[i],
        i)
        << "a bound variable";
    CVC4_API_ARG_AT_INDEX_CHECK_EXPECTED(
        domain_sorts[i] == bound_vars[i].getSort(),
        "sort of parameter",
        bound_vars[i],
        i)
        << "'" << domain_sorts[i] << "'";
  }
  Sort codomain = fun.getSort().getFunctionCodomainSort();
  CVC4_API_SOLVER_CHECK_TERM(term);
  CVC4_API_CHECK(codomain == term.getSort())
      << "Invalid sort of function body '" << term << "', expected '"
      << codomain << "'";

  std::vector<Expr> ebound_vars = termVectorToExprs(bound_vars);
  d_smtEngine->defineFunction(*fun.d_expr, ebound_vars, *term.d_expr);
  return fun;
  CVC4_API_SOLVER_TRY_CATCH_END;
}

/**
 *  ( define-fun-rec <function_def> )
 */
Term Solver::defineFunRec(const std::string& symbol,
                          const std::vector<Term>& bound_vars,
                          Sort sort,
                          Term term) const
{
  CVC4_API_SOLVER_TRY_CATCH_BEGIN;
  CVC4_API_ARG_CHECK_EXPECTED(sort.isFirstClass(), sort)
      << "first-class sort as function codomain sort";
  Assert(!sort.isFunction()); /* A function sort is not first-class. */
  std::vector<Type> domain_types;
  for (size_t i = 0, size = bound_vars.size(); i < size; ++i)
  {
    CVC4_API_ARG_AT_INDEX_CHECK_EXPECTED(
        this == bound_vars[i].d_solver, "bound variable", bound_vars[i], i)
        << "bound variable associated to this solver object";
    CVC4_API_ARG_AT_INDEX_CHECK_EXPECTED(
        bound_vars[i].d_expr->getKind() == CVC4::Kind::BOUND_VARIABLE,
        "bound variable",
        bound_vars[i],
        i)
        << "a bound variable";
    CVC4::Type t = bound_vars[i].d_expr->getType();
    CVC4_API_ARG_AT_INDEX_CHECK_EXPECTED(
        t.isFirstClass(), "sort of parameter", bound_vars[i], i)
        << "first-class sort of parameter of defined function";
    domain_types.push_back(t);
  }
  CVC4_API_SOLVER_CHECK_SORT(sort);
  CVC4_API_CHECK(sort == term.getSort())
      << "Invalid sort of function body '" << term << "', expected '" << sort
      << "'";
  CVC4_API_SOLVER_CHECK_TERM(term);
  Type type = *sort.d_type;
  if (!domain_types.empty())
  {
    type = d_exprMgr->mkFunctionType(domain_types, type);
  }
  Expr fun = d_exprMgr->mkVar(symbol, type);
  std::vector<Expr> ebound_vars = termVectorToExprs(bound_vars);
  d_smtEngine->defineFunctionRec(fun, ebound_vars, *term.d_expr);
  return Term(this, fun);
  CVC4_API_SOLVER_TRY_CATCH_END;
}

Term Solver::defineFunRec(Term fun,
                          const std::vector<Term>& bound_vars,
                          Term term) const
{
  CVC4_API_SOLVER_TRY_CATCH_BEGIN;
  CVC4_API_ARG_CHECK_EXPECTED(fun.getSort().isFunction(), fun) << "function";
  std::vector<Sort> domain_sorts = fun.getSort().getFunctionDomainSorts();
  size_t size = bound_vars.size();
  CVC4_API_ARG_SIZE_CHECK_EXPECTED(size == domain_sorts.size(), bound_vars)
      << "'" << domain_sorts.size() << "'";
  for (size_t i = 0; i < size; ++i)
  {
    CVC4_API_ARG_AT_INDEX_CHECK_EXPECTED(
        this == bound_vars[i].d_solver, "bound variable", bound_vars[i], i)
        << "bound variable associated to this solver object";
    CVC4_API_ARG_AT_INDEX_CHECK_EXPECTED(
        bound_vars[i].d_expr->getKind() == CVC4::Kind::BOUND_VARIABLE,
        "bound variable",
        bound_vars[i],
        i)
        << "a bound variable";
    CVC4_API_ARG_AT_INDEX_CHECK_EXPECTED(
        domain_sorts[i] == bound_vars[i].getSort(),
        "sort of parameter",
        bound_vars[i],
        i)
        << "'" << domain_sorts[i] << "'";
  }
  CVC4_API_SOLVER_CHECK_TERM(term);
  Sort codomain = fun.getSort().getFunctionCodomainSort();
  CVC4_API_CHECK(codomain == term.getSort())
      << "Invalid sort of function body '" << term << "', expected '"
      << codomain << "'";
  std::vector<Expr> ebound_vars = termVectorToExprs(bound_vars);
  d_smtEngine->defineFunctionRec(*fun.d_expr, ebound_vars, *term.d_expr);
  return fun;
  CVC4_API_SOLVER_TRY_CATCH_END;
}

/**
 *  ( define-funs-rec ( <function_decl>^{n+1} ) ( <term>^{n+1} ) )
 */
void Solver::defineFunsRec(const std::vector<Term>& funs,
                           const std::vector<std::vector<Term>>& bound_vars,
                           const std::vector<Term>& terms) const
{
  CVC4_API_SOLVER_TRY_CATCH_BEGIN;
  size_t funs_size = funs.size();
  CVC4_API_ARG_SIZE_CHECK_EXPECTED(funs_size == bound_vars.size(), bound_vars)
      << "'" << funs_size << "'";
  for (size_t j = 0; j < funs_size; ++j)
  {
    const Term& fun = funs[j];
    const std::vector<Term>& bvars = bound_vars[j];
    const Term& term = terms[j];

    CVC4_API_ARG_AT_INDEX_CHECK_EXPECTED(
        this == fun.d_solver, "function", fun, j)
        << "function associated to this solver object";
    CVC4_API_ARG_CHECK_EXPECTED(fun.getSort().isFunction(), fun) << "function";
    CVC4_API_SOLVER_CHECK_TERM(term);

    std::vector<Sort> domain_sorts = fun.getSort().getFunctionDomainSorts();
    size_t size = bvars.size();
    CVC4_API_ARG_SIZE_CHECK_EXPECTED(size == domain_sorts.size(), bvars)
        << "'" << domain_sorts.size() << "'";
    for (size_t i = 0; i < size; ++i)
    {
      for (size_t k = 0, nbvars = bvars.size(); k < nbvars; ++k)
      {
        CVC4_API_ARG_AT_INDEX_CHECK_EXPECTED(
            this == bvars[k].d_solver, "bound variable", bvars[k], k)
            << "bound variable associated to this solver object";
        CVC4_API_ARG_AT_INDEX_CHECK_EXPECTED(
            bvars[k].d_expr->getKind() == CVC4::Kind::BOUND_VARIABLE,
            "bound variable",
            bvars[k],
            k)
            << "a bound variable";
      }
      CVC4_API_ARG_AT_INDEX_CHECK_EXPECTED(
          domain_sorts[i] == bvars[i].getSort(),
          "sort of parameter",
          bvars[i],
          i)
          << "'" << domain_sorts[i] << "' in parameter bound_vars[" << j << "]";
    }
    Sort codomain = fun.getSort().getFunctionCodomainSort();
    CVC4_API_ARG_AT_INDEX_CHECK_EXPECTED(
        codomain == term.getSort(), "sort of function body", term, j)
        << "'" << codomain << "'";
  }
  std::vector<Expr> efuns = termVectorToExprs(funs);
  std::vector<std::vector<Expr>> ebound_vars;
  for (const auto& v : bound_vars)
  {
    ebound_vars.push_back(termVectorToExprs(v));
  }
  std::vector<Expr> exprs = termVectorToExprs(terms);
  d_smtEngine->defineFunctionsRec(efuns, ebound_vars, exprs);
  CVC4_API_SOLVER_TRY_CATCH_END;
}

/**
 *  ( echo <std::string> )
 */
void Solver::echo(std::ostream& out, const std::string& str) const
{
  out << str;
}

/**
 *  ( get-assertions )
 */
std::vector<Term> Solver::getAssertions(void) const
{
  CVC4_API_SOLVER_TRY_CATCH_BEGIN;
  std::vector<Expr> assertions = d_smtEngine->getAssertions();
  /* Can not use
   *   return std::vector<Term>(assertions.begin(), assertions.end());
   * here since constructor is private */
  std::vector<Term> res;
  for (const Expr& e : assertions)
  {
    res.push_back(Term(this, e));
  }
  return res;
  CVC4_API_SOLVER_TRY_CATCH_END;
}

/**
 *  ( get-assignment )
 */
std::vector<std::pair<Term, Term>> Solver::getAssignment(void) const
{
  CVC4_API_SOLVER_TRY_CATCH_BEGIN;
  CVC4::ExprManagerScope exmgrs(*(d_exprMgr.get()));
  CVC4_API_CHECK(CVC4::options::produceAssignments())
      << "Cannot get assignment unless assignment generation is enabled "
         "(try --produce-assignments)";
  std::vector<std::pair<Expr, Expr>> assignment = d_smtEngine->getAssignment();
  std::vector<std::pair<Term, Term>> res;
  for (const auto& p : assignment)
  {
    res.emplace_back(Term(this, p.first), Term(this, p.second));
  }
  return res;
  CVC4_API_SOLVER_TRY_CATCH_END;
}

/**
 *  ( get-info <info_flag> )
 */
std::string Solver::getInfo(const std::string& flag) const
{
  CVC4_API_SOLVER_TRY_CATCH_BEGIN;
  CVC4_API_CHECK(d_smtEngine->isValidGetInfoFlag(flag))
      << "Unrecognized flag for getInfo.";

  return d_smtEngine->getInfo(flag).toString();
  CVC4_API_SOLVER_TRY_CATCH_END;
}

/**
 *  ( get-option <keyword> )
 */
std::string Solver::getOption(const std::string& option) const
{
  CVC4_API_SOLVER_TRY_CATCH_BEGIN;
  SExpr res = d_smtEngine->getOption(option);
  return res.toString();
  CVC4_API_SOLVER_TRY_CATCH_END;
}

/**
 *  ( get-unsat-assumptions )
 */
std::vector<Term> Solver::getUnsatAssumptions(void) const
{
  CVC4_API_SOLVER_TRY_CATCH_BEGIN;
  CVC4::ExprManagerScope exmgrs(*(d_exprMgr.get()));
  CVC4_API_CHECK(CVC4::options::incrementalSolving())
      << "Cannot get unsat assumptions unless incremental solving is enabled "
         "(try --incremental)";
  CVC4_API_CHECK(CVC4::options::unsatAssumptions())
      << "Cannot get unsat assumptions unless explicitly enabled "
         "(try --produce-unsat-assumptions)";
  CVC4_API_CHECK(d_smtEngine->getSmtMode()
                 == SmtEngine::SmtMode::SMT_MODE_UNSAT)
      << "Cannot get unsat assumptions unless in unsat mode.";

  std::vector<Expr> uassumptions = d_smtEngine->getUnsatAssumptions();
  /* Can not use
   *   return std::vector<Term>(uassumptions.begin(), uassumptions.end());
   * here since constructor is private */
  std::vector<Term> res;
  for (const Expr& e : uassumptions)
  {
    res.push_back(Term(this, e));
  }
  return res;
  CVC4_API_SOLVER_TRY_CATCH_END;
}

/**
 *  ( get-unsat-core )
 */
std::vector<Term> Solver::getUnsatCore(void) const
{
  CVC4_API_SOLVER_TRY_CATCH_BEGIN;
  CVC4::ExprManagerScope exmgrs(*(d_exprMgr.get()));
  CVC4_API_CHECK(CVC4::options::unsatCores())
      << "Cannot get unsat core unless explicitly enabled "
         "(try --produce-unsat-cores)";
  CVC4_API_CHECK(d_smtEngine->getSmtMode()
                 == SmtEngine::SmtMode::SMT_MODE_UNSAT)
      << "Cannot get unsat core unless in unsat mode.";
  UnsatCore core = d_smtEngine->getUnsatCore();
  /* Can not use
   *   return std::vector<Term>(core.begin(), core.end());
   * here since constructor is private */
  std::vector<Term> res;
  for (const Expr& e : core)
  {
    res.push_back(Term(this, e));
  }
  return res;
  CVC4_API_SOLVER_TRY_CATCH_END;
}

/**
 *  ( get-value ( <term> ) )
 */
Term Solver::getValue(Term term) const
{
  CVC4_API_SOLVER_TRY_CATCH_BEGIN;
  CVC4_API_SOLVER_CHECK_TERM(term);
  return Term(this, d_smtEngine->getValue(*term.d_expr));
  CVC4_API_SOLVER_TRY_CATCH_END;
}

/**
 *  ( get-value ( <term>+ ) )
 */
std::vector<Term> Solver::getValue(const std::vector<Term>& terms) const
{
  CVC4_API_SOLVER_TRY_CATCH_BEGIN;
  CVC4::ExprManagerScope exmgrs(*(d_exprMgr.get()));
  CVC4_API_CHECK(CVC4::options::produceModels())
      << "Cannot get value unless model generation is enabled "
         "(try --produce-models)";
  CVC4_API_CHECK(d_smtEngine->getSmtMode()
                 != SmtEngine::SmtMode::SMT_MODE_UNSAT)
      << "Cannot get value when in unsat mode.";
  std::vector<Term> res;
  for (size_t i = 0, n = terms.size(); i < n; ++i)
  {
    CVC4_API_ARG_AT_INDEX_CHECK_EXPECTED(
        this == terms[i].d_solver, "term", terms[i], i)
        << "term associated to this solver object";
    /* Can not use emplace_back here since constructor is private. */
    res.push_back(Term(this, d_smtEngine->getValue(*terms[i].d_expr)));
  }
  return res;
  CVC4_API_SOLVER_TRY_CATCH_END;
}

/**
 *  ( pop <numeral> )
 */
void Solver::pop(uint32_t nscopes) const
{
  CVC4_API_SOLVER_TRY_CATCH_BEGIN;
  CVC4::ExprManagerScope exmgrs(*(d_exprMgr.get()));
  CVC4_API_CHECK(CVC4::options::incrementalSolving())
      << "Cannot pop when not solving incrementally (use --incremental)";
  CVC4_API_CHECK(nscopes <= d_smtEngine->getNumUserLevels())
      << "Cannot pop beyond first pushed context";

  for (uint32_t n = 0; n < nscopes; ++n)
  {
    d_smtEngine->pop();
  }

  CVC4_API_SOLVER_TRY_CATCH_END;
}

void Solver::printModel(std::ostream& out) const
{
  CVC4_API_SOLVER_TRY_CATCH_BEGIN;
  CVC4::ExprManagerScope exmgrs(*(d_exprMgr.get()));
  CVC4_API_CHECK(CVC4::options::produceModels())
      << "Cannot get value unless model generation is enabled "
         "(try --produce-models)";
  CVC4_API_CHECK(d_smtEngine->getSmtMode()
                 != SmtEngine::SmtMode::SMT_MODE_UNSAT)
      << "Cannot get value when in unsat mode.";
  out << *d_smtEngine->getModel();
  CVC4_API_SOLVER_TRY_CATCH_END;
}

/**
 *  ( push <numeral> )
 */
void Solver::push(uint32_t nscopes) const
{
  CVC4_API_SOLVER_TRY_CATCH_BEGIN;
  CVC4::ExprManagerScope exmgrs(*(d_exprMgr.get()));
  CVC4_API_CHECK(CVC4::options::incrementalSolving())
      << "Cannot push when not solving incrementally (use --incremental)";

  for (uint32_t n = 0; n < nscopes; ++n)
  {
    d_smtEngine->push();
  }

  CVC4_API_SOLVER_TRY_CATCH_END;
}

/**
 *  ( reset-assertions )
 */
void Solver::resetAssertions(void) const
{
  CVC4_API_SOLVER_TRY_CATCH_BEGIN;
  d_smtEngine->resetAssertions();
  CVC4_API_SOLVER_TRY_CATCH_END;
}

/**
 *  ( set-info <attribute> )
 */
void Solver::setInfo(const std::string& keyword, const std::string& value) const
{
  CVC4_API_SOLVER_TRY_CATCH_BEGIN;
  CVC4_API_ARG_CHECK_EXPECTED(
      keyword == "source" || keyword == "category" || keyword == "difficulty"
          || keyword == "filename" || keyword == "license" || keyword == "name"
          || keyword == "notes" || keyword == "smt-lib-version"
          || keyword == "status",
      keyword)
      << "'source', 'category', 'difficulty', 'filename', 'license', 'name', "
         "'notes', 'smt-lib-version' or 'status'";
  CVC4_API_ARG_CHECK_EXPECTED(keyword != "smt-lib-version" || value == "2"
                                  || value == "2.0" || value == "2.5"
                                  || value == "2.6",
                              value)
      << "'2.0', '2.5', '2.6'";
  CVC4_API_ARG_CHECK_EXPECTED(keyword != "status" || value == "sat"
                                  || value == "unsat" || value == "unknown",
                              value)
      << "'sat', 'unsat' or 'unknown'";

  d_smtEngine->setInfo(keyword, value);
  CVC4_API_SOLVER_TRY_CATCH_END;
}

/**
 *  ( set-logic <symbol> )
 */
void Solver::setLogic(const std::string& logic) const
{
  CVC4_API_SOLVER_TRY_CATCH_BEGIN;
  CVC4_API_CHECK(!d_smtEngine->isFullyInited())
      << "Invalid call to 'setLogic', solver is already fully initialized";
  CVC4::LogicInfo logic_info(logic);
  d_smtEngine->setLogic(logic_info);
  CVC4_API_SOLVER_TRY_CATCH_END;
}

/**
 *  ( set-option <option> )
 */
void Solver::setOption(const std::string& option,
                       const std::string& value) const
{
  CVC4_API_SOLVER_TRY_CATCH_BEGIN;
  CVC4_API_CHECK(!d_smtEngine->isFullyInited())
      << "Invalid call to 'setOption', solver is already fully initialized";
  d_smtEngine->setOption(option, value);
  CVC4_API_SOLVER_TRY_CATCH_END;
}

Term Solver::ensureTermSort(const Term& term, const Sort& sort) const
{
  CVC4_API_CHECK(term.getSort() == sort
                 || (term.getSort().isInteger() && sort.isReal()))
      << "Expected conversion from Int to Real";

  Sort t = term.getSort();
  if (term.getSort() == sort)
  {
    return term;
  }

  // Integers are reals, too
  Assert(t.isReal());
  Term res = term;
  if (t.isInteger())
  {
    // Must cast to Real to ensure correct type is passed to parametric type
    // constructors. We do this cast using division with 1. This has the
    // advantage wrt using TO_REAL since (constant) division is always included
    // in the theory.
    res = Term(this,
               d_exprMgr->mkExpr(extToIntKind(DIVISION),
                                 *res.d_expr,
                                 d_exprMgr->mkConst(CVC4::Rational(1))));
  }
  Assert(res.getSort() == sort);
  return res;
}

Term Solver::mkSygusVar(Sort sort, const std::string& symbol) const
{
  CVC4_API_SOLVER_TRY_CATCH_BEGIN;
  CVC4_API_ARG_CHECK_NOT_NULL(sort);
  CVC4_API_SOLVER_CHECK_SORT(sort);

  Expr res = d_exprMgr->mkBoundVar(symbol, *sort.d_type);
  (void)res.getType(true); /* kick off type checking */

  d_smtEngine->declareSygusVar(symbol, res, *sort.d_type);

  return Term(this, res);

  CVC4_API_SOLVER_TRY_CATCH_END;
}

Grammar Solver::mkSygusGrammar(const std::vector<Term>& boundVars,
                               const std::vector<Term>& ntSymbols) const
{
  CVC4_API_SOLVER_TRY_CATCH_BEGIN;
  CVC4_API_ARG_SIZE_CHECK_EXPECTED(!ntSymbols.empty(), ntSymbols)
      << "non-empty vector";

  for (size_t i = 0, n = boundVars.size(); i < n; ++i)
  {
    CVC4_API_ARG_AT_INDEX_CHECK_EXPECTED(
        this == boundVars[i].d_solver, "bound variable", boundVars[i], i)
        << "bound variable associated to this solver object";
    CVC4_API_ARG_AT_INDEX_CHECK_EXPECTED(
        boundVars[i].d_expr->getKind() == CVC4::Kind::BOUND_VARIABLE,
        "bound variable",
        boundVars[i],
        i)
        << "a bound variable";
    CVC4_API_ARG_AT_INDEX_CHECK_EXPECTED(
        !boundVars[i].isNull(), "parameter term", boundVars[i], i)
        << "non-null term";
  }

  for (size_t i = 0, n = ntSymbols.size(); i < n; ++i)
  {
    CVC4_API_ARG_AT_INDEX_CHECK_EXPECTED(
        this == ntSymbols[i].d_solver, "term", ntSymbols[i], i)
        << "term associated to this solver object";
    CVC4_API_ARG_AT_INDEX_CHECK_EXPECTED(
        ntSymbols[i].d_expr->getKind() == CVC4::Kind::BOUND_VARIABLE,
        "bound variable",
        ntSymbols[i],
        i)
        << "a bound variable";
    CVC4_API_ARG_AT_INDEX_CHECK_EXPECTED(
        !ntSymbols[i].isNull(), "parameter term", ntSymbols[i], i)
        << "non-null term";
  }

  return Grammar(this, boundVars, ntSymbols);
  CVC4_API_SOLVER_TRY_CATCH_END;
}

Term Solver::synthFun(const std::string& symbol,
                      const std::vector<Term>& boundVars,
                      Sort sort) const
{
  return synthFunHelper(symbol, boundVars, sort);
}

Term Solver::synthFun(const std::string& symbol,
                      const std::vector<Term>& boundVars,
                      Sort sort,
                      Grammar& g) const
{
  return synthFunHelper(symbol, boundVars, sort, false, &g);
}

Term Solver::synthInv(const std::string& symbol,
                      const std::vector<Term>& boundVars) const
{
  return synthFunHelper(
      symbol, boundVars, Sort(this, d_exprMgr->booleanType()), true);
}

Term Solver::synthInv(const std::string& symbol,
                      const std::vector<Term>& boundVars,
                      Grammar& g) const
{
  return synthFunHelper(
      symbol, boundVars, Sort(this, d_exprMgr->booleanType()), true, &g);
}

Term Solver::synthFunHelper(const std::string& symbol,
                            const std::vector<Term>& boundVars,
                            const Sort& sort,
                            bool isInv,
                            Grammar* g) const
{
  CVC4_API_SOLVER_TRY_CATCH_BEGIN;
  CVC4_API_ARG_CHECK_NOT_NULL(sort);

  CVC4_API_ARG_CHECK_EXPECTED(sort.d_type->isFirstClass(), sort)
      << "first-class sort as codomain sort for function sort";

  std::vector<Type> varTypes;
  for (size_t i = 0, n = boundVars.size(); i < n; ++i)
  {
    CVC4_API_ARG_AT_INDEX_CHECK_EXPECTED(
        this == boundVars[i].d_solver, "bound variable", boundVars[i], i)
        << "bound variable associated to this solver object";
    CVC4_API_ARG_AT_INDEX_CHECK_EXPECTED(
        boundVars[i].d_expr->getKind() == CVC4::Kind::BOUND_VARIABLE,
        "bound variable",
        boundVars[i],
        i)
        << "a bound variable";
    CVC4_API_ARG_AT_INDEX_CHECK_EXPECTED(
        !boundVars[i].isNull(), "parameter term", boundVars[i], i)
        << "non-null term";
    varTypes.push_back(boundVars[i].d_expr->getType());
  }
  CVC4_API_SOLVER_CHECK_SORT(sort);

  if (g != nullptr)
  {
    CVC4_API_CHECK(g->d_ntSyms[0].d_expr->getType() == *sort.d_type)
        << "Invalid Start symbol for Grammar g, Expected Start's sort to be "
        << *sort.d_type;
  }

  Type funType = varTypes.empty()
                     ? *sort.d_type
                     : d_exprMgr->mkFunctionType(varTypes, *sort.d_type);

  Expr fun = d_exprMgr->mkBoundVar(symbol, funType);
  (void)fun.getType(true); /* kick off type checking */

  d_smtEngine->declareSynthFun(symbol,
                               fun,
                               g == nullptr ? funType : *g->resolve().d_type,
                               isInv,
                               termVectorToExprs(boundVars));

  return Term(this, fun);

  CVC4_API_SOLVER_TRY_CATCH_END;
}

void Solver::addSygusConstraint(Term term) const
{
  CVC4_API_SOLVER_TRY_CATCH_BEGIN;
  CVC4_API_ARG_CHECK_NOT_NULL(term);
  CVC4_API_SOLVER_CHECK_TERM(term);
  CVC4_API_ARG_CHECK_EXPECTED(
      term.d_expr->getType() == d_exprMgr->booleanType(), term)
      << "boolean term";

  d_smtEngine->assertSygusConstraint(*term.d_expr);
  CVC4_API_SOLVER_TRY_CATCH_END;
}

void Solver::addSygusInvConstraint(Term inv,
                                   Term pre,
                                   Term trans,
                                   Term post) const
{
  CVC4_API_SOLVER_TRY_CATCH_BEGIN;
  CVC4_API_ARG_CHECK_NOT_NULL(inv);
  CVC4_API_SOLVER_CHECK_TERM(inv);
  CVC4_API_ARG_CHECK_NOT_NULL(pre);
  CVC4_API_SOLVER_CHECK_TERM(pre);
  CVC4_API_ARG_CHECK_NOT_NULL(trans);
  CVC4_API_SOLVER_CHECK_TERM(trans);
  CVC4_API_ARG_CHECK_NOT_NULL(post);
  CVC4_API_SOLVER_CHECK_TERM(post);

  CVC4_API_ARG_CHECK_EXPECTED(inv.d_expr->getType().isFunction(), inv)
      << "a function";

  FunctionType invType = inv.d_expr->getType();

  CVC4_API_ARG_CHECK_EXPECTED(invType.getRangeType().isBoolean(), inv)
      << "boolean range";

  CVC4_API_CHECK(pre.d_expr->getType() == invType)
      << "Expected inv and pre to have the same sort";

  CVC4_API_CHECK(post.d_expr->getType() == invType)
      << "Expected inv and post to have the same sort";

  const std::vector<Type>& invArgTypes = invType.getArgTypes();

  std::vector<Type> expectedTypes;
  expectedTypes.reserve(2 * invType.getArity() + 1);

  for (size_t i = 0, n = invArgTypes.size(); i < 2 * n; i += 2)
  {
    expectedTypes.push_back(invArgTypes[i % n]);
    expectedTypes.push_back(invArgTypes[(i + 1) % n]);
  }

  expectedTypes.push_back(invType.getRangeType());
  FunctionType expectedTransType = d_exprMgr->mkFunctionType(expectedTypes);

  CVC4_API_CHECK(trans.d_expr->getType() == expectedTransType)
      << "Expected trans's sort to be " << invType;

  d_smtEngine->assertSygusInvConstraint(
      *inv.d_expr, *pre.d_expr, *trans.d_expr, *post.d_expr);
  CVC4_API_SOLVER_TRY_CATCH_END;
}

Result Solver::checkSynth() const
{
  CVC4_API_SOLVER_TRY_CATCH_BEGIN;
  return d_smtEngine->checkSynth();
  CVC4_API_SOLVER_TRY_CATCH_END;
}

Term Solver::getSynthSolution(Term term) const
{
  CVC4_API_SOLVER_TRY_CATCH_BEGIN;
  CVC4_API_ARG_CHECK_NOT_NULL(term);
  CVC4_API_SOLVER_CHECK_TERM(term);

  std::map<CVC4::Expr, CVC4::Expr> map;
  CVC4_API_CHECK(d_smtEngine->getSynthSolutions(map))
      << "The solver is not in a state immediately preceeded by a "
         "successful call to checkSynth";

  std::map<CVC4::Expr, CVC4::Expr>::const_iterator it = map.find(*term.d_expr);

  CVC4_API_CHECK(it != map.cend()) << "Synth solution not found for given term";

  return Term(this, it->second);
  CVC4_API_SOLVER_TRY_CATCH_END;
}

std::vector<Term> Solver::getSynthSolutions(
    const std::vector<Term>& terms) const
{
  CVC4_API_SOLVER_TRY_CATCH_BEGIN;
  CVC4_API_ARG_SIZE_CHECK_EXPECTED(!terms.empty(), terms) << "non-empty vector";

  for (size_t i = 0, n = terms.size(); i < n; ++i)
  {
    CVC4_API_ARG_AT_INDEX_CHECK_EXPECTED(
        this == terms[i].d_solver, "parameter term", terms[i], i)
        << "parameter term associated to this solver object";
    CVC4_API_ARG_AT_INDEX_CHECK_EXPECTED(
        !terms[i].isNull(), "parameter term", terms[i], i)
        << "non-null term";
  }

  std::map<CVC4::Expr, CVC4::Expr> map;
  CVC4_API_CHECK(d_smtEngine->getSynthSolutions(map))
      << "The solver is not in a state immediately preceeded by a "
         "successful call to checkSynth";

  std::vector<Term> synthSolution;
  synthSolution.reserve(terms.size());

  for (size_t i = 0, n = terms.size(); i < n; ++i)
  {
    std::map<CVC4::Expr, CVC4::Expr>::const_iterator it =
        map.find(*terms[i].d_expr);

    CVC4_API_CHECK(it != map.cend())
        << "Synth solution not found for term at index " << i;

    synthSolution.push_back(Term(this, it->second));
  }

  return synthSolution;
  CVC4_API_SOLVER_TRY_CATCH_END;
}

void Solver::printSynthSolution(std::ostream& out) const
{
  CVC4_API_SOLVER_TRY_CATCH_BEGIN;
  d_smtEngine->printSynthSolution(out);
  CVC4_API_SOLVER_TRY_CATCH_END;
}

/**
 * !!! This is only temporarily available until the parser is fully migrated to
 * the new API. !!!
 */
ExprManager* Solver::getExprManager(void) const { return d_exprMgr.get(); }

/**
 * !!! This is only temporarily available until the parser is fully migrated to
 * the new API. !!!
 */
SmtEngine* Solver::getSmtEngine(void) const { return d_smtEngine.get(); }

/* -------------------------------------------------------------------------- */
/* Conversions                                                                */
/* -------------------------------------------------------------------------- */

std::vector<Expr> termVectorToExprs(const std::vector<Term>& terms)
{
  std::vector<Expr> exprs;
  for (size_t i = 0, tsize = terms.size(); i < tsize; i++)
  {
    exprs.push_back(terms[i].getExpr());
  }
  return exprs;
}

std::vector<Type> sortVectorToTypes(const std::vector<Sort>& sorts)
{
  std::vector<Type> types;
  for (size_t i = 0, ssize = sorts.size(); i < ssize; i++)
  {
    types.push_back(sorts[i].getType());
  }
  return types;
}

std::set<Type> sortSetToTypes(const std::set<Sort>& sorts)
{
  std::set<Type> types;
  for (const Sort& s : sorts)
  {
    types.insert(s.getType());
  }
  return types;
}

std::vector<Term> exprVectorToTerms(const Solver* slv,
                                    const std::vector<Expr>& exprs)
{
  std::vector<Term> terms;
  for (size_t i = 0, esize = exprs.size(); i < esize; i++)
  {
    terms.push_back(Term(slv, exprs[i]));
  }
  return terms;
}

std::vector<Sort> typeVectorToSorts(const Solver* slv,
                                    const std::vector<Type>& types)
{
  std::vector<Sort> sorts;
  for (size_t i = 0, tsize = types.size(); i < tsize; i++)
  {
    sorts.push_back(Sort(slv, types[i]));
  }
  return sorts;
}

}  // namespace api

/* -------------------------------------------------------------------------- */
/* Kind Conversions                                                           */
/* -------------------------------------------------------------------------- */

CVC4::api::Kind intToExtKind(CVC4::Kind k)
{
  auto it = api::s_kinds_internal.find(k);
  if (it == api::s_kinds_internal.end())
  {
    return api::INTERNAL_KIND;
  }
  return it->second;
}

CVC4::Kind extToIntKind(CVC4::api::Kind k)
{
  auto it = api::s_kinds.find(k);
  if (it == api::s_kinds.end())
  {
    return CVC4::Kind::UNDEFINED_KIND;
  }
  return it->second;
}

}  // namespace CVC4<|MERGE_RESOLUTION|>--- conflicted
+++ resolved
@@ -3917,14 +3917,9 @@
                     .d_expr.get());
       break;
     case IAND:
-<<<<<<< HEAD
-      res =
-          Op(this,kind, *mkValHelper<CVC4::IntAnd>(CVC4::IntAnd(arg)).d_expr.get());
-=======
       res = Op(this,
                kind,
                *mkValHelper<CVC4::IntAnd>(CVC4::IntAnd(arg)).d_expr.get());
->>>>>>> 69ee9986
       break;
     case FLOATINGPOINT_TO_UBV:
       res = Op(
