import sys

from libc.stdint cimport int32_t, int64_t, uint32_t, uint64_t

from libcpp.pair cimport pair
from libcpp.string cimport string
from libcpp.vector cimport vector

from cvc4 cimport cout
from cvc4 cimport Datatype as c_Datatype
from cvc4 cimport DatatypeConstructor as c_DatatypeConstructor
from cvc4 cimport DatatypeConstructorDecl as c_DatatypeConstructorDecl
from cvc4 cimport DatatypeDecl as c_DatatypeDecl
from cvc4 cimport DatatypeSelector as c_DatatypeSelector
from cvc4 cimport Result as c_Result
from cvc4 cimport RoundingMode as c_RoundingMode
from cvc4 cimport Op as c_Op
from cvc4 cimport OpHashFunction as c_OpHashFunction
from cvc4 cimport Solver as c_Solver
from cvc4 cimport Grammar as c_Grammar
from cvc4 cimport Sort as c_Sort
from cvc4 cimport SortHashFunction as c_SortHashFunction
from cvc4 cimport ROUND_NEAREST_TIES_TO_EVEN, ROUND_TOWARD_POSITIVE
from cvc4 cimport ROUND_TOWARD_ZERO, ROUND_NEAREST_TIES_TO_AWAY
from cvc4 cimport Term as c_Term
from cvc4 cimport TermHashFunction as c_TermHashFunction

from cvc4kinds cimport Kind as c_Kind

################################## DECORATORS #################################
def expand_list_arg(num_req_args=0):
    '''
    Creates a decorator that looks at index num_req_args of the args,
    if it's a list, it expands it before calling the function.
    '''
    def decorator(func):
        def wrapper(owner, *args):
            if len(args) == num_req_args + 1 and \
               isinstance(args[num_req_args], list):
                args = list(args[:num_req_args]) + args[num_req_args]
            return func(owner, *args)
        return wrapper
    return decorator
###############################################################################

# Style Guidelines
### Using PEP-8 spacing recommendations
### Limit linewidth to 79 characters
### Break before binary operators
### surround top level functions and classes with two spaces
### separate methods by one space
### use spaces in functions sparingly to separate logical blocks
### can omit spaces between unrelated oneliners
### always use c++ default arguments
#### only use default args of None at python level


## Objects for hashing
cdef c_OpHashFunction cophash = c_OpHashFunction()
cdef c_SortHashFunction csorthash = c_SortHashFunction()
cdef c_TermHashFunction ctermhash = c_TermHashFunction()


cdef class Datatype:
    cdef c_Datatype cd
    def __cinit__(self):
        pass

    def __getitem__(self, index):
        cdef DatatypeConstructor dc = DatatypeConstructor()
        if isinstance(index, int) and index >= 0:
            dc.cdc = self.cd[(<int?> index)]
        elif isinstance(index, str):
            dc.cdc = self.cd[(<const string &> name.encode())]
        else:
            raise ValueError("Expecting a non-negative integer or string")
        return dc

    def getConstructor(self, str name):
        cdef DatatypeConstructor dc = DatatypeConstructor()
        dc.cdc = self.cd.getConstructor(name.encode())
        return dc

    def getConstructorTerm(self, str name):
        cdef Term term = Term()
        term.cterm = self.cd.getConstructorTerm(name.encode())
        return term

    def getNumConstructors(self):
        return self.cd.getNumConstructors()

    def isParametric(self):
        return self.cd.isParametric()

    def __str__(self):
        return self.cd.toString().decode()

    def __repr__(self):
        return self.cd.toString().decode()

    def __iter__(self):
        for ci in self.cd:
            dc = DatatypeConstructor()
            dc.cdc = ci
            yield dc


cdef class DatatypeConstructor:
    cdef c_DatatypeConstructor cdc
    def __cinit__(self):
        self.cdc = c_DatatypeConstructor()

    def __getitem__(self, index):
        cdef DatatypeSelector ds = DatatypeSelector()
        if isinstance(index, int) and index >= 0:
            ds.cds = self.cdc[(<int?> index)]
        elif isinstance(index, str):
            ds.cds = self.cdc[(<const string &> name.encode())]
        else:
            raise ValueError("Expecting a non-negative integer or string")
        return ds

    def getName(self):
        return self.cdc.getName().decode()

    def getConstructorTerm(self):
        cdef Term term = Term()
        term.cterm = self.cdc.getConstructorTerm()
        return term

    def getTesterTerm(self):
        cdef Term term = Term()
        term.cterm = self.cdc.getTesterTerm()
        return term

    def getNumSelectors(self):
        return self.cdc.getNumSelectors()

    def getSelector(self, str name):
        cdef DatatypeSelector ds = DatatypeSelector()
        ds.cds = self.cdc.getSelector(name.encode())
        return ds

    def getSelectorTerm(self, str name):
        cdef Term term = Term()
        term.cterm = self.cdc.getSelectorTerm(name.encode())
        return term

    def __str__(self):
        return self.cdc.toString().decode()

    def __repr__(self):
        return self.cdc.toString().decode()

    def __iter__(self):
        for ci in self.cdc:
            ds = DatatypeSelector()
            ds.cds = ci
            yield ds


cdef class DatatypeConstructorDecl:
    cdef c_DatatypeConstructorDecl cddc

    def __cinit__(self):
      pass

    def addSelector(self, str name, Sort sort):
        self.cddc.addSelector(name.encode(), sort.csort)

    def addSelectorSelf(self, str name):
        self.cddc.addSelectorSelf(name.encode())

    def __str__(self):
        return self.cddc.toString().decode()

    def __repr__(self):
        return self.cddc.toString().decode()


cdef class DatatypeDecl:
    cdef c_DatatypeDecl cdd
    def __cinit__(self):
        pass

    def addConstructor(self, DatatypeConstructorDecl ctor):
        self.cdd.addConstructor(ctor.cddc)

    def getNumConstructors(self):
        return self.cdd.getNumConstructors()

    def isParametric(self):
        return self.cdd.isParametric()

    def __str__(self):
        return self.cdd.toString().decode()

    def __repr__(self):
        return self.cdd.toString().decode()


cdef class DatatypeSelector:
    cdef c_DatatypeSelector cds
    def __cinit__(self):
        self.cds = c_DatatypeSelector()

    def getName(self):
        return self.cds.getName().decode()

    def getSelectorTerm(self):
        cdef Term term = Term()
        term.cterm = self.cds.getSelectorTerm()
        return term

    def getRangeSort(self):
        cdef Sort sort = Sort()
        sort.csort = self.cds.getRangeSort()
        return sort

    def __str__(self):
        return self.cds.toString().decode()

    def __repr__(self):
        return self.cds.toString().decode()


cdef class Op:
    cdef c_Op cop
    def __cinit__(self):
        self.cop = c_Op()

    def __eq__(self, Op other):
        return self.cop == other.cop

    def __ne__(self, Op other):
        return self.cop != other.cop

    def __str__(self):
        return self.cop.toString().decode()

    def __repr__(self):
        return self.cop.toString().decode()

    def __hash__(self):
        return cophash(self.cop)

    def getKind(self):
        return kind(<int> self.cop.getKind())

    def isNull(self):
        return self.cop.isNull()

    def getIndices(self):
        indices = None
        try:
            indices = self.cop.getIndices[string]()
        except:
            pass

        try:
            indices = self.cop.getIndices[uint32_t]()
        except:
            pass

        try:
            indices = self.cop.getIndices[pair[uint32_t, uint32_t]]()
        except:
            pass

        if indices is None:
            raise RuntimeError("Unable to retrieve indices from {}".format(self))

        return indices

cdef class Grammar:
    cdef c_Grammar  cgrammar
    def __cinit__(self):
        self.cgrammar = c_Grammar()

    def addRule(self, Term ntSymbol, Term rule):
        self.cgrammar.addRule(ntSymbol.cterm, rule.cterm)

    def addAnyConstant(self, Term ntSymbol):
        self.cgrammar.addAnyConstant(ntSymbol.cterm)

    def addAnyVariable(self, Term ntSymbol):
        self.cgrammar.addAnyVariable(ntSymbol.cterm)

    def addRules(self, Term ntSymbol, rules):
        cdef vector[c_Term] crules
        for r in rules:
            crules.push_back((<Term?> r).cterm)
        self.cgrammar.addRules(ntSymbol.cterm, crules)

cdef class Result:
    cdef c_Result cr
    def __cinit__(self):
        # gets populated by solver
        self.cr = c_Result()

    def isNull(self):
        return self.cr.isNull()

    def isSat(self):
        return self.cr.isSat()

    def isUnsat(self):
        return self.cr.isUnsat()

    def isSatUnknown(self):
        return self.cr.isSatUnknown()

    def isEntailed(self):
        return self.cr.isEntailed()

    def isNotEntailed(self):
        return self.cr.isNotEntailed()

    def isEntailmentUnknown(self):
        return self.cr.isEntailmentUnknown()

    def __eq__(self, Result other):
        return self.cr == other.cr

    def __ne__(self, Result other):
        return self.cr != other.cr

    def getUnknownExplanation(self):
        return self.cr.getUnknownExplanation().decode()

    def __str__(self):
        return self.cr.toString().decode()

    def __repr__(self):
        return self.cr.toString().decode()


cdef class RoundingMode:
    cdef c_RoundingMode crm
    cdef str name
    def __cinit__(self, int rm):
        # crm always assigned externally
        self.crm = <c_RoundingMode> rm
        self.name = __rounding_modes[rm]

    def __eq__(self, RoundingMode other):
        return (<int> self.crm) == (<int> other.crm)

    def __ne__(self, RoundingMode other):
        return not self.__eq__(other)

    def __hash__(self):
        return hash((<int> self.crm, self.name))

    def __str__(self):
        return self.name

    def __repr__(self):
        return self.name


cdef class Solver:
    cdef c_Solver* csolver

    def __cinit__(self):
        self.csolver = new c_Solver(NULL)

    def getBooleanSort(self):
        cdef Sort sort = Sort()
        sort.csort = self.csolver.getBooleanSort()
        return sort

    def getIntegerSort(self):
        cdef Sort sort = Sort()
        sort.csort = self.csolver.getIntegerSort()
        return sort

    def getRealSort(self):
        cdef Sort sort = Sort()
        sort.csort = self.csolver.getRealSort()
        return sort

    def getRegExpSort(self):
        cdef Sort sort = Sort()
        sort.csort = self.csolver.getRegExpSort()
        return sort

    def getRoundingmodeSort(self):
        cdef Sort sort = Sort()
        sort.csort = self.csolver.getRoundingmodeSort()
        return sort

    def getStringSort(self):
        cdef Sort sort = Sort()
        sort.csort = self.csolver.getStringSort()
        return sort

    def mkArraySort(self, Sort indexSort, Sort elemSort):
        cdef Sort sort = Sort()
        sort.csort = self.csolver.mkArraySort(indexSort.csort, elemSort.csort)
        return sort

    def mkBitVectorSort(self, uint32_t size):
        cdef Sort sort = Sort()
        sort.csort = self.csolver.mkBitVectorSort(size)
        return sort

    def mkFloatingPointSort(self, uint32_t exp, uint32_t sig):
        cdef Sort sort = Sort()
        sort.csort = self.csolver.mkFloatingPointSort(exp, sig)
        return sort

    def mkDatatypeSort(self, DatatypeDecl dtypedecl):
        cdef Sort sort = Sort()
        sort.csort = self.csolver.mkDatatypeSort(dtypedecl.cdd)
        return sort

    def mkFunctionSort(self, sorts, Sort codomain):

        cdef Sort sort = Sort()
        # populate a vector with dereferenced c_Sorts
        cdef vector[c_Sort] v

        if isinstance(sorts, Sort):
            sort.csort = self.csolver.mkFunctionSort((<Sort?> sorts).csort,
                                                     codomain.csort)
        elif isinstance(sorts, list):
            for s in sorts:
                v.push_back((<Sort?>s).csort)

            sort.csort = self.csolver.mkFunctionSort(<const vector[c_Sort]&> v,
                                                      codomain.csort)
        return sort

    def mkParamSort(self, symbolname):
        cdef Sort sort = Sort()
        sort.csort = self.csolver.mkParamSort(symbolname.encode())
        return sort

    @expand_list_arg(num_req_args=0)
    def mkPredicateSort(self, *sorts):
        '''
        Supports the following arguments:
                 Sort mkPredicateSort(List[Sort] sorts)

                 where sorts can also be comma-separated arguments of
                  type Sort
        '''
        cdef Sort sort = Sort()
        cdef vector[c_Sort] v
        for s in sorts:
            v.push_back((<Sort?> s).csort)
        sort.csort = self.csolver.mkPredicateSort(<const vector[c_Sort]&> v)
        return sort

    @expand_list_arg(num_req_args=0)
    def mkRecordSort(self, *fields):
        '''
        Supports the following arguments:
                Sort mkRecordSort(List[Tuple[str, Sort]] fields)

                  where fields can also be comma-separated arguments of
          type Tuple[str, Sort]
        '''
        cdef Sort sort = Sort()
        cdef vector[pair[string, c_Sort]] v
        cdef pair[string, c_Sort] p
        for f in fields:
            name, sortarg = f
            name = name.encode()
            p = pair[string, c_Sort](<string?> name, (<Sort?> sortarg).csort)
            v.push_back(p)
        sort.csort = self.csolver.mkRecordSort(
            <const vector[pair[string, c_Sort]] &> v)
        return sort

    def mkSetSort(self, Sort elemSort):
        cdef Sort sort = Sort()
        sort.csort = self.csolver.mkSetSort(elemSort.csort)
        return sort

    def mkSequenceSort(self, Sort elemSort):
        cdef Sort sort = Sort()
        sort.csort = self.csolver.mkSequenceSort(elemSort.csort)
        return sort

    def mkUninterpretedSort(self, str name):
        cdef Sort sort = Sort()
        sort.csort = self.csolver.mkUninterpretedSort(name.encode())
        return sort

    def mkSortConstructorSort(self, str symbol, size_t arity):
        cdef Sort sort = Sort()
        sort.csort =self.csolver.mkSortConstructorSort(symbol.encode(), arity)
        return sort

    @expand_list_arg(num_req_args=0)
    def mkTupleSort(self, *sorts):
        '''
           Supports the following arguments:
                Sort mkTupleSort(List[Sort] sorts)

                 where sorts can also be comma-separated arguments of
                 type Sort
        '''
        cdef Sort sort = Sort()
        cdef vector[c_Sort] v
        for s in sorts:
            v.push_back((<Sort?> s).csort)
        sort.csort = self.csolver.mkTupleSort(v)
        return sort

    @expand_list_arg(num_req_args=1)
    def mkTerm(self, kind_or_op, *args):
        '''
            Supports the following arguments:
                    Term mkTerm(Kind kind)
                    Term mkTerm(Kind kind, Op child1, List[Term] children)
                    Term mkTerm(Kind kind, List[Term] children)

                where List[Term] can also be comma-separated arguments
        '''
        cdef Term term = Term()
        cdef vector[c_Term] v

        op = kind_or_op
        if isinstance(kind_or_op, kind):
            op = self.mkOp(kind_or_op)

        if len(args) == 0:
            term.cterm = self.csolver.mkTerm((<Op?> op).cop)
        else:
            for a in args:
                v.push_back((<Term?> a).cterm)
            term.cterm = self.csolver.mkTerm((<Op?> op).cop, v)
        return term

    def mkOp(self, kind k, arg0=None, arg1 = None):
        '''
        Supports the following uses:
                Op mkOp(Kind kind)
                Op mkOp(Kind kind, Kind k)
                Op mkOp(Kind kind, const string& arg)
                Op mkOp(Kind kind, uint32_t arg)
                Op mkOp(Kind kind, uint32_t arg0, uint32_t arg1)
        '''
        cdef Op op = Op()

        if arg0 is None:
            op.cop = self.csolver.mkOp(k.k)
        elif arg1 is None:
            if isinstance(arg0, kind):
                op.cop = self.csolver.mkOp(k.k, (<kind?> arg0).k)
            elif isinstance(arg0, str):
                op.cop = self.csolver.mkOp(k.k,
                                           <const string &>
                                           arg0.encode())
            elif isinstance(arg0, int):
                op.cop = self.csolver.mkOp(k.k, <int?> arg0)
            else:
                raise ValueError("Unsupported signature"
                                 " mkOp: {}".format(" X ".join([k, arg0])))
        else:
            if isinstance(arg0, int) and isinstance(arg1, int):
                op.cop = self.csolver.mkOp(k.k, <int> arg0,
                                                       <int> arg1)
            else:
                raise ValueError("Unsupported signature"
                                 " mkOp: {}".format(" X ".join([k, arg0, arg1])))
        return op

    def mkTrue(self):
        cdef Term term = Term()
        term.cterm = self.csolver.mkTrue()
        return term

    def mkFalse(self):
        cdef Term term = Term()
        term.cterm = self.csolver.mkFalse()
        return term

    def mkBoolean(self, bint val):
        cdef Term term = Term()
        term.cterm = self.csolver.mkBoolean(val)
        return term

    def mkPi(self):
        cdef Term term = Term()
        term.cterm = self.csolver.mkPi()
        return term

    def mkReal(self, val, den=None):
        cdef Term term = Term()
        if den is None:
            term.cterm = self.csolver.mkReal(str(val).encode())
        else:
            if not isinstance(val, int) or not isinstance(den, int):
                raise ValueError("Expecting integers when"
                                 " constructing a rational"
                                 " but got: {}".format((val, den)))
            term.cterm = self.csolver.mkReal("{}/{}".format(val, den).encode())
        return term

    def mkRegexpEmpty(self):
        cdef Term term = Term()
        term.cterm = self.csolver.mkRegexpEmpty()
        return term

    def mkRegexpSigma(self):
        cdef Term term = Term()
        term.cterm = self.csolver.mkRegexpSigma()
        return term

    def mkEmptySet(self, Sort s):
        cdef Term term = Term()
        term.cterm = self.csolver.mkEmptySet(s.csort)
        return term

    def mkSepNil(self, Sort sort):
        cdef Term term = Term()
        term.cterm = self.csolver.mkSepNil(sort.csort)
        return term

    def mkString(self, str_or_vec):
        cdef Term term = Term()
        cdef vector[unsigned] v
        if isinstance(str_or_vec, str):
            term.cterm = self.csolver.mkString(<string &> str_or_vec.encode())
        elif isinstance(str_or_vec, list):
            for u in str_or_vec:
                if not isinstance(u, int):
                    raise ValueError("List should contain ints but got: {}"
                                     .format(str_or_vec))
                v.push_back(<unsigned> u)
            term.cterm = self.csolver.mkString(<const vector[unsigned]&> v)
        else:
            raise ValueError("Expected string or vector of ASCII codes"
                             " but got: {}".format(str_or_vec))
        return term

    def mkEmptySequence(self, Sort sort):
        cdef Term term = Term()
        term.cterm = self.csolver.mkEmptySequence(sort.csort)
        return term

    def mkUniverseSet(self, Sort sort):
        cdef Term term = Term()
        term.cterm = self.csolver.mkUniverseSet(sort.csort)
        return term

    def mkBitVector(self, size_or_str, val = None):
        cdef Term term = Term()
        if isinstance(size_or_str, int):
            if val is None:
                term.cterm = self.csolver.mkBitVector(<int> size_or_str)
            else:
                term.cterm = self.csolver.mkBitVector(<int> size_or_str,
                                                      <int> val)
        elif isinstance(size_or_str, str):
            # handle default value
            if val is None:
                term.cterm = self.csolver.mkBitVector(
                    <const string &> size_or_str.encode())
            else:
                term.cterm = self.csolver.mkBitVector(
                    <const string &> size_or_str.encode(), <int> val)
        else:
            raise ValueError("Unexpected inputs {} to"
                             " mkBitVector".format((size_or_str, val)))
        return term

    def mkConstArray(self, Sort sort, Term val):
        cdef Term term = Term()
        term.cterm = self.csolver.mkConstArray(sort.csort, val.cterm)
        return term

    def mkPosInf(self, int exp, int sig):
        cdef Term term = Term()
        term.cterm = self.csolver.mkPosInf(exp, sig)
        return term

    def mkNegInf(self, int exp, int sig):
        cdef Term term = Term()
        term.cterm = self.csolver.mkNegInf(exp, sig)
        return term

    def mkNaN(self, int exp, int sig):
        cdef Term term = Term()
        term.cterm = self.csolver.mkNaN(exp, sig)
        return term

    def mkPosZero(self, int exp, int sig):
        cdef Term term = Term()
        term.cterm = self.csolver.mkPosZero(exp, sig)
        return term

    def mkNegZero(self, int exp, int sig):
        cdef Term term = Term()
        term.cterm = self.csolver.mkNegZero(exp, sig)
        return term

    def mkRoundingMode(self, RoundingMode rm):
        cdef Term term = Term()
        term.cterm = self.csolver.mkRoundingMode(<c_RoundingMode> rm.crm)
        return term

    def mkUninterpretedConst(self, Sort sort, int index):
        cdef Term term = Term()
        term.cterm = self.csolver.mkUninterpretedConst(sort.csort, index)
        return term

    def mkAbstractValue(self, index):
        cdef Term term = Term()
        try:
            term.cterm = self.csolver.mkAbstractValue(str(index).encode())
        except:
            raise ValueError("mkAbstractValue expects a str representing a number"
                             " or an int, but got{}".format(index))
        return term

    def mkFloatingPoint(self, int exp, int sig, Term val):
        cdef Term term = Term()
        term.cterm = self.csolver.mkFloatingPoint(exp, sig, val.cterm)
        return term

    def mkConst(self, Sort sort, symbol=None):
        cdef Term term = Term()
        if symbol is None:
            term.cterm = self.csolver.mkConst(sort.csort)
        else:
            term.cterm = self.csolver.mkConst(sort.csort,
                                            (<str?> symbol).encode())
        return term

    def mkVar(self, Sort sort, symbol=None):
        cdef Term term = Term()
        if symbol is None:
            term.cterm = self.csolver.mkVar(sort.csort)
        else:
            term.cterm = self.csolver.mkVar(sort.csort,
                                            (<str?> symbol).encode())
        return term

    def mkDatatypeConstructorDecl(self, str name):
        cdef DatatypeConstructorDecl ddc = DatatypeConstructorDecl()
        ddc.cddc = self.csolver.mkDatatypeConstructorDecl(name.encode())
        return ddc

    def mkDatatypeDecl(self, str name, sorts_or_bool=None, isCoDatatype=None):
        cdef DatatypeDecl dd = DatatypeDecl()
        cdef vector[c_Sort] v

        # argument cases
        if sorts_or_bool is None and isCoDatatype is None:
            dd.cdd = self.csolver.mkDatatypeDecl(name.encode())
        elif sorts_or_bool is not None and isCoDatatype is None:
            if isinstance(sorts_or_bool, bool):
                dd.cdd = self.csolver.mkDatatypeDecl(<const string &> name.encode(),
                                                     <bint> sorts_or_bool)
            elif isinstance(sorts_or_bool, Sort):
                dd.cdd = self.csolver.mkDatatypeDecl(<const string &> name.encode(),
                                                     (<Sort> sorts_or_bool).csort)
            elif isinstance(sorts_or_bool, list):
                for s in sorts_or_bool:
                    v.push_back((<Sort?> s).csort)
                dd.cdd = self.csolver.mkDatatypeDecl(<const string &> name.encode(),
                                                     <const vector[c_Sort]&> v)
            else:
                raise ValueError("Unhandled second argument type {}"
                                 .format(type(sorts_or_bool)))
        elif sorts_or_bool is not None and isCoDatatype is not None:
            if isinstance(sorts_or_bool, Sort):
                dd.cdd = self.csolver.mkDatatypeDecl(<const string &> name.encode(),
                                                     (<Sort> sorts_or_bool).csort,
                                                     <bint> isCoDatatype)
            elif isinstance(sorts_or_bool, list):
                for s in sorts_or_bool:
                    v.push_back((<Sort?> s).csort)
                dd.cdd = self.csolver.mkDatatypeDecl(<const string &> name.encode(),
                                                     <const vector[c_Sort]&> v,
                                                     <bint> isCoDatatype)
            else:
                raise ValueError("Unhandled second argument type {}"
                                 .format(type(sorts_or_bool)))
        else:
            raise ValueError("Can't create DatatypeDecl with {}".format([type(a)
                                                                         for a in [name,
                                                                                   sorts_or_bool,
                                                                                   isCoDatatype]]))

        return dd

    def simplify(self, Term t):
        cdef Term term = Term()
        term.cterm = self.csolver.simplify(t.cterm)
        return term

    def assertFormula(self, Term term):
        self.csolver.assertFormula(term.cterm)

    def checkSat(self):
        cdef Result r = Result()
        r.cr = self.csolver.checkSat()
        return r

    def mkSygusGrammar(self, boundVars, ntSymbols):
        cdef Grammar grammar = Grammar()
        cdef vector[c_Term] bvc
        cdef vector[c_Term] ntc
        for bv in boundVars:
            bvc.push_back((<Term?> bv).cterm)
        for nt in ntSymbols:
            ntc.push_back((<Term?> nt).cterm)
        grammar.cgrammar = self.csolver.mkSygusGrammar(<const vector[c_Term]&> bvc, <const vector[c_Term]&> ntc)
        return grammar

<<<<<<< HEAD
    def mkSygusVar(self, Sort sort, symbol=""):
=======
    def mkSygusVar(self, Sort sort, str symbol=""):
>>>>>>> d8c343c0
        cdef Term term = Term()
        term.cterm = self.csolver.mkSygusVar(sort.csort, symbol.encode())
        return term

    def addSygusConstraint(self, Term t):
        self.csolver.addSygusConstraint(t.cterm)

    def addSygusInvConstraint(self, Term inv_f, Term pre_f, Term trans_f, Term post_f):
        self.csolver.addSygusInvConstraint(inv_f.cterm, pre_f.cterm, trans_f.cterm, post_f.cterm)

<<<<<<< HEAD
    def synthFun(self, symbol, bound_vars, Sort sort, Grammar grammar=None):
=======
    def synthFun(self, str symbol, bound_vars, Sort sort, Grammar grammar=None):
>>>>>>> d8c343c0
        cdef Term term = Term()
        cdef vector[c_Term] v
        for bv in bound_vars:
            v.push_back((<Term?> bv).cterm)
        if grammar is None:
          term.cterm = self.csolver.synthFun(symbol.encode(), <const vector[c_Term]&> v, sort.csort)
        else:
          term.cterm = self.csolver.synthFun(symbol.encode(), <const vector[c_Term]&> v, sort.csort, grammar.cgrammar)
        return term

    def checkSynth(self):
        cdef Result r = Result()
        r.cr = self.csolver.checkSynth()
        return r

    def getSynthSolution(self, Term term):
        cdef Term t = Term()
        t.cterm = self.csolver.getSynthSolution(term.cterm)
        return t

    def synthInv(self, symbol, bound_vars, Grammar grammar=None):
        cdef Term term = Term()
        cdef vector[c_Term] v
        for bv in bound_vars:
            v.push_back((<Term?> bv).cterm)
        if grammar is None:
            term.cterm = self.csolver.synthInv(symbol.encode(), <const vector[c_Term]&> v)
        else:
            term.cterm = self.csolver.synthInv(symbol.encode(), <const vector[c_Term]&> v, grammar.cgrammar)
        return term

    def printSynthSolution(self):
        self.csolver.printSynthSolution(cout)

    @expand_list_arg(num_req_args=0)
    def checkSatAssuming(self, *assumptions):
        '''
            Supports the following arguments:
                 Result checkSatAssuming(List[Term] assumptions)

                 where assumptions can also be comma-separated arguments of
                 type (boolean) Term
        '''
        cdef Result r = Result()
        # used if assumptions is a list of terms
        cdef vector[c_Term] v
        for a in assumptions:
            v.push_back((<Term?> a).cterm)
        r.cr = self.csolver.checkSatAssuming(<const vector[c_Term]&> v)
        return r

    @expand_list_arg(num_req_args=0)
    def checkEntailed(self, *assumptions):
        '''
            Supports the following arguments:
                 Result checkEntailed(List[Term] assumptions)

                 where assumptions can also be comma-separated arguments of
                 type (boolean) Term
        '''
        cdef Result r = Result()
        # used if assumptions is a list of terms
        cdef vector[c_Term] v
        for a in assumptions:
            v.push_back((<Term?> a).cterm)
        r.cr = self.csolver.checkEntailed(<const vector[c_Term]&> v)
        return r

    @expand_list_arg(num_req_args=1)
    def declareDatatype(self, str symbol, *ctors):
        '''
            Supports the following arguments:
                 Sort declareDatatype(str symbol, List[Term] ctors)

                 where ctors can also be comma-separated arguments of
                  type DatatypeConstructorDecl
        '''
        cdef Sort sort = Sort()
        cdef vector[c_DatatypeConstructorDecl] v

        for c in ctors:
            v.push_back((<DatatypeConstructorDecl?> c).cddc)
        sort.csort = self.csolver.declareDatatype(symbol.encode(), v)
        return sort

    def declareFun(self, str symbol, list sorts, Sort sort):
        cdef Term term = Term()
        cdef vector[c_Sort] v
        for s in sorts:
            v.push_back((<Sort?> s).csort)
        term.cterm = self.csolver.declareFun(symbol.encode(),
                                             <const vector[c_Sort]&> v,
                                             sort.csort)
        return term

    def declareSort(self, str symbol, int arity):
        cdef Sort sort = Sort()
        sort.csort = self.csolver.declareSort(symbol.encode(), arity)
        return sort

    def defineFun(self, sym_or_fun, bound_vars, sort_or_term, t=None, glbl=False):
        '''
        Supports two uses:
                Term defineFun(str symbol, List[Term] bound_vars,
                               Sort sort, Term term, bool glbl)
                Term defineFun(Term fun, List[Term] bound_vars,
                               Term term, bool glbl)
        '''
        cdef Term term = Term()
        cdef vector[c_Term] v
        for bv in bound_vars:
            v.push_back((<Term?> bv).cterm)

        if t is not None:
            term.cterm = self.csolver.defineFun((<str?> sym_or_fun).encode(),
                                                <const vector[c_Term] &> v,
                                                (<Sort?> sort_or_term).csort,
                                                (<Term?> t).cterm,
                                                <bint> glbl)
        else:
            term.cterm = self.csolver.defineFun((<Term?> sym_or_fun).cterm,
                                                <const vector[c_Term]&> v,
                                                (<Term?> sort_or_term).cterm,
                                                <bint> glbl)

        return term

    def defineFunRec(self, sym_or_fun, bound_vars, sort_or_term, t=None, glbl=False):
        '''
        Supports two uses:
                Term defineFunRec(str symbol, List[Term] bound_vars,
                               Sort sort, Term term, bool glbl)
                Term defineFunRec(Term fun, List[Term] bound_vars,
                               Term term, bool glbl)
        '''
        cdef Term term = Term()
        cdef vector[c_Term] v
        for bv in bound_vars:
            v.push_back((<Term?> bv).cterm)

        if t is not None:
            term.cterm = self.csolver.defineFunRec((<str?> sym_or_fun).encode(),
                                                <const vector[c_Term] &> v,
                                                (<Sort?> sort_or_term).csort,
                                                (<Term?> t).cterm,
                                                <bint> glbl)
        else:
            term.cterm = self.csolver.defineFunRec((<Term?> sym_or_fun).cterm,
                                                   <const vector[c_Term]&> v,
                                                   (<Term?> sort_or_term).cterm,
                                                   <bint> glbl)

        return term

    def defineFunsRec(self, funs, bound_vars, terms):
        cdef vector[c_Term] vf
        cdef vector[vector[c_Term]] vbv
        cdef vector[c_Term] vt

        for f in funs:
            vf.push_back((<Term?> f).cterm)

        cdef vector[c_Term] temp
        for v in bound_vars:
            for t in v:
                temp.push_back((<Term?> t).cterm)
            vbv.push_back(temp)
            temp.clear()

        for t in terms:
            vf.push_back((<Term?> t).cterm)

    def getAssertions(self):
        assertions = []
        for a in self.csolver.getAssertions():
            term = Term()
            term.cterm = a
            assertions.append(term)
        return assertions

    def getAssignment(self):
        '''
        Gives the assignment of *named* formulas as a dictionary.
        '''
        assignments = {}
        for a in self.csolver.getAssignment():
            varterm = Term()
            valterm = Term()
            varterm.cterm = a.first
            valterm.cterm = a.second
            assignments[varterm] = valterm
        return assignments

    def getInfo(self, str flag):
        return self.csolver.getInfo(flag.encode())

    def getOption(self, str option):
        return self.csolver.getOption(option.encode())

    def getUnsatAssumptions(self):
        assumptions = []
        for a in self.csolver.getUnsatAssumptions():
            term = Term()
            term.cterm = a
            assumptions.append(term)
        return assumptions

    def getUnsatCore(self):
        core = []
        for a in self.csolver.getUnsatCore():
            term = Term()
            term.cterm = a
            core.append(term)
        return core

    def getValue(self, Term t):
        cdef Term term = Term()
        term.cterm = self.csolver.getValue(t.cterm)
        return term

    def getSeparationHeap(self):
        cdef Term term = Term()
        term.cterm = self.csolver.getSeparationHeap()
        return term

    def getSeparationNilTerm(self):
        cdef Term term = Term()
        term.cterm = self.csolver.getSeparationNilTerm()
        return term

    def pop(self, nscopes=1):
        self.csolver.pop(nscopes)

    def printModel(self):
        self.csolver.printModel(cout)

    def push(self, nscopes=1):
        self.csolver.push(nscopes)

    def resetAssertions(self):
        self.csolver.resetAssertions()

    def setInfo(self, str keyword, str value):
        self.csolver.setInfo(keyword.encode(), value.encode())

    def setLogic(self, str logic):
        self.csolver.setLogic(logic.encode())

    def setOption(self, str option, str value):
        self.csolver.setOption(option.encode(), value.encode())


cdef class Sort:
    cdef c_Sort csort
    def __cinit__(self):
        # csort always set by Solver
        pass

    def __eq__(self, Sort other):
        return self.csort == other.csort

    def __ne__(self, Sort other):
        return self.csort != other.csort

    def __lt__(self, Sort other):
        return self.csort < other.csort

    def __gt__(self, Sort other):
        return self.csort > other.csort

    def __le__(self, Sort other):
        return self.csort <= other.csort

    def __ge__(self, Sort other):
        return self.csort >= other.csort

    def __str__(self):
        return self.csort.toString().decode()

    def __repr__(self):
        return self.csort.toString().decode()

    def __hash__(self):
        return csorthash(self.csort)

    def isBoolean(self):
        return self.csort.isBoolean()

    def isInteger(self):
        return self.csort.isInteger()

    def isReal(self):
        return self.csort.isReal()

    def isString(self):
        return self.csort.isString()

    def isRegExp(self):
        return self.csort.isRegExp()

    def isRoundingMode(self):
        return self.csort.isRoundingMode()

    def isBitVector(self):
        return self.csort.isBitVector()

    def isFloatingPoint(self):
        return self.csort.isFloatingPoint()

    def isDatatype(self):
        return self.csort.isDatatype()

    def isParametricDatatype(self):
        return self.csort.isParametricDatatype()

    def isConstructor(self):
        return self.csort.isConstructor()

    def isSelector(self):
        return self.csort.isSelector()

    def isTester(self):
        return self.csort.isTester()

    def isFunction(self):
        return self.csort.isFunction()

    def isPredicate(self):
        return self.csort.isPredicate()

    def isTuple(self):
        return self.csort.isTuple()

    def isRecord(self):
        return self.csort.isRecord()

    def isArray(self):
        return self.csort.isArray()

    def isSet(self):
        return self.csort.isSet()

    def isSequence(self):
        return self.csort.isSequence()

    def isUninterpretedSort(self):
        return self.csort.isUninterpretedSort()

    def isSortConstructor(self):
        return self.csort.isSortConstructor()

    def isFirstClass(self):
        return self.csort.isFirstClass()

    def isFunctionLike(self):
        return self.csort.isFunctionLike()

    def isSubsortOf(self, Sort sort):
        return self.csort.isSubsortOf(sort.csort)

    def isComparableTo(self, Sort sort):
        return self.csort.isComparableTo(sort.csort)

    def getDatatype(self):
        cdef Datatype d = Datatype()
        d.cd = self.csort.getDatatype()
        return d

    def instantiate(self, params):
        cdef Sort sort = Sort()
        cdef vector[c_Sort] v
        for s in params:
            v.push_back((<Sort?> s).csort)
        sort.csort = self.csort.instantiate(v)
        return sort

    def getConstructorArity(self):
        return self.csort.getConstructorArity()

    def getConstructorDomainSorts(self):
        domain_sorts = []
        for s in self.csort.getConstructorDomainSorts():
            sort = Sort()
            sort.csort = s
            domain_sorts.append(sort)
        return domain_sorts

    def getConstructorCodomainSort(self):
        cdef Sort sort = Sort()
        sort.csort = self.csort.getConstructorCodomainSort()
        return sort

    def getFunctionArity(self):
        return self.csort.getFunctionArity()

    def getFunctionDomainSorts(self):
        domain_sorts = []
        for s in self.csort.getFunctionDomainSorts():
            sort = Sort()
            sort.csort = s
            domain_sorts.append(sort)
        return domain_sorts

    def getFunctionCodomainSort(self):
        cdef Sort sort = Sort()
        sort.csort = self.csort.getFunctionCodomainSort()
        return sort

    def getArrayIndexSort(self):
        cdef Sort sort = Sort()
        sort.csort = self.csort.getArrayIndexSort()
        return sort

    def getArrayElementSort(self):
        cdef Sort sort = Sort()
        sort.csort = self.csort.getArrayElementSort()
        return sort

    def getSetElementSort(self):
        cdef Sort sort = Sort()
        sort.csort = self.csort.getSetElementSort()
        return sort

    def getSequenceElementSort(self):
        cdef Sort sort = Sort()
        sort.csort = self.csort.getSequenceElementSort()
        return sort

    def getUninterpretedSortName(self):
        return self.csort.getUninterpretedSortName().decode()

    def isUninterpretedSortParameterized(self):
        return self.csort.isUninterpretedSortParameterized()

    def getUninterpretedSortParamSorts(self):
        param_sorts = []
        for s in self.csort.getUninterpretedSortParamSorts():
            sort = Sort()
            sort.csort = s
            param_sorts.append(sort)
        return param_sorts

    def getSortConstructorName(self):
        return self.csort.getSortConstructorName().decode()

    def getSortConstructorArity(self):
        return self.csort.getSortConstructorArity()

    def getBVSize(self):
        return self.csort.getBVSize()

    def getFPExponentSize(self):
        return self.csort.getFPExponentSize()

    def getFPSignificandSize(self):
        return self.csort.getFPSignificandSize()

    def getDatatypeParamSorts(self):
        param_sorts = []
        for s in self.csort.getDatatypeParamSorts():
            sort = Sort()
            sort.csort = s
            param_sorts.append(sort)
        return param_sorts

    def getDatatypeArity(self):
        return self.csort.getDatatypeArity()

    def getTupleLength(self):
        return self.csort.getTupleLength()

    def getTupleSorts(self):
        tuple_sorts = []
        for s in self.csort.getTupleSorts():
            sort = Sort()
            sort.csort = s
            tuple_sorts.append(sort)
        return tuple_sorts


cdef class Term:
    cdef c_Term cterm
    def __cinit__(self):
        # cterm always set in the Solver object
        pass

    def __eq__(self, Term other):
        return self.cterm == other.cterm

    def __ne__(self, Term other):
        return self.cterm != other.cterm

    def __str__(self):
        return self.cterm.toString().decode()

    def __repr__(self):
        return self.cterm.toString().decode()

    def __iter__(self):
        for ci in self.cterm:
            term = Term()
            term.cterm = ci
            yield term

    def __hash__(self):
        return ctermhash(self.cterm)

    def getKind(self):
        return kind(<int> self.cterm.getKind())

    def getSort(self):
        cdef Sort sort = Sort()
        sort.csort = self.cterm.getSort()
        return sort

    def substitute(self, list es, list replacements):
        cdef vector[c_Term] ces
        cdef vector[c_Term] creplacements
        cdef Term term = Term()

        if len(es) != len(replacements):
            raise RuntimeError("Expecting list inputs to substitute to "
                               "have the same length but got: "
                               "{} and {}".format(len(es), len(replacements)))

        for e, r in zip(es, replacements):
            ces.push_back((<Term?> e).cterm)
            creplacements.push_back((<Term?> r).cterm)

        term.cterm = self.cterm.substitute(ces, creplacements)
        return term

    def hasOp(self):
        return self.cterm.hasOp()

    def getOp(self):
        cdef Op op = Op()
        op.cop = self.cterm.getOp()
        return op

    def isNull(self):
        return self.cterm.isNull()

    def isConst(self):
        return self.cterm.isConst()

    def getConstArrayBase(self):
        cdef Term term = Term()
        term.cterm = self.cterm.getConstArrayBase()
        return term

    def getConstSequenceElements(self):
        elems = []
        for e in self.cterm.getConstSequenceElements():
            term = Term()
            term.cterm = e
            elems.append(term)
        return elems

    def notTerm(self):
        cdef Term term = Term()
        term.cterm = self.cterm.notTerm()
        return term

    def andTerm(self, Term t):
        cdef Term term = Term()
        term.cterm = self.cterm.andTerm((<Term> t).cterm)
        return term

    def orTerm(self, Term t):
        cdef Term term = Term()
        term.cterm = self.cterm.orTerm(t.cterm)
        return term

    def xorTerm(self, Term t):
        cdef Term term = Term()
        term.cterm = self.cterm.xorTerm(t.cterm)
        return term

    def eqTerm(self, Term t):
        cdef Term term = Term()
        term.cterm = self.cterm.eqTerm(t.cterm)
        return term

    def impTerm(self, Term t):
        cdef Term term = Term()
        term.cterm = self.cterm.impTerm(t.cterm)
        return term

    def iteTerm(self, Term then_t, Term else_t):
        cdef Term term = Term()
        term.cterm = self.cterm.iteTerm(then_t.cterm, else_t.cterm)
        return term


# Generate rounding modes
cdef __rounding_modes = {
    <int> ROUND_NEAREST_TIES_TO_EVEN: "RoundNearestTiesToEven",
    <int> ROUND_TOWARD_POSITIVE: "RoundTowardPositive",
    <int> ROUND_TOWARD_ZERO: "RoundTowardZero",
    <int> ROUND_NEAREST_TIES_TO_AWAY: "RoundNearestTiesToAway"
}

mod_ref = sys.modules[__name__]
for rm_int, name in __rounding_modes.items():
    r = RoundingMode(rm_int)

    if name in dir(mod_ref):
        raise RuntimeError("Redefinition of Python RoundingMode %s."%name)

    setattr(mod_ref, name, r)

del r
del rm_int
del name<|MERGE_RESOLUTION|>--- conflicted
+++ resolved
@@ -814,11 +814,7 @@
         grammar.cgrammar = self.csolver.mkSygusGrammar(<const vector[c_Term]&> bvc, <const vector[c_Term]&> ntc)
         return grammar
 
-<<<<<<< HEAD
-    def mkSygusVar(self, Sort sort, symbol=""):
-=======
     def mkSygusVar(self, Sort sort, str symbol=""):
->>>>>>> d8c343c0
         cdef Term term = Term()
         term.cterm = self.csolver.mkSygusVar(sort.csort, symbol.encode())
         return term
@@ -829,11 +825,7 @@
     def addSygusInvConstraint(self, Term inv_f, Term pre_f, Term trans_f, Term post_f):
         self.csolver.addSygusInvConstraint(inv_f.cterm, pre_f.cterm, trans_f.cterm, post_f.cterm)
 
-<<<<<<< HEAD
-    def synthFun(self, symbol, bound_vars, Sort sort, Grammar grammar=None):
-=======
     def synthFun(self, str symbol, bound_vars, Sort sort, Grammar grammar=None):
->>>>>>> d8c343c0
         cdef Term term = Term()
         cdef vector[c_Term] v
         for bv in bound_vars:
