# import dereference and increment operators
from cython.operator cimport dereference as deref, preincrement as inc
from libc.stdint cimport int32_t, int64_t, uint32_t, uint64_t
from libc.stddef cimport wchar_t
from libcpp.set cimport set
from libcpp.string cimport string
from libcpp.vector cimport vector
from libcpp.pair cimport pair
from cvc5kinds cimport Kind


cdef extern from "<iostream>" namespace "std":
    cdef cppclass ostream:
        pass
    ostream cout


cdef extern from "<functional>" namespace "std" nogil:
    cdef cppclass hash[T]:
        hash()
        size_t operator()(T t)

cdef extern from "<string>" namespace "std":
    cdef cppclass wstring:
        wstring() except +
        wstring(const wchar_t*, size_t) except +
        const wchar_t* data() except +
        size_t size() except +

cdef extern from "<tuple>" namespace "std" nogil:
    cdef cppclass tuple[T, U, S]:
<<<<<<< HEAD
        ctypedef T first_type
        ctypedef U second_type
        ctypedef S third_type
        T first
        U second
        S third
        tuple() except +
        tuple(tuple&) except +
        tuple(T&, U&, S&) except +
        bint operator==(tuple&, tuple&)
        bint operator!=(tuple&, tuple&)
        bint operator<(tuple&, tuple&)
        bint operator>(tuple&, tuple&)
        bint operator<=(tuple&, tuple&)
        bint operator>=(tuple&, tuple&)

ctypedef fused uint32_t_or_Term:
    uint32_t
    Term
=======
        pass
>>>>>>> 320c48b1

cdef extern from "<tuple>" namespace "std":
    uint32_t get0 "std::get<0>"(tuple[uint32_t,uint32_t,Term]) except +
    uint32_t get1 "std::get<1>"(tuple[uint32_t,uint32_t,Term]) except +
    Term get2 "std::get<2>"(tuple[uint32_t,uint32_t,Term]) except +

cdef extern from "api/cpp/cvc5.h" namespace "cvc5":
    cdef cppclass Options:
        pass


cdef extern from "api/cpp/cvc5.h" namespace "cvc5::api":
    cdef cppclass Datatype:
        Datatype() except +
        DatatypeConstructor operator[](size_t idx) except +
        DatatypeConstructor operator[](const string& name) except +
        DatatypeConstructor getConstructor(const string& name) except +
        Term getConstructorTerm(const string& name) except +
        DatatypeSelector getSelector(const string& name) except +
        size_t getNumConstructors() except +
        bint isParametric() except +
        bint isCodatatype() except +
        bint isTuple() except +
        bint isRecord() except +
        bint isFinite() except +
        bint isWellFounded() except +
        bint hasNestedRecursion() except +
        string toString() except +
        cppclass const_iterator:
            const_iterator() except +
            bint operator==(const const_iterator& it) except +
            bint operator!=(const const_iterator& it) except +
            const_iterator& operator++();
            const DatatypeConstructor& operator*() except +
        const_iterator begin() except +
        const_iterator end() except +


    cdef cppclass DatatypeConstructor:
        DatatypeConstructor() except +
        DatatypeSelector operator[](size_t idx) except +
        DatatypeSelector operator[](const string& name) except +
        string getName() except +
        Term getConstructorTerm() except +
        Term getTesterTerm() except +
        size_t getNumSelectors() except +
        DatatypeSelector getSelector(const string& name) except +
        Term getSelectorTerm(const string& name) except +
        string toString() except +
        cppclass const_iterator:
            const_iterator() except +
            bint operator==(const const_iterator& it) except +
            bint operator!=(const const_iterator& it) except +
            const_iterator& operator++();
            const DatatypeSelector& operator*() except +
        const_iterator begin() except +
        const_iterator end() except +


    cdef cppclass DatatypeConstructorDecl:
        void addSelector(const string& name, Sort sort) except +
        void addSelectorSelf(const string& name) except +
        string toString() except +


    cdef cppclass DatatypeDecl:
        void addConstructor(const DatatypeConstructorDecl& ctor) except +
        size_t getNumConstructors() except +
        bint isParametric() except +
        string toString() except +


    cdef cppclass DatatypeSelector:
        DatatypeSelector() except +
        string getName() except +
        Term getSelectorTerm() except +
        Term getUpdaterTerm() except +
        Sort getRangeSort() except +
        string toString() except +


    cdef cppclass Op:
        Op() except +
        bint operator==(const Op&) except +
        bint operator!=(const Op&) except +
        Kind getKind() except +
        Sort getSort() except +
        bint isNull() except +
        bint isIndexed() except +
        T getIndices[T]() except +
        string toString() except +

    cdef cppclass OpHashFunction:
        OpHashFunction() except +
        size_t operator()(const Op & o) except +


    cdef cppclass Result:
        Result() except+
        bint isNull() except +
        bint isSat() except +
        bint isUnsat() except +
        bint isSatUnknown() except +
        bint isEntailed() except +
        bint isNotEntailed() except +
        bint isEntailmentUnknown() except +
        bint operator==(const Result& r) except +
        bint operator!=(const Result& r) except +
        string getUnknownExplanation() except +
        string toString() except +


    cdef cppclass RoundingMode:
        pass


    cdef cppclass Solver:
        Solver(Options*) except +
        bint supportsFloatingPoint() except +
        Sort getBooleanSort() except +
        Sort getIntegerSort() except +
        Sort getRealSort() except +
        Sort getRegExpSort() except +
        Sort getRoundingModeSort() except +
        Sort getStringSort() except +
        Sort mkArraySort(Sort indexSort, Sort elemSort) except +
        Sort mkBitVectorSort(uint32_t size) except +
        Sort mkFloatingPointSort(uint32_t exp, uint32_t sig) except +
        Sort mkDatatypeSort(DatatypeDecl dtypedecl) except +
        vector[Sort] mkDatatypeSorts(const vector[DatatypeDecl]& dtypedecls,
                                     const set[Sort]& unresolvedSorts) except +
        Sort mkFunctionSort(Sort domain, Sort codomain) except +
        Sort mkFunctionSort(const vector[Sort]& sorts, Sort codomain) except +
        Sort mkParamSort(const string& symbol) except +
        Sort mkPredicateSort(const vector[Sort]& sorts) except +
        Sort mkRecordSort(const vector[pair[string, Sort]]& fields) except +
        Sort mkSetSort(Sort elemSort) except +
        Sort mkBagSort(Sort elemSort) except +
        Sort mkSequenceSort(Sort elemSort) except +
        Sort mkUninterpretedSort(const string& symbol) except +
        Sort mkSortConstructorSort(const string& symbol, size_t arity) except +
        Sort mkTupleSort(const vector[Sort]& sorts) except +
        Term mkTerm(Op op) except +
        Term mkTerm(Op op, const vector[Term]& children) except +
        Term mkTuple(const vector[Sort]& sorts, const vector[Term]& terms) except +
        Op mkOp(Kind kind) except +
        Op mkOp(Kind kind, Kind k) except +
        Op mkOp(Kind kind, const string& arg) except +
        Op mkOp(Kind kind, uint32_t arg) except +
        Op mkOp(Kind kind, uint32_t arg1, uint32_t arg2) except +
        # Sygus related functions
        Grammar mkSygusGrammar(const vector[Term]& boundVars, const vector[Term]& ntSymbols) except +
        Term mkSygusVar(Sort sort, const string& symbol) except +
        Term mkSygusVar(Sort sort) except +
        void addSygusConstraint(Term term) except +
        void addSygusInvConstraint(Term inv_f, Term pre_f, Term trans_f, Term post_f) except +
        Term synthFun(const string& symbol, const vector[Term]& bound_vars, Sort sort) except +
        Term synthFun(const string& symbol, const vector[Term]& bound_vars, Sort sort, Grammar grammar) except +
        Result checkSynth() except +
        Term getSynthSolution(Term t) except +
        vector[Term] getSynthSolutions(const vector[Term]& terms) except +
        Term synthInv(const string& symbol, const vector[Term]& bound_vars) except +
        Term synthInv(const string& symbol, const vector[Term]& bound_vars, Grammar grammar) except +
        # End of sygus related functions

        Term mkTrue() except +
        Term mkFalse() except +
        Term mkBoolean(bint val) except +
        Term mkPi() except +
        Term mkInteger(const uint64_t i) except +
        Term mkInteger(const string& s) except +
        Term mkReal(const string& s) except +
        Term mkRegexpEmpty() except +
        Term mkRegexpSigma() except +
        Term mkEmptySet(Sort s) except +
        Term mkSepNil(Sort sort) except +
        Term mkString(const string& s) except +
        Term mkString(const wstring& s) except +
        Term mkEmptySequence(Sort sort) except +
        Term mkUniverseSet(Sort sort) except +
        Term mkBitVector(uint32_t size) except +
        Term mkBitVector(uint32_t size, uint64_t val) except +
        Term mkBitVector(const string& s) except +
        Term mkBitVector(const string& s, uint32_t base) except +
        Term mkBitVector(uint32_t size, string& s, uint32_t base) except +
        Term mkConstArray(Sort sort, Term val) except +
        Term mkPosInf(uint32_t exp, uint32_t sig) except +
        Term mkNegInf(uint32_t exp, uint32_t sig) except +
        Term mkNaN(uint32_t exp, uint32_t sig) except +
        Term mkPosZero(uint32_t exp, uint32_t sig) except +
        Term mkNegZero(uint32_t exp, uint32_t sig) except +
        Term mkRoundingMode(RoundingMode rm) except +
        Term mkUninterpretedConst(Sort sort, int32_t index) except +
        Term mkAbstractValue(const string& index) except +
        Term mkFloatingPoint(uint32_t exp, uint32_t sig, Term val) except +
        Term mkConst(Sort sort, const string& symbol) except +
        # default value for symbol defined in cpp/cvc5.h
        Term mkConst(Sort sort) except +
        Term mkVar(Sort sort, const string& symbol) except +
        DatatypeConstructorDecl mkDatatypeConstructorDecl(const string& name) except +
        DatatypeDecl mkDatatypeDecl(const string& name) except +
        DatatypeDecl mkDatatypeDecl(const string& name, bint isCoDatatype) except +
        DatatypeDecl mkDatatypeDecl(const string& name, Sort param) except +
        DatatypeDecl mkDatatypeDecl(const string& name, Sort param, bint isCoDatatype) except +
        DatatypeDecl mkDatatypeDecl(const string& name, vector[Sort]& params) except +
        DatatypeDecl mkDatatypeDecl(const string& name, vector[Sort]& params, bint isCoDatatype) except +
        # default value for symbol defined in cpp/cvc5.h
        Term mkVar(Sort sort) except +
        Term simplify(const Term& t) except +
        void assertFormula(Term term) except +
        Result checkSat() except +
        Result checkSatAssuming(const vector[Term]& assumptions) except +
        Result checkEntailed(const vector[Term]& assumptions) except +
        Sort declareDatatype(const string& symbol, const vector[DatatypeConstructorDecl]& ctors)
        Term declareFun(const string& symbol, Sort sort) except +
        Term declareFun(const string& symbol, const vector[Sort]& sorts, Sort sort) except +
        Sort declareSort(const string& symbol, uint32_t arity) except +
        Term defineFun(const string& symbol, const vector[Term]& bound_vars,
                       Sort sort, Term term, bint glbl) except +
        Term defineFun(Term fun, const vector[Term]& bound_vars, Term term, bint glbl) except +
        Term defineFunRec(const string& symbol, const vector[Term]& bound_vars,
                          Sort sort, Term term, bint glbl) except +
        Term defineFunRec(Term fun, const vector[Term]& bound_vars,
                          Term term, bint glbl) except +
        Term defineFunsRec(vector[Term]& funs, vector[vector[Term]]& bound_vars,
                           vector[Term]& terms, bint glbl) except +
        vector[Term] getAssertions() except +
        string getInfo(const string& flag) except +
        string getOption(string& option) except +
        vector[Term] getUnsatAssumptions() except +
        vector[Term] getUnsatCore() except +
        Term getValue(Term term) except +
        vector[Term] getValue(const vector[Term]& terms) except +
        void declareSeparationHeap(Sort locSort, Sort dataSort) except +
        Term getSeparationHeap() except +
        Term getSeparationNilTerm() except +
        Term declarePool(const string& name, Sort sort, vector[Term]& initValue) except +
        void pop(uint32_t nscopes) except +
        void push(uint32_t nscopes) except +
        void reset() except +
        void resetAssertions() except +
        void setInfo(string& keyword, const string& value) except +
        void setLogic(const string& logic) except +
        void setOption(const string& option, const string& value) except +

    cdef cppclass Grammar:
        Grammar() except +
        Grammar(Solver* solver, vector[Term] boundVars, vector[Term] ntSymbols) except +
        void addRule(Term ntSymbol, Term rule) except +
        void addAnyConstant(Term ntSymbol) except +
        void addAnyVariable(Term ntSymbol) except +
        void addRules(Term ntSymbol, vector[Term] rules) except +

    cdef cppclass Sort:
        Sort() except +
        bint operator==(const Sort&) except +
        bint operator!=(const Sort&) except +
        bint operator<(const Sort&) except +
        bint operator>(const Sort&) except +
        bint operator<=(const Sort&) except +
        bint operator>=(const Sort&) except +
        bint isBoolean() except +
        bint isInteger() except +
        bint isReal() except +
        bint isString() except +
        bint isRegExp() except +
        bint isRoundingMode() except +
        bint isBitVector() except +
        bint isFloatingPoint() except +
        bint isDatatype() except +
        bint isParametricDatatype() except +
        bint isConstructor() except +
        bint isSelector() except +
        bint isTester() except +
        bint isFunction() except +
        bint isPredicate() except +
        bint isTuple() except +
        bint isRecord() except +
        bint isArray() except +
        bint isSet() except +
        bint isBag() except +
        bint isSequence() except +
        bint isUninterpretedSort() except +
        bint isSortConstructor() except +
        bint isFirstClass() except +
        bint isFunctionLike() except +
        bint isSubsortOf(Sort s) except +
        bint isComparableTo(Sort s) except +
        Datatype getDatatype() except +
        Sort instantiate(const vector[Sort]& params) except +
        size_t getConstructorArity() except +
        vector[Sort] getConstructorDomainSorts() except +
        Sort getConstructorCodomainSort() except +
        Sort getSelectorDomainSort() except +
        Sort getSelectorCodomainSort() except +
        Sort getTesterDomainSort() except +
        Sort getTesterCodomainSort() except +
        size_t getFunctionArity() except +
        vector[Sort] getFunctionDomainSorts() except +
        Sort getFunctionCodomainSort() except +
        Sort getArrayIndexSort() except +
        Sort getArrayElementSort() except +
        Sort getSetElementSort() except +
        Sort getBagElementSort() except +
        Sort getSequenceElementSort() except +
        string getUninterpretedSortName() except +
        bint isUninterpretedSortParameterized() except +
        vector[Sort] getUninterpretedSortParamSorts() except +
        string getSortConstructorName() except +
        size_t getSortConstructorArity() except +
        uint32_t getBVSize() except +
        uint32_t getFPExponentSize() except +
        uint32_t getFPSignificandSize() except +
        vector[Sort] getDatatypeParamSorts() except +
        size_t getDatatypeArity() except +
        size_t getTupleLength() except +
        vector[Sort] getTupleSorts() except +
        string toString() except +

    cdef cppclass SortHashFunction:
        SortHashFunction() except +
        size_t operator()(const Sort & s) except +

    cdef cppclass Term:
        Term()
        bint operator==(const Term&) except +
        bint operator!=(const Term&) except +
        bint operator<(const Term&) except +
        bint operator>(const Term&) except +
        bint operator<=(const Term&) except +
        bint operator>=(const Term&) except +
        size_t getNumChildren() except +
        Term operator[](size_t idx) except +
        uint64_t getId() except +
        Kind getKind() except +
        Sort getSort() except +
        Term substitute(const vector[Term] & es, const vector[Term] & reps) except +
        bint hasOp() except +
        Op getOp() except +
        bint isNull() except +
        Term getConstArrayBase() except +
        Term notTerm() except +
        Term andTerm(const Term& t) except +
        Term orTerm(const Term& t) except +
        Term xorTerm(const Term& t) except +
        Term eqTerm(const Term& t) except +
        Term impTerm(const Term& t) except +
        Term iteTerm(const Term& then_t, const Term& else_t) except +
        string toString() except +
        cppclass const_iterator:
            const_iterator() except +
            bint operator==(const const_iterator& it) except +
            bint operator!=(const const_iterator& it) except +
            const_iterator& operator++();
            Term operator*() except +
        const_iterator begin() except +
        const_iterator end() except +

        bint isConstArray() except +
        bint isBooleanValue() except +
        bint getBooleanValue() except +
        bint isStringValue() except +
        wstring getStringValue() except +
        bint isIntegerValue() except +
        string getIntegerValue() except +
        bint isRealValue() except +
        string getRealValue() except +
        bint isBitVectorValue() except +
        string getBitVectorValue(uint32_t base) except +
<<<<<<< HEAD
        bint isAbstractValue() except +
        string getAbstractValue() except +
=======
>>>>>>> 320c48b1
        bint isFloatingPointPosZero() except +
        bint isFloatingPointNegZero() except +
        bint isFloatingPointPosInf() except +
        bint isFloatingPointNegInf() except +
        bint isFloatingPointNaN() except +
        bint isFloatingPointValue() except +

        tuple[uint32_t, uint32_t, Term] getFloatingPointValue() except +
<<<<<<< HEAD
        bint isSetValue() except +
        set[Term] getSetValue() except +
        bint isSequenceValue() except +
=======
>>>>>>> 320c48b1
        vector[Term] getSequenceValue() except +
        bint isUninterpretedValue() except +
        pair[Sort, int32_t] getUninterpretedValue() except +
        bint isTupleValue() except +
        vector[Term] getTupleValue() except +


    cdef cppclass TermHashFunction:
        TermHashFunction() except +
        size_t operator()(const Term & t) except +


cdef extern from "api/cpp/cvc5.h" namespace "cvc5::api::RoundingMode":
    cdef RoundingMode ROUND_NEAREST_TIES_TO_EVEN,
    cdef RoundingMode ROUND_TOWARD_POSITIVE,
    cdef RoundingMode ROUND_TOWARD_NEGATIVE,
    cdef RoundingMode ROUND_TOWARD_ZERO,
    cdef RoundingMode ROUND_NEAREST_TIES_TO_AWAY<|MERGE_RESOLUTION|>--- conflicted
+++ resolved
@@ -29,29 +29,7 @@
 
 cdef extern from "<tuple>" namespace "std" nogil:
     cdef cppclass tuple[T, U, S]:
-<<<<<<< HEAD
-        ctypedef T first_type
-        ctypedef U second_type
-        ctypedef S third_type
-        T first
-        U second
-        S third
-        tuple() except +
-        tuple(tuple&) except +
-        tuple(T&, U&, S&) except +
-        bint operator==(tuple&, tuple&)
-        bint operator!=(tuple&, tuple&)
-        bint operator<(tuple&, tuple&)
-        bint operator>(tuple&, tuple&)
-        bint operator<=(tuple&, tuple&)
-        bint operator>=(tuple&, tuple&)
-
-ctypedef fused uint32_t_or_Term:
-    uint32_t
-    Term
-=======
         pass
->>>>>>> 320c48b1
 
 cdef extern from "<tuple>" namespace "std":
     uint32_t get0 "std::get<0>"(tuple[uint32_t,uint32_t,Term]) except +
@@ -421,11 +399,8 @@
         string getRealValue() except +
         bint isBitVectorValue() except +
         string getBitVectorValue(uint32_t base) except +
-<<<<<<< HEAD
         bint isAbstractValue() except +
         string getAbstractValue() except +
-=======
->>>>>>> 320c48b1
         bint isFloatingPointPosZero() except +
         bint isFloatingPointNegZero() except +
         bint isFloatingPointPosInf() except +
@@ -434,12 +409,9 @@
         bint isFloatingPointValue() except +
 
         tuple[uint32_t, uint32_t, Term] getFloatingPointValue() except +
-<<<<<<< HEAD
         bint isSetValue() except +
         set[Term] getSetValue() except +
         bint isSequenceValue() except +
-=======
->>>>>>> 320c48b1
         vector[Term] getSequenceValue() except +
         bint isUninterpretedValue() except +
         pair[Sort, int32_t] getUninterpretedValue() except +
