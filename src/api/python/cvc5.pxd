# import dereference and increment operators
from cython.operator cimport dereference as deref, preincrement as inc
from libc.stdint cimport int32_t, int64_t, uint32_t, uint64_t
from libc.stddef cimport wchar_t
from libcpp.set cimport set as c_set
from libcpp.string cimport string
from libcpp.vector cimport vector
from libcpp.pair cimport pair
from cvc5kinds cimport Kind


cdef extern from "<iostream>" namespace "std":
    cdef cppclass ostream:
        pass
    ostream cout


cdef extern from "<functional>" namespace "std" nogil:
    cdef cppclass hash[T]:
        hash()
        size_t operator()(T t)

cdef extern from "<string>" namespace "std":
    cdef cppclass wstring:
        wstring() except +
        wstring(const wchar_t*, size_t) except +
        const wchar_t* data() except +
        size_t size() except +

cdef extern from "api/cpp/cvc5.h" namespace "cvc5":
    cdef cppclass Options:
        pass


cdef extern from "api/cpp/cvc5.h" namespace "cvc5::api":
    cdef cppclass Datatype:
        Datatype() except +
        DatatypeConstructor operator[](size_t idx) except +
        DatatypeConstructor operator[](const string& name) except +
        DatatypeConstructor getConstructor(const string& name) except +
        Term getConstructorTerm(const string& name) except +
        DatatypeSelector getSelector(const string& name) except +
        size_t getNumConstructors() except +
        bint isParametric() except +
        bint isCodatatype() except +
        bint isTuple() except +
        bint isRecord() except +
        bint isFinite() except +
        bint isWellFounded() except +
        bint hasNestedRecursion() except +
        string toString() except +
        cppclass const_iterator:
            const_iterator() except +
            bint operator==(const const_iterator& it) except +
            bint operator!=(const const_iterator& it) except +
            const_iterator& operator++();
            const DatatypeConstructor& operator*() except +
        const_iterator begin() except +
        const_iterator end() except +


    cdef cppclass DatatypeConstructor:
        DatatypeConstructor() except +
        DatatypeSelector operator[](size_t idx) except +
        DatatypeSelector operator[](const string& name) except +
        string getName() except +
        Term getConstructorTerm() except +
        Term getTesterTerm() except +
        size_t getNumSelectors() except +
        DatatypeSelector getSelector(const string& name) except +
        Term getSelectorTerm(const string& name) except +
        string toString() except +
        cppclass const_iterator:
            const_iterator() except +
            bint operator==(const const_iterator& it) except +
            bint operator!=(const const_iterator& it) except +
            const_iterator& operator++();
            const DatatypeSelector& operator*() except +
        const_iterator begin() except +
        const_iterator end() except +


    cdef cppclass DatatypeConstructorDecl:
        void addSelector(const string& name, Sort sort) except +
        void addSelectorSelf(const string& name) except +
        string toString() except +


    cdef cppclass DatatypeDecl:
        void addConstructor(const DatatypeConstructorDecl& ctor) except +
        size_t getNumConstructors() except +
        bint isParametric() except +
        string toString() except +


    cdef cppclass DatatypeSelector:
        DatatypeSelector() except +
        string getName() except +
        Term getSelectorTerm() except +
        Term getUpdaterTerm() except +
        Sort getRangeSort() except +
        string toString() except +


    cdef cppclass Op:
        Op() except +
        bint operator==(const Op&) except +
        bint operator!=(const Op&) except +
        Kind getKind() except +
        Sort getSort() except +
        bint isNull() except +
        bint isIndexed() except +
        T getIndices[T]() except +
        string toString() except +

    cdef cppclass OpHashFunction:
        OpHashFunction() except +
        size_t operator()(const Op & o) except +


    cdef cppclass Result:
        Result() except+
        bint isNull() except +
        bint isSat() except +
        bint isUnsat() except +
        bint isSatUnknown() except +
        bint isEntailed() except +
        bint isNotEntailed() except +
        bint isEntailmentUnknown() except +
        bint operator==(const Result& r) except +
        bint operator!=(const Result& r) except +
        string getUnknownExplanation() except +
        string toString() except +


    cdef cppclass RoundingMode:
        pass


    cdef cppclass Solver:
        Solver(Options*) except +
        bint supportsFloatingPoint() except +
        Sort getBooleanSort() except +
        Sort getIntegerSort() except +
        Sort getRealSort() except +
        Sort getRegExpSort() except +
        Sort getRoundingModeSort() except +
        Sort getStringSort() except +
        Sort mkArraySort(Sort indexSort, Sort elemSort) except +
        Sort mkBitVectorSort(uint32_t size) except +
        Sort mkFloatingPointSort(uint32_t exp, uint32_t sig) except +
        Sort mkDatatypeSort(DatatypeDecl dtypedecl) except +
        vector[Sort] mkDatatypeSorts(const vector[DatatypeDecl]& dtypedecls,
                                     const c_set[Sort]& unresolvedSorts) except +
        Sort mkFunctionSort(Sort domain, Sort codomain) except +
        Sort mkFunctionSort(const vector[Sort]& sorts, Sort codomain) except +
        Sort mkParamSort(const string& symbol) except +
        Sort mkPredicateSort(const vector[Sort]& sorts) except +
        Sort mkRecordSort(const vector[pair[string, Sort]]& fields) except +
        Sort mkSetSort(Sort elemSort) except +
        Sort mkBagSort(Sort elemSort) except +
        Sort mkSequenceSort(Sort elemSort) except +
        Sort mkUninterpretedSort(const string& symbol) except +
        Sort mkSortConstructorSort(const string& symbol, size_t arity) except +
        Sort mkTupleSort(const vector[Sort]& sorts) except +
        Term mkTerm(Op op) except +
        Term mkTerm(Op op, const vector[Term]& children) except +
        Term mkTuple(const vector[Sort]& sorts, const vector[Term]& terms) except +
        Op mkOp(Kind kind) except +
        Op mkOp(Kind kind, Kind k) except +
        Op mkOp(Kind kind, const string& arg) except +
        Op mkOp(Kind kind, uint32_t arg) except +
        Op mkOp(Kind kind, uint32_t arg1, uint32_t arg2) except +
        # Sygus related functions
        Grammar mkSygusGrammar(const vector[Term]& boundVars, const vector[Term]& ntSymbols) except +
        Term mkSygusVar(Sort sort, const string& symbol) except +
        Term mkSygusVar(Sort sort) except +
        void addSygusConstraint(Term term) except +
        void addSygusInvConstraint(Term inv_f, Term pre_f, Term trans_f, Term post_f) except +
        Term synthFun(const string& symbol, const vector[Term]& bound_vars, Sort sort) except +
        Term synthFun(const string& symbol, const vector[Term]& bound_vars, Sort sort, Grammar grammar) except +
        Result checkSynth() except +
        Term getSynthSolution(Term t) except +
        vector[Term] getSynthSolutions(const vector[Term]& terms) except +
        Term synthInv(const string& symbol, const vector[Term]& bound_vars) except +
        Term synthInv(const string& symbol, const vector[Term]& bound_vars, Grammar grammar) except +
        # End of sygus related functions

        Term mkTrue() except +
        Term mkFalse() except +
        Term mkBoolean(bint val) except +
        Term mkPi() except +
        Term mkInteger(const uint64_t i) except +
        Term mkInteger(const string& s) except +
        Term mkReal(const string& s) except +
        Term mkRegexpEmpty() except +
        Term mkRegexpSigma() except +
        Term mkEmptySet(Sort s) except +
        Term mkSepNil(Sort sort) except +
        Term mkString(const string& s) except +
        Term mkString(const wstring& s) except +
        Term mkEmptySequence(Sort sort) except +
        Term mkUniverseSet(Sort sort) except +
        Term mkBitVector(uint32_t size) except +
        Term mkBitVector(uint32_t size, uint64_t val) except +
        Term mkBitVector(const string& s) except +
        Term mkBitVector(const string& s, uint32_t base) except +
        Term mkBitVector(uint32_t size, string& s, uint32_t base) except +
        Term mkConstArray(Sort sort, Term val) except +
        Term mkPosInf(uint32_t exp, uint32_t sig) except +
        Term mkNegInf(uint32_t exp, uint32_t sig) except +
        Term mkNaN(uint32_t exp, uint32_t sig) except +
        Term mkPosZero(uint32_t exp, uint32_t sig) except +
        Term mkNegZero(uint32_t exp, uint32_t sig) except +
        Term mkRoundingMode(RoundingMode rm) except +
        Term mkUninterpretedConst(Sort sort, int32_t index) except +
        Term mkAbstractValue(const string& index) except +
        Term mkFloatingPoint(uint32_t exp, uint32_t sig, Term val) except +
        Term mkConst(Sort sort, const string& symbol) except +
        # default value for symbol defined in cpp/cvc5.h
        Term mkConst(Sort sort) except +
        Term mkVar(Sort sort, const string& symbol) except +
        DatatypeConstructorDecl mkDatatypeConstructorDecl(const string& name) except +
        DatatypeDecl mkDatatypeDecl(const string& name) except +
        DatatypeDecl mkDatatypeDecl(const string& name, bint isCoDatatype) except +
        DatatypeDecl mkDatatypeDecl(const string& name, Sort param) except +
        DatatypeDecl mkDatatypeDecl(const string& name, Sort param, bint isCoDatatype) except +
        DatatypeDecl mkDatatypeDecl(const string& name, vector[Sort]& params) except +
        DatatypeDecl mkDatatypeDecl(const string& name, vector[Sort]& params, bint isCoDatatype) except +
        # default value for symbol defined in cpp/cvc5.h
        Term mkVar(Sort sort) except +
        Term simplify(const Term& t) except +
        void assertFormula(Term term) except +
        Result checkSat() except +
        Result checkSatAssuming(const vector[Term]& assumptions) except +
        Result checkEntailed(const vector[Term]& assumptions) except +
        Sort declareDatatype(const string& symbol, const vector[DatatypeConstructorDecl]& ctors)
        Term declareFun(const string& symbol, Sort sort) except +
        Term declareFun(const string& symbol, const vector[Sort]& sorts, Sort sort) except +
        Sort declareSort(const string& symbol, uint32_t arity) except +
        Term defineFun(const string& symbol, const vector[Term]& bound_vars,
                       Sort sort, Term term, bint glbl) except +
        Term defineFun(Term fun, const vector[Term]& bound_vars, Term term, bint glbl) except +
        Term defineFunRec(const string& symbol, const vector[Term]& bound_vars,
                          Sort sort, Term term, bint glbl) except +
        Term defineFunRec(Term fun, const vector[Term]& bound_vars,
                          Term term, bint glbl) except +
        Term defineFunsRec(vector[Term]& funs, vector[vector[Term]]& bound_vars,
                           vector[Term]& terms, bint glbl) except +
        vector[Term] getAssertions() except +
        string getInfo(const string& flag) except +
        string getOption(string& option) except +
        vector[Term] getUnsatAssumptions() except +
        vector[Term] getUnsatCore() except +
        Term getValue(Term term) except +
        vector[Term] getValue(const vector[Term]& terms) except +
        void declareSeparationHeap(Sort locSort, Sort dataSort) except +
        Term getSeparationHeap() except +
        Term getSeparationNilTerm() except +
        Term declarePool(const string& name, Sort sort, vector[Term]& initValue) except +
        void pop(uint32_t nscopes) except +
        void push(uint32_t nscopes) except +
        void reset() except +
        void resetAssertions() except +
        void setInfo(string& keyword, const string& value) except +
        void setLogic(const string& logic) except +
        void setOption(const string& option, const string& value) except +

    cdef cppclass Grammar:
        Grammar() except +
        Grammar(Solver* solver, vector[Term] boundVars, vector[Term] ntSymbols) except +
        void addRule(Term ntSymbol, Term rule) except +
        void addAnyConstant(Term ntSymbol) except +
        void addAnyVariable(Term ntSymbol) except +
        void addRules(Term ntSymbol, vector[Term] rules) except +

    cdef cppclass Sort:
        Sort() except +
        bint operator==(const Sort&) except +
        bint operator!=(const Sort&) except +
        bint operator<(const Sort&) except +
        bint operator>(const Sort&) except +
        bint operator<=(const Sort&) except +
        bint operator>=(const Sort&) except +
        bint isBoolean() except +
        bint isInteger() except +
        bint isReal() except +
        bint isString() except +
        bint isRegExp() except +
        bint isRoundingMode() except +
        bint isBitVector() except +
        bint isFloatingPoint() except +
        bint isDatatype() except +
        bint isParametricDatatype() except +
        bint isConstructor() except +
        bint isSelector() except +
        bint isTester() except +
        bint isFunction() except +
        bint isPredicate() except +
        bint isTuple() except +
        bint isRecord() except +
        bint isArray() except +
        bint isSet() except +
        bint isBag() except +
        bint isSequence() except +
        bint isUninterpretedSort() except +
        bint isSortConstructor() except +
        bint isFirstClass() except +
        bint isFunctionLike() except +
        bint isSubsortOf(Sort s) except +
        bint isComparableTo(Sort s) except +
        Datatype getDatatype() except +
        Sort instantiate(const vector[Sort]& params) except +
        size_t getConstructorArity() except +
        vector[Sort] getConstructorDomainSorts() except +
        Sort getConstructorCodomainSort() except +
        Sort getSelectorDomainSort() except +
        Sort getSelectorCodomainSort() except +
        Sort getTesterDomainSort() except +
        Sort getTesterCodomainSort() except +
        size_t getFunctionArity() except +
        vector[Sort] getFunctionDomainSorts() except +
        Sort getFunctionCodomainSort() except +
        Sort getArrayIndexSort() except +
        Sort getArrayElementSort() except +
        Sort getSetElementSort() except +
        Sort getBagElementSort() except +
        Sort getSequenceElementSort() except +
        string getUninterpretedSortName() except +
        bint isUninterpretedSortParameterized() except +
        vector[Sort] getUninterpretedSortParamSorts() except +
        string getSortConstructorName() except +
        size_t getSortConstructorArity() except +
        uint32_t getBVSize() except +
        uint32_t getFPExponentSize() except +
        uint32_t getFPSignificandSize() except +
        vector[Sort] getDatatypeParamSorts() except +
        size_t getDatatypeArity() except +
        size_t getTupleLength() except +
        vector[Sort] getTupleSorts() except +
        string toString() except +

    cdef cppclass SortHashFunction:
        SortHashFunction() except +
        size_t operator()(const Sort & s) except +

    cdef cppclass Term:
        Term()
        bint operator==(const Term&) except +
        bint operator!=(const Term&) except +
        bint operator<(const Term&) except +
        bint operator>(const Term&) except +
        bint operator<=(const Term&) except +
        bint operator>=(const Term&) except +
        size_t getNumChildren() except +
        Term operator[](size_t idx) except +
        uint64_t getId() except +
        Kind getKind() except +
        Sort getSort() except +
        Term substitute(const vector[Term] & es, const vector[Term] & reps) except +
        bint hasOp() except +
        Op getOp() except +
        bint isNull() except +
        Term getConstArrayBase() except +
        Term notTerm() except +
        Term andTerm(const Term& t) except +
        Term orTerm(const Term& t) except +
        Term xorTerm(const Term& t) except +
        Term eqTerm(const Term& t) except +
        Term impTerm(const Term& t) except +
        Term iteTerm(const Term& then_t, const Term& else_t) except +
        string toString() except +
        cppclass const_iterator:
            const_iterator() except +
            bint operator==(const const_iterator& it) except +
            bint operator!=(const const_iterator& it) except +
            const_iterator& operator++();
            Term operator*() except +
        const_iterator begin() except +
        const_iterator end() except +

        bint isConstArray() except +
        bint isBooleanValue() except +
        bint getBooleanValue() except +
        bint isStringValue() except +
        wstring getStringValue() except +
        bint isIntegerValue() except +
<<<<<<< HEAD
        string getIntegerValue() except +
        bint isRealValue() except +
        string getRealValue() except +
        bint isBitVectorValue() except +
        string getBitVectorValue(uint32_t base) except +
        bint isAbstractValue() except +
        string getAbstractValue() except +
        bint isFloatingPointPosZero() except +
        bint isFloatingPointNegZero() except +
        bint isFloatingPointPosInf() except +
        bint isFloatingPointNegInf() except +
        bint isFloatingPointNaN() except +
        bint isFloatingPointValue() except +

        # TODO
        # tuple[uint32_t, uint32_t, Term] getFloatingPointValue() except +
        bint isSetValue() except +
        # TODO
        # c_set[Term] getSetValue() except +
        bint isSequenceValue() except +
        # TODO
        # c_set[Term] getSetValue() except +
        vector[Term] getSequenceValue() except +
        bint isUninterpretedValue() except +
        # TODO
        # pair[Sort, int32_t] getUninterpretedValue() except +
        bint isTupleValue() except +
        #TODO
        # getTupleValue

=======
        vector[Term] getSequenceValue() except +
>>>>>>> 8bdef44d

    cdef cppclass TermHashFunction:
        TermHashFunction() except +
        size_t operator()(const Term & t) except +


cdef extern from "api/cpp/cvc5.h" namespace "cvc5::api::RoundingMode":
    cdef RoundingMode ROUND_NEAREST_TIES_TO_EVEN,
    cdef RoundingMode ROUND_TOWARD_POSITIVE,
    cdef RoundingMode ROUND_TOWARD_NEGATIVE,
    cdef RoundingMode ROUND_TOWARD_ZERO,
    cdef RoundingMode ROUND_NEAREST_TIES_TO_AWAY<|MERGE_RESOLUTION|>--- conflicted
+++ resolved
@@ -385,7 +385,6 @@
         bint isStringValue() except +
         wstring getStringValue() except +
         bint isIntegerValue() except +
-<<<<<<< HEAD
         string getIntegerValue() except +
         bint isRealValue() except +
         string getRealValue() except +
@@ -416,9 +415,6 @@
         #TODO
         # getTupleValue
 
-=======
-        vector[Term] getSequenceValue() except +
->>>>>>> 8bdef44d
 
     cdef cppclass TermHashFunction:
         TermHashFunction() except +
