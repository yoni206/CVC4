/*********************                                                        */
/*! \file options_template.cpp
 ** \verbatim
 ** Top contributors (to current version):
 **   Morgan Deters, Tim King, Mathias Preiner
 ** This file is part of the CVC4 project.
 ** Copyright (c) 2009-2020 by the authors listed in the file AUTHORS
 ** in the top-level source directory) and their institutional affiliations.
 ** All rights reserved.  See the file COPYING in the top-level source
 ** directory for licensing information.\endverbatim
 **
 ** \brief Contains code for handling command-line options.
 **
 ** Contains code for handling command-line options
 **/

#if !defined(_BSD_SOURCE) && defined(__MINGW32__) && !defined(__MINGW64__)
// force use of optreset; mingw32 croaks on argv-switching otherwise
#  include "cvc4autoconfig.h"
#  define _BSD_SOURCE
#  undef HAVE_DECL_OPTRESET
#  define HAVE_DECL_OPTRESET 1
#  define CVC4_IS_NOT_REALLY_BSD
#endif /* !_BSD_SOURCE && __MINGW32__ && !__MINGW64__ */

#ifdef __MINGW64__
extern int optreset;
#endif /* __MINGW64__ */

#include <getopt.h>

// clean up
#ifdef CVC4_IS_NOT_REALLY_BSD
#  undef _BSD_SOURCE
#endif /* CVC4_IS_NOT_REALLY_BSD */

#include <unistd.h>
#include <string.h>
#include <stdint.h>
#include <time.h>

#include <cstdio>
#include <cstdlib>
#include <cstring>
#include <iomanip>
#include <new>
#include <string>
#include <sstream>
#include <limits>

#include "base/check.h"
#include "base/exception.h"
#include "base/output.h"
#include "options/didyoumean.h"
#include "options/language.h"
#include "options/options_handler.h"
#include "options/options_listener.h"

${headers_module}$


#include "options/options_holder.h"
#include "cvc4autoconfig.h"
#include "options/base_handlers.h"

${headers_handler}$


using namespace CVC4;
using namespace CVC4::options;

namespace CVC4 {

thread_local Options* Options::s_current = NULL;

/**
 * This is a default handler for options of built-in C++ type.  This
 * template is really just a helper for the handleOption() template,
 * below.  Variants of this template handle numeric and non-numeric,
 * integral and non-integral, signed and unsigned C++ types.
 * handleOption() makes sure to instantiate the right one.
 *
 * This implements default behavior when e.g. an option is
 * unsigned but the user specifies a negative argument; etc.
 */
template <class T, bool is_numeric, bool is_integer>
struct OptionHandler {
  static T handle(std::string option, std::string optionarg);
};/* struct OptionHandler<> */

/** Variant for integral C++ types */
template <class T>
struct OptionHandler<T, true, true> {
  static bool stringToInt(T& t, const std::string& str) {
    std::istringstream ss(str);
    ss >> t;
    char tmp;
    return !(ss.fail() || ss.get(tmp));
  }

  static bool containsMinus(const std::string& str) {
    return str.find('-') != std::string::npos;
  }

  static T handle(const std::string& option, const std::string& optionarg) {
    try {
      T i;
      bool success = stringToInt(i, optionarg);

      if(!success){
        throw OptionException(option + ": failed to parse "+ optionarg +
                              " as an integer of the appropriate type.");
      }

      // Depending in the platform unsigned numbers with '-' signs may parse.
      // Reject these by looking for any minus if it is not signed.
      if( (! std::numeric_limits<T>::is_signed) && containsMinus(optionarg) ) {
        // unsigned type but user gave negative argument
        throw OptionException(option + " requires a nonnegative argument");
      } else if(i < std::numeric_limits<T>::min()) {
        // negative overflow for type
        std::stringstream ss;
        ss << option << " requires an argument >= "
           << std::numeric_limits<T>::min();
        throw OptionException(ss.str());
      } else if(i > std::numeric_limits<T>::max()) {
        // positive overflow for type
        std::stringstream ss;
        ss << option << " requires an argument <= "
           << std::numeric_limits<T>::max();
        throw OptionException(ss.str());
      }

      return i;

      // if(std::numeric_limits<T>::is_signed) {
      //   return T(i.getLong());
      // } else {
      //   return T(i.getUnsignedLong());
      // }
    } catch(std::invalid_argument&) {
      // user gave something other than an integer
      throw OptionException(option + " requires an integer argument");
    }
  }
};/* struct OptionHandler<T, true, true> */

/** Variant for numeric but non-integral C++ types */
template <class T>
struct OptionHandler<T, true, false> {
  static T handle(std::string option, std::string optionarg) {
    std::stringstream in(optionarg);
    long double r;
    in >> r;
    if(! in.eof()) {
      // we didn't consume the whole string (junk at end)
      throw OptionException(option + " requires a numeric argument");
    }

    if(! std::numeric_limits<T>::is_signed && r < 0.0) {
      // unsigned type but user gave negative value
      throw OptionException(option + " requires a nonnegative argument");
    } else if(r < -std::numeric_limits<T>::max()) {
      // negative overflow for type
      std::stringstream ss;
      ss << option << " requires an argument >= "
         << -std::numeric_limits<T>::max();
      throw OptionException(ss.str());
    } else if(r > std::numeric_limits<T>::max()) {
      // positive overflow for type
      std::stringstream ss;
      ss << option << " requires an argument <= "
         << std::numeric_limits<T>::max();
      throw OptionException(ss.str());
    }

    return T(r);
  }
};/* struct OptionHandler<T, true, false> */

/** Variant for non-numeric C++ types */
template <class T>
struct OptionHandler<T, false, false> {
  static T handle(std::string option, std::string optionarg) {
    T::unsupported_handleOption_call___please_write_me;
    // The above line causes a compiler error if this version of the template
    // is ever instantiated (meaning that a specialization is missing).  So
    // don't worry about the segfault in the next line, the "return" is only
    // there to keep the compiler from giving additional, distracting errors
    // and warnings.
    return *(T*)0;
  }
};/* struct OptionHandler<T, false, false> */

/** Handle an option of type T in the default way. */
template <class T>
T handleOption(std::string option, std::string optionarg) {
  return OptionHandler<T, std::numeric_limits<T>::is_specialized, std::numeric_limits<T>::is_integer>::handle(option, optionarg);
}

/** Handle an option of type std::string in the default way. */
template <>
std::string handleOption<std::string>(std::string option, std::string optionarg) {
  return optionarg;
}

/**
 * Run handler, and any user-given predicates, for option T.
 * If a user specifies a :handler or :predicates, it overrides this.
 */
template <class T>
typename T::type runHandlerAndPredicates(T, std::string option, std::string optionarg, options::OptionsHandler* handler) {
  // By default, parse the option argument in a way appropriate for its type.
  // E.g., for "unsigned int" options, ensure that the provided argument is
  // a nonnegative integer that fits in the unsigned int type.

  return handleOption<typename T::type>(option, optionarg);
}

template <class T>
void runBoolPredicates(T, std::string option, bool b, options::OptionsHandler* handler) {
  // By default, nothing to do for bool.  Users add things with
  // :predicate in options files to provide custom checking routines
  // that can throw exceptions.
}


Options::Options(OptionsListener* ol)
    : d_holder(new options::OptionsHolder())
    , d_handler(new options::OptionsHandler(this))
<<<<<<< HEAD
    , d_beforeSearchListeners()
=======
    , d_beforeSearchListeners(),
    d_olisten(ol)
>>>>>>> 09882175
{}

Options::~Options() {
  delete d_handler;
  delete d_holder;
}

void Options::copyValues(const Options& options){
  if(this != &options) {
    delete d_holder;
    d_holder = new options::OptionsHolder(*options.d_holder);
  }
}

std::string Options::formatThreadOptionException(const std::string& option) {
  std::stringstream ss;
  ss << "can't understand option `" << option
     << "': expected something like --threadN=\"--option1 --option2\","
     << " where N is a nonnegative integer";
  return ss.str();
}

void Options::setListener(OptionsListener* ol) { d_olisten = ol; }

ListenerCollection::Registration* Options::registerAndNotify(
    ListenerCollection& collection, Listener* listener, bool notify)
{
  ListenerCollection::Registration* registration =
      collection.registerListener(listener);
  if(notify) {
    try
    {
      listener->notify();
    }
    catch (OptionException& e)
    {
      // It can happen that listener->notify() throws an OptionException. In
      // that case, we have to make sure that we delete the registration of our
      // listener before rethrowing the exception. Otherwise the
      // ListenerCollection deconstructor will complain that not all
      // registrations have been removed before invoking the deconstructor.
      delete registration;
      throw OptionException(e.getRawMessage());
    }
  }
  return registration;
}

ListenerCollection::Registration* Options::registerBeforeSearchListener(
   Listener* listener)
{
  return d_beforeSearchListeners.registerListener(listener);
}

ListenerCollection::Registration* Options::registerSetDefaultExprDepthListener(
    Listener* listener, bool notifyIfSet)
{
  bool notify = notifyIfSet && wasSetByUser(options::defaultExprDepth);
  return registerAndNotify(d_setDefaultExprDepthListeners, listener, notify);
}

ListenerCollection::Registration* Options::registerSetDefaultExprDagListener(
    Listener* listener, bool notifyIfSet)
{
  bool notify = notifyIfSet && wasSetByUser(options::defaultDagThresh);
  return registerAndNotify(d_setDefaultDagThreshListeners, listener, notify);
}

ListenerCollection::Registration* Options::registerSetPrintExprTypesListener(
    Listener* listener, bool notifyIfSet)
{
  bool notify = notifyIfSet && wasSetByUser(options::printExprTypes);
  return registerAndNotify(d_setPrintExprTypesListeners, listener, notify);
}

ListenerCollection::Registration* Options::registerSetDumpModeListener(
    Listener* listener, bool notifyIfSet)
{
  bool notify = notifyIfSet && wasSetByUser(options::dumpModeString);
  return registerAndNotify(d_setDumpModeListeners, listener, notify);
}

ListenerCollection::Registration* Options::registerSetPrintSuccessListener(
    Listener* listener, bool notifyIfSet)
{
  bool notify = notifyIfSet && wasSetByUser(options::printSuccess);
  return registerAndNotify(d_setPrintSuccessListeners, listener, notify);
}

ListenerCollection::Registration* Options::registerDumpToFileNameListener(
    Listener* listener, bool notifyIfSet)
{
  bool notify = notifyIfSet && wasSetByUser(options::dumpToFileName);
  return registerAndNotify(d_dumpToFileListeners, listener, notify);
}

ListenerCollection::Registration*
Options::registerSetRegularOutputChannelListener(
    Listener* listener, bool notifyIfSet)
{
  bool notify = notifyIfSet && wasSetByUser(options::regularChannelName);
  return registerAndNotify(d_setRegularChannelListeners, listener, notify);
}

ListenerCollection::Registration*
Options::registerSetDiagnosticOutputChannelListener(
    Listener* listener, bool notifyIfSet)
{
  bool notify = notifyIfSet && wasSetByUser(options::diagnosticChannelName);
  return registerAndNotify(d_setDiagnosticChannelListeners, listener, notify);
}

${custom_handlers}$

#if defined(CVC4_MUZZLED) || defined(CVC4_COMPETITION_MODE)
#  define DO_SEMANTIC_CHECKS_BY_DEFAULT false
#else /* CVC4_MUZZLED || CVC4_COMPETITION_MODE */
#  define DO_SEMANTIC_CHECKS_BY_DEFAULT true
#endif /* CVC4_MUZZLED || CVC4_COMPETITION_MODE */

options::OptionsHolder::OptionsHolder() :
  ${module_defaults}$
{
}


static const std::string mostCommonOptionsDescription = "\
Most commonly-used CVC4 options:\n"
${help_common}$;


static const std::string optionsDescription = mostCommonOptionsDescription + "\n\
\n\
Additional CVC4 options:\n"
${help_others}$;


static const std::string optionsFootnote = "\n\
[*] Each of these options has a --no-OPTIONNAME variant, which reverses the\n\
    sense of the option.\n\
";

static const std::string languageDescription =
    "\
Languages currently supported as arguments to the -L / --lang option:\n\
  auto                           attempt to automatically determine language\n\
  cvc4 | presentation | pl       CVC4 presentation language\n\
  smt | smtlib | smt2 |\n\
  smt2.0 | smtlib2 | smtlib2.0   SMT-LIB format 2.0\n\
  smt2.5 | smtlib2.5             SMT-LIB format 2.5\n\
  smt2.6 | smtlib2.6             SMT-LIB format 2.6 with support for the strings standard\n\
  tptp                           TPTP format (cnf, fof and tff)\n\
  sygus | sygus2                 SyGuS version 2.0\n\
\n\
Languages currently supported as arguments to the --output-lang option:\n\
  auto                           match output language to input language\n\
  cvc4 | presentation | pl       CVC4 presentation language\n\
  cvc3                           CVC3 presentation language\n\
  smt | smtlib | smt2 |\n\
  smt2.0 | smtlib2.0 | smtlib2   SMT-LIB format 2.0\n\
  smt2.5 | smtlib2.5             SMT-LIB format 2.5\n\
  smt2.6 | smtlib2.6             SMT-LIB format 2.6 with support for the strings standard\n\
  tptp                           TPTP format\n\
  ast                            internal format (simple syntax trees)\n\
";

std::string Options::getDescription() const {
  return optionsDescription;
}

void Options::printUsage(const std::string msg, std::ostream& out) {
  out << msg << optionsDescription << std::endl
      << optionsFootnote << std::endl << std::flush;
}

void Options::printShortUsage(const std::string msg, std::ostream& out) {
  out << msg << mostCommonOptionsDescription << std::endl
      << optionsFootnote << std::endl
      << "For full usage, please use --help."
      << std::endl << std::endl << std::flush;
}

void Options::printLanguageHelp(std::ostream& out) {
  out << languageDescription << std::flush;
}

/**
 * This is a table of long options.  By policy, each short option
 * should have an equivalent long option (but the reverse isn't the
 * case), so this table should thus contain all command-line options.
 *
 * Each option in this array has four elements:
 *
 * 1. the long option string
 * 2. argument behavior for the option:
 *    no_argument - no argument permitted
 *    required_argument - an argument is expected
 *    optional_argument - an argument is permitted but not required
 * 3. this is a pointer to an int which is set to the 4th entry of the
 *    array if the option is present; or NULL, in which case
 *    getopt_long() returns the 4th entry
 * 4. the return value for getopt_long() when this long option (or the
 *    value to set the 3rd entry to; see #3)
 *
 * If you add something here, you should add it in src/main/usage.h
 * also, to document it.
 *
 * If you add something that has a short option equivalent, you should
 * add it to the getopt_long() call in parseOptions().
 */
static struct option cmdlineOptions[] = {
  ${cmdline_options}$
  { NULL, no_argument, NULL, '\0' }
};/* cmdlineOptions */

namespace options {

/** Set a given Options* as "current" just for a particular scope. */
class OptionsGuard {
  Options** d_field;
  Options* d_old;
public:
  OptionsGuard(Options** field, Options* opts) :
    d_field(field),
    d_old(*field) {
    *field = opts;
  }
  ~OptionsGuard() {
    *d_field = d_old;
  }
};/* class OptionsGuard */

}/* CVC4::options namespace */

/**
 * Parse argc/argv and put the result into a CVC4::Options.
 * The return value is what's left of the command line (that is, the
 * non-option arguments).
 *
 * Throws OptionException on failures.
 */
std::vector<std::string> Options::parseOptions(Options* options,
                                               int argc,
                                               char* argv[])
{
  Assert(options != NULL);
  Assert(argv != NULL);

  options::OptionsGuard guard(&s_current, options);

  const char *progName = argv[0];

  // To debug options parsing, you may prefer to simply uncomment this
  // and recompile. Debug flags have not been parsed yet so these have
  // not been set.
  //DebugChannel.on("options");

  Debug("options") << "Options::parseOptions == " << options << std::endl;
  Debug("options") << "argv == " << argv << std::endl;

  // Find the base name of the program.
  const char *x = strrchr(progName, '/');
  if(x != NULL) {
    progName = x + 1;
  }
  options->d_holder->binary_name = std::string(progName);


  std::vector<std::string> nonoptions;
  parseOptionsRecursive(options, argc, argv, &nonoptions);
  if(Debug.isOn("options")){
    for(std::vector<std::string>::const_iterator i = nonoptions.begin(),
          iend = nonoptions.end(); i != iend; ++i){
      Debug("options") << "nonoptions " << *i << std::endl;
    }
  }

  return nonoptions;
}

void Options::parseOptionsRecursive(Options* options,
                                    int argc,
                                    char* argv[],
                                    std::vector<std::string>* nonoptions)
{

  if(Debug.isOn("options")) {
    Debug("options") << "starting a new parseOptionsRecursive with "
                     << argc << " arguments" << std::endl;
    for( int i = 0; i < argc ; i++ ){
      Assert(argv[i] != NULL);
      Debug("options") << "  argv[" << i << "] = " << argv[i] << std::endl;
    }
  }

  // Having this synonym simplifies the generation code in mkoptions.
  options::OptionsHandler* handler = options->d_handler;

  // Reset getopt(), in the case of multiple calls to parseOptions().
  // This can be = 1 in newer GNU getopt, but older (< 2007) require = 0.
  optind = 0;
#if HAVE_DECL_OPTRESET
  optreset = 1; // on BSD getopt() (e.g. Mac OS), might need this
#endif /* HAVE_DECL_OPTRESET */

  // We must parse the binary name, which is manually ignored below. Setting
  // this to 1 leads to incorrect behavior on some platforms.
  int main_optind = 0;
  int old_optind;


  while(true) { // Repeat Forever

    optopt = 0;
    std::string option, optionarg;

    optind = main_optind;
    old_optind = main_optind;

    // If we encounter an element that is not at zero and does not start
    // with a "-", this is a non-option. We consume this element as a
    // non-option.
    if (main_optind > 0 && main_optind < argc &&
        argv[main_optind][0] != '-') {
      Debug("options") << "enqueueing " << argv[main_optind]
                       << " as a non-option." << std::endl;
      nonoptions->push_back(argv[main_optind]);
      ++main_optind;
      continue;
    }


    Debug("options") << "[ before, main_optind == " << main_optind << " ]"
                     << std::endl;
    Debug("options") << "[ before, optind == " << optind << " ]" << std::endl;
    Debug("options") << "[ argc == " << argc << ", argv == " << argv << " ]"
                     << std::endl;
    int c = getopt_long(argc, argv,
                        "+:${options_short}$",
                        cmdlineOptions, NULL);

    main_optind = optind;

    Debug("options") << "[ got " << int(c) << " (" << char(c) << ") ]"
                     << "[ next option will be at pos: " << optind << " ]"
                     << std::endl;

    // The initial getopt_long call should always determine that argv[0]
    // is not an option and returns -1. We always manually advance beyond
    // this element.
    if ( old_optind == 0  && c == -1 ) {
      Assert(main_optind > 0);
      continue;
    }

    if ( c == -1 ) {
      if(Debug.isOn("options")) {
        Debug("options") << "done with option parsing" << std::endl;
        for(int index = optind; index < argc; ++index) {
          Debug("options") << "remaining " << argv[index] << std::endl;
        }
      }
      break;
    }

    option = argv[old_optind == 0 ? 1 : old_optind];
    optionarg = (optarg == NULL) ? "" : optarg;

    Debug("preemptGetopt") << "processing option " << c
                           << " (`" << char(c) << "'), " << option << std::endl;

    switch(c) {
${options_handler}$


    case ':':
      // This can be a long or short option, and the way to get at the
      // name of it is different.
      throw OptionException(std::string("option `") + option +
                            "' missing its required argument");

    case '?':
    default:
      throw OptionException(std::string("can't understand option `") + option +
                            "'" + suggestCommandLineOptions(option));
    }
  }

  Debug("options") << "got " << nonoptions->size()
                   << " non-option arguments." << std::endl;
}

std::string Options::suggestCommandLineOptions(const std::string& optionName)
{
  DidYouMean didYouMean;

  const char* opt;
  for(size_t i = 0; (opt = cmdlineOptions[i].name) != NULL; ++i) {
    didYouMean.addWord(std::string("--") + cmdlineOptions[i].name);
  }

  return didYouMean.getMatchAsString(optionName.substr(0, optionName.find('=')));
}

static const char* smtOptions[] = {
  ${options_smt}$
  NULL
};/* smtOptions[] */

std::vector<std::string> Options::suggestSmtOptions(
    const std::string& optionName)
{
  std::vector<std::string> suggestions;

  const char* opt;
  for(size_t i = 0; (opt = smtOptions[i]) != NULL; ++i) {
    if(std::strstr(opt, optionName.c_str()) != NULL) {
      suggestions.push_back(opt);
    }
  }

  return suggestions;
}

std::vector<std::vector<std::string> > Options::getOptions() const
{
  std::vector< std::vector<std::string> > opts;

  ${options_getoptions}$


  return opts;
}

void Options::setOption(const std::string& key, const std::string& optionarg)
{
<<<<<<< HEAD
  options::OptionsHandler* handler = d_handler;
  Options* options = this;
  Trace("options") << "SMT setOption(" << key << ", " << optionarg << ")"
=======
  Trace("options") << "setOption(" << key << ", " << optionarg << ")"
>>>>>>> 09882175
                   << std::endl;
  // first update this object
  setOptionInternal(key, optionarg);
  // then, notify the provided listener
  if (d_olisten != nullptr)
  {
    d_olisten->notifySetOption(key);
  }
}

void Options::setOptionInternal(const std::string& key,
                                const std::string& optionarg)
{
  options::OptionsHandler* handler = d_handler;
  Options* options = this;
  ${setoption_handlers}$
  throw UnrecognizedOptionException(key);
}

std::string Options::getOption(const std::string& key) const
{
  Trace("options") << "SMT getOption(" << key << ")" << std::endl;

  ${getoption_handlers}$


  throw UnrecognizedOptionException(key);
}

#undef USE_EARLY_TYPE_CHECKING_BY_DEFAULT
#undef DO_SEMANTIC_CHECKS_BY_DEFAULT

}  // namespace CVC4<|MERGE_RESOLUTION|>--- conflicted
+++ resolved
@@ -228,12 +228,8 @@
 Options::Options(OptionsListener* ol)
     : d_holder(new options::OptionsHolder())
     , d_handler(new options::OptionsHandler(this))
-<<<<<<< HEAD
-    , d_beforeSearchListeners()
-=======
     , d_beforeSearchListeners(),
     d_olisten(ol)
->>>>>>> 09882175
 {}
 
 Options::~Options() {
@@ -670,13 +666,7 @@
 
 void Options::setOption(const std::string& key, const std::string& optionarg)
 {
-<<<<<<< HEAD
-  options::OptionsHandler* handler = d_handler;
-  Options* options = this;
-  Trace("options") << "SMT setOption(" << key << ", " << optionarg << ")"
-=======
   Trace("options") << "setOption(" << key << ", " << optionarg << ")"
->>>>>>> 09882175
                    << std::endl;
   // first update this object
   setOptionInternal(key, optionarg);
