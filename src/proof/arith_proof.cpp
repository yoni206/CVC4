--- conflicted
+++ resolved
@@ -53,15 +53,9 @@
     return result;
 }
 
-<<<<<<< HEAD
 // Verify that that the farkas coefficients indeed create a contradiction
 static bool hasContradiction(const Node& conflict,
                              theory::arith::RationalVectorCP farkasCoefficients)
-=======
-// Verify that the Farkas coefficients indeed create a contradiction
-inline static bool hasContradiction(
-    const Node& conflict, theory::arith::RationalVectorCP farkasCoefficients)
->>>>>>> b1d4580c
 {
   NodeManager* nm = NodeManager::currentNM();
   NodeBuilder<> leftBuilder(kind::PLUS);
@@ -1134,53 +1128,6 @@
       }
     }
 
-<<<<<<< HEAD
-    /* Combine linear polynomial constraints to derive a contradiction.
-     *
-     * The linear polynomial constraints are refered to as **antecedents**,
-     * since they are antecedents to the contradiction.
-     *
-     * The structure of the combination is a tree
-     *
-     *   (=> <=)
-     *      |
-     *      +                   0
-     *     / \
-     *    *   +                 1
-     *       / \
-     *      *   +               2
-     *         / \
-     *        *  ...            i
-     *             \
-     *              +           n-1
-     *             / \
-     *            *   (0 >= 0)
-     *
-     * Where each * is a linearized antecedant being scaled by a farkas
-     * coefficient and each + is the sum of inequalities. The tricky bit is
-     * that each antecedent can be strict (>) or relaxed (>=) and the axiom
-     * used for each * and + depends on this... The axiom for * depends on the
-     * strictness of its linear polynomial input, and the axiom for + depends
-     * on the strictness of **both** its inputs. The contradiction axiom is
-     * also a function of the strictness of its input.
-     *
-     * There are n *s and +s and we precompute
-     *    1. The strictness of the ith antecedant (`ith_antecedent_is_strict`)
-     *    2. The strictness of the right argument of the ith sum
-     * (`ith_acc_is_strict`)
-     *    3. The strictness of the final result (`strict_contradiction`)
-     *
-     * Precomupation is helpful since
-     *    the computation is post-order,
-     *    but printing is pre-order.
-     */
-    std::vector<bool> ith_antecedent_is_strict(nAntecedents, false);
-    std::vector<bool> ith_acc_is_strict(nAntecedents, false);
-    for (int i = nAntecedents - 1; i >= 0; --i)
-    {
-      ith_antecedent_is_strict[i] = conflict[i].getKind() == kind::NOT;
-      if (i == (int)nAntecedents - 1)
-=======
       /* Combine linear polynomial constraints to derive a contradiction.
        *
        * The linear polynomial constraints are refered to as **antecedents**,
@@ -1223,7 +1170,6 @@
       std::vector<bool> ith_antecedent_is_strict(nAntecedents, false);
       std::vector<bool> ith_acc_is_strict(nAntecedents, false);
       for (int i = nAntecedents - 1; i >= 0; --i)
->>>>>>> b1d4580c
       {
         ith_acc_is_strict[i] = false;
       }
