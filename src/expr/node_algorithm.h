/*********************                                                        */
/*! \file node_algorithm.h
 ** \verbatim
 ** Top contributors (to current version):
 **   Andrew Reynolds, Andres Noetzli, Haniel Barbosa
 ** This file is part of the CVC4 project.
 ** Copyright (c) 2009-2019 by the authors listed in the file AUTHORS
 ** in the top-level source directory) and their institutional affiliations.
 ** All rights reserved.  See the file COPYING in the top-level source
 ** directory for licensing information.\endverbatim
 **
 ** \brief Common algorithms on nodes
 **
 ** This file implements common algorithms applied to nodes, such as checking if
 ** a node contains a free or a bound variable. This file should generally only
 ** be included in source files.
 **/

#include "cvc4_private.h"

#ifndef CVC4__EXPR__NODE_ALGORITHM_H
#define CVC4__EXPR__NODE_ALGORITHM_H

#include <unordered_map>
#include <vector>

#include "expr/node.h"
#include "expr/type_node.h"
<<<<<<< HEAD

=======
>>>>>>> ef723fb7

namespace CVC4 {
namespace expr {

/**
 * Check if the node n has a subterm t.
 * @param n The node to search in
 * @param t The subterm to search for
 * @param strict If true, a term is not considered to be a subterm of itself
 * @return true iff t is a subterm in n
 */
bool hasSubterm(TNode n, TNode t, bool strict = false);

/**
 * Check if the node n has >1 occurrences of a subterm t.
 */
bool hasSubtermMulti(TNode n, TNode t);

/**
 * Returns true iff the node n contains a bound variable, that is a node of
 * kind BOUND_VARIABLE. This bound variable may or may not be free.
 * @param n The node under investigation
 * @return true iff this node contains a bound variable
 */
bool hasBoundVar(TNode n);

/**
 * Returns true iff the node n contains a free variable, that is, a node
 * of kind BOUND_VARIABLE that is not bound in n.
 * @param n The node under investigation
 * @return true iff this node contains a free variable.
 */
bool hasFreeVar(TNode n);

/**
 * Get the free variables in n, that is, the subterms of n of kind
 * BOUND_VARIABLE that are not bound in n, adds these to fvs.
 * @param n The node under investigation
 * @param fvs The set which free variables are added to
 * @param computeFv If this flag is false, then we only return true/false and
 * do not add to fvs.
 * @return true iff this node contains a free variable.
 */
bool getFreeVariables(TNode n,
                      std::unordered_set<Node, NodeHashFunction>& fvs,
                      bool computeFv = true);

/**
 * Get all variables in n.
 * @param n The node under investigation
 * @param vs The set which free variables are added to
 * @return true iff this node contains a free variable.
 */
bool getVariables(TNode n, std::unordered_set<TNode, TNodeHashFunction>& vs);

/**
 * For term n, this function collects the symbols that occur as a subterms
 * of n. A symbol is a variable that does not have kind BOUND_VARIABLE.
 * @param n The node under investigation
 * @param syms The set which the symbols of n are added to
 */
void getSymbols(TNode n, std::unordered_set<Node, NodeHashFunction>& syms);
/** Same as above, with a visited cache */
void getSymbols(TNode n,
                std::unordered_set<Node, NodeHashFunction>& syms,
                std::unordered_set<TNode, TNodeHashFunction>& visited);

/**
<<<<<<< HEAD
 * For term n, this function collects the kinds of the nodes that occur as a subterms
 * of n. 
 * @param n The node under investigation
 * @param syms The map (from each type to kinds of that type) which the kinds of n are added to
 */
void getOperatorsMap(TNode n, std::map<TypeNode, std::vector<Node>>& ops);
/** Same as above, with a visited cache */
void getOperatorsMap(TNode n,
                std::map<TypeNode, std::vector<Node>>& ops,
                std::unordered_set<TNode, TNodeHashFunction>& visited);
=======
 * For term n, this function collects the kinds of the nodes that occur as a
 * subterms of n.
 * @param n The node under investigation
 * @param syms The map (from each type to kinds of that type) which the kinds of
 * n are added to
 */
void getOperatorsMap(TNode n, std::map<TypeNode, std::unordered_set<Node, NodeHashFunction>>& ops);
/** Same as above, with a visited cache */
void getOperatorsMap(TNode n,
                     std::map<TypeNode, std::unordered_set<Node, NodeHashFunction>>& ops,
                     std::unordered_set<TNode, TNodeHashFunction>& visited);
>>>>>>> ef723fb7

/**
 * Substitution of Nodes in a capture avoiding way.
 */
Node substituteCaptureAvoiding(TNode n, Node src, Node dest);

/**
 * Simultaneous substitution of Nodes in a capture avoiding way.  Elements in
 * source will be replaced by their corresponding element in dest.  Both
 * vectors should have the same size.
 */
Node substituteCaptureAvoiding(TNode n,
                               std::vector<Node>& src,
                               std::vector<Node>& dest);

}  // namespace expr
}  // namespace CVC4

#endif<|MERGE_RESOLUTION|>--- conflicted
+++ resolved
@@ -26,10 +26,6 @@
 
 #include "expr/node.h"
 #include "expr/type_node.h"
-<<<<<<< HEAD
-
-=======
->>>>>>> ef723fb7
 
 namespace CVC4 {
 namespace expr {
@@ -98,18 +94,6 @@
                 std::unordered_set<TNode, TNodeHashFunction>& visited);
 
 /**
-<<<<<<< HEAD
- * For term n, this function collects the kinds of the nodes that occur as a subterms
- * of n. 
- * @param n The node under investigation
- * @param syms The map (from each type to kinds of that type) which the kinds of n are added to
- */
-void getOperatorsMap(TNode n, std::map<TypeNode, std::vector<Node>>& ops);
-/** Same as above, with a visited cache */
-void getOperatorsMap(TNode n,
-                std::map<TypeNode, std::vector<Node>>& ops,
-                std::unordered_set<TNode, TNodeHashFunction>& visited);
-=======
  * For term n, this function collects the kinds of the nodes that occur as a
  * subterms of n.
  * @param n The node under investigation
@@ -121,7 +105,6 @@
 void getOperatorsMap(TNode n,
                      std::map<TypeNode, std::unordered_set<Node, NodeHashFunction>>& ops,
                      std::unordered_set<TNode, TNodeHashFunction>& visited);
->>>>>>> ef723fb7
 
 /**
  * Substitution of Nodes in a capture avoiding way.
