/*********************                                                        */
/*! \file proof_rule.h
 ** \verbatim
 ** Top contributors (to current version):
 **   Andrew Reynolds
 ** This file is part of the CVC4 project.
 ** Copyright (c) 2009-2019 by the authors listed in the file AUTHORS
 ** in the top-level source directory) and their institutional affiliations.
 ** All rights reserved.  See the file COPYING in the top-level source
 ** directory for licensing information.\endverbatim
 **
 ** \brief Proof rule enumeration
 **/

#include "cvc4_private.h"

#ifndef CVC4__EXPR__PROOF_RULE_H
#define CVC4__EXPR__PROOF_RULE_H

#include <iosfwd>

namespace CVC4 {

/**
 * An enumeration for proof rules. This enumeration is analogous to Kind for
 * Node objects. In the documentation below, P:F denotes a ProofNode that
 * proves formula F.
 *
 * Conceptually, the following proof rules form a calculus whose target
 * user is the Node-level theory solvers. This means that the rules below
 * are designed to reason about, among other things, common operations on Node
 * objects like Rewriter::rewrite or Node::substitute. It is intended to be
 * translated or printed in other formats.
 *
 * The following PfRule values include core rules and those categorized by
 * theory, including the theory of equality.
 *
 * The "core rules" include two distinguished rules which have special status:
 * (1) ASSUME, which represents an open leaf in a proof.
<<<<<<< HEAD
 * (2) SCOPE, which can be
=======
 * (2) SCOPE, which closes the scope of assumptions.
>>>>>>> 6255c035
 * The core rules additionally correspond to generic operations that are done
 * internally on nodes, e.g. calling Rewriter::rewrite.
 *
 * Rules with prefix MACRO_ are those that can be defined in terms of other
 * rules. These exist for convienience. We provide their definition in the line
 * "Macro:".
 */
enum class PfRule : uint32_t
{
  //================================================= Core rules
  //======================== Assume and Scope
  // ======== Assumption (a leaf)
  // Children: none
  // Arguments: (F)
  // --------------
  // Conclusion: F
  //
  // This rule has special status, in that an application of assume is an
  // open leaf in a proof that is not (yet) justified. An assume leaf is
  // analogous to a free variable in a term, where we say "F is a free
  // assumption in proof P" if it contains an application of F that is not
  // bound by SCOPE (see below).
  ASSUME,
<<<<<<< HEAD
  // ======== Assumption (a leaf)
=======
  // ======== Scope (a binder for assumptions)
>>>>>>> 6255c035
  // Children: (P:F)
  // Arguments: (F1, ..., Fn)
  // --------------
  // Conclusion: (=> (and F1 ... Fn) F) or (not (and F1 ... Fn)) if F is false
  //
  // This rule has a dual purpose with ASSUME. It is a way to close
  // assumptions in a proof. We require that F1 ... Fn are free assumptions in
  // P and say that F1, ..., Fn are not free in (SCOPE P). In other words, they
  // are bound by this application. For example, the proof node:
  //   (SCOPE (ASSUME F) :args F)
  // has the conclusion (=> F F) and has no free assumptions. More generally, a
  // proof with no free assumptions always concludes a valid formula.
  SCOPE,
<<<<<<< HEAD

  //%%%%%%%%%%%%%  BEGIN SHOULD BE AUTO GENERATED

  //======================== Node operations
  // ======== Substitution
  // Children: (P1:(= x1 t1), ..., Pn:(= xn tn))
  // Arguments: (t)
  // ---------------------------------------------------------------
  // Conclusion: (= t t.substitute(x1,t1). ... .substitute(xn,tn))
  // Notice that the orientation of the premises matters.
  SUBS,
  // ======== Rewrite
  // Children: none
  // Arguments: (t)
  // ----------------------------------------
  // Conclusion: (= t Rewriter::rewrite(t))
  REWRITE,
  // ======== Substitution + rewriting
  // Children: (P1:(= x1 t1), ..., Pn:(= xn tn))
  // Arguments: (t)
  // ---------------------------------------------------------------
  // Conclusion:
  //  (= t Rewriter::rewrite(t.substitute(x1,t1). ... .substitute(xn,tn)))
  // Macro: (REWRITE (SUBS P1 ... Pn :args t))
  SUBS_REWRITE,

  //================================================= Boolean rules
  // ======== Split
  // Children: none
  // Arguments: (F)
  // ---------------------
  // Conclusion: (or F (not F))
  SPLIT,

  //================================================= Equality rules
  // ======== Reflexive
  // Children: none
  // Arguments: (t)
  // ---------------------
  // Conclusion: (= t t)
  REFL,
  // ======== Symmetric
  // Children: (P:(= t1 t2))
  // Arguments: none
  // -----------------------
  // Conclusion: (= t2 t1)
  SYMM,
  // ======== Transitivity
  // Children: (P1:(= t1 t2), ..., Pn:(= t{n-1} tn))
  // Arguments: none
  // -----------------------
  // Conclusion: (= t1 tn)
  TRANS,
  // ======== Congruence  (subsumed by Substitute?)
  // Children: (P1:(= t1 s1), ..., Pn:(= tn sn))
  // Arguments: (f)
  // ---------------------------------------------
  // Conclusion: (= (f t1 ... tn) (f s1 ... sn))
  CONG,
  // ======== True intro
  // Children: (P:F)
  // Arguments: none
  // ----------------------------------------
  // Conclusion: (= F true)
  TRUE_INTRO,
  // ======== True elim
  // Children: (P:(= F true)
  // Arguments: none
  // ----------------------------------------
  // Conclusion: F
  TRUE_ELIM,
  // ======== False intro
  // Children: (P:(not F))
  // Arguments: none
  // ----------------------------------------
  // Conclusion: (= F false)
  FALSE_INTRO,
  // ======== False elim
  // Children: (P:(= F false)
  // Arguments: none
  // ----------------------------------------
  // Conclusion: (not F)
  FALSE_ELIM,
  // ======== Equality by substitution + rewriting
  // Children: (P1:(= x1 t1), ..., Pn:(= xn tn))
  // Arguments: (t,s)
  // -------------------
  // Conclusion: (= t s)
  // Macro: (TRANS (SUBS_REWRITE P1 ... Pn :args t)
  //               (SYMM (SUBS_REWRITE P1 ... Pn :args s)))
  // In other words, t and s can be show equal by substitution + rewriting.
  MACRO_EQ_SUBS_REWRITE,
  // ======== Rewrite predicate
  // Children: (P:F)
  // Arguments: none
  // ----------------------------------------
  // Conclusion: Rewriter::rewrite(F)
  // Macro: (TRUE_ELIM (TRANS (SYMM (REWRITE P)) (TRUE_INTRO P)))
  MACRO_REWRITE_PRED,

  //================================================= String rules
  //======================== Core solver
  // ======== Concat endpoint unify
  // Children: (P1:(= (str.++ r t1) (str.++ r s1)))
  // Arguments: (b), indicating if reverse direction
  // ---------------------
  // Conclusion: (= t1 s1)
  CONCAT_ENDP_UNIFY,
  // ======== Normal form unify
  // Children: (P1:(= (str.++ t1 t2) (str.++ s1 s2)),
  //            P2:(= (str.len t1) (str.len s1)))
  // Arguments: (b), indicating if reverse direction
  // ---------------------
  // Conclusion: (= t1 s1)
  CONCAT_UNIFY,
  // ======== Concat split
  // Children: (P1:(= (str.++ t1 t2) (str.++ s1 s2)),
  //            P2:(not (= (str.len t1) (str.len s1))))
  // Arguments: (b), indicating if reverse direction
  // ---------------------
  // Conclusion: (or ... )
  CONCAT_SPLIT,
  // ======== Concat split propagate
  // Children: (P1:(= (str.++ t1 t2) (str.++ s1 s2)),
  //            P2:(> (str.len t1) (str.len s1)))
  // Arguments: (b), indicating if reverse direction
  // ---------------------
  // Conclusion: (= t1 (str.++ s1 ...))
  CONCAT_LPROP,
  // ======== Concat split propagate
  // Children: (P1:(= (str.++ t1 w1 t2) (str.++ w2 s1)))
  // Arguments: (b), indicating if reverse direction
  // ---------------------
  // Conclusion: (= t1 (str.++ w3 ...)) where w3 ++ w4 = w1 and w4 is the
  // overlap of w1 and w2.
  CONCAT_CPROP,
  //======================== Extended functions
  // ======== Contains not equal
  // Children: (P1:(not (str.contains s t)))
  // Arguments: none
  // -------------------
  // Conclusion: (not (= s t))
  CTN_NOT_EQUAL,
  // ======== Reduction
  // Children: none
  // Arguments: (t[x])
  // ---------------------
  // Conclusion: (and R[x,y] (= t[x] y)) where R is the reduction predicate
  // for extended term t[x].
  REDUCTION,
  //======================== Regular expressions
  // ======== Regular expression intersection
  // Children: (P:(str.in.re t R1), P:(str.in.re t R2))
  // Arguments: none
  // ---------------------
  // Conclusion: (str.in.re t (re.inter R1 R2)).
  RE_INTER,
  // ======== Regular expression unfold
  // Children: (P:(str.in.re t R)) or (P:(not (str.in.re t R)))
  // Arguments: none
  // ---------------------
  // Conclusion:F, corresponding to the one-step unfolding of the premise.
  RE_UNFOLD,

  //%%%%%%%%%%%%%  END SHOULD BE AUTO GENERATED
=======
>>>>>>> 6255c035

  //================================================= Unknown rule
  UNKNOWN,
};

/**
 * Converts a proof rule to a string. Note: This function is also used in
 * `safe_print()`. Changing this function name or signature will result in
 * `safe_print()` printing "<unsupported>" instead of the proper strings for
 * the enum values.
 *
 * @param id The proof rule
 * @return The name of the proof rule
 */
const char* toString(PfRule id);

/**
 * Writes a proof rule name to a stream.
 *
 * @param out The stream to write to
 * @param id The proof rule to write to the stream
 * @return The stream
 */
std::ostream& operator<<(std::ostream& out, PfRule id);

}  // namespace CVC4

#endif /* CVC4__EXPR__PROOF_RULE_H */<|MERGE_RESOLUTION|>--- conflicted
+++ resolved
@@ -37,11 +37,7 @@
  *
  * The "core rules" include two distinguished rules which have special status:
  * (1) ASSUME, which represents an open leaf in a proof.
-<<<<<<< HEAD
- * (2) SCOPE, which can be
-=======
  * (2) SCOPE, which closes the scope of assumptions.
->>>>>>> 6255c035
  * The core rules additionally correspond to generic operations that are done
  * internally on nodes, e.g. calling Rewriter::rewrite.
  *
@@ -65,11 +61,7 @@
   // assumption in proof P" if it contains an application of F that is not
   // bound by SCOPE (see below).
   ASSUME,
-<<<<<<< HEAD
-  // ======== Assumption (a leaf)
-=======
   // ======== Scope (a binder for assumptions)
->>>>>>> 6255c035
   // Children: (P:F)
   // Arguments: (F1, ..., Fn)
   // --------------
@@ -83,7 +75,6 @@
   // has the conclusion (=> F F) and has no free assumptions. More generally, a
   // proof with no free assumptions always concludes a valid formula.
   SCOPE,
-<<<<<<< HEAD
 
   //%%%%%%%%%%%%%  BEGIN SHOULD BE AUTO GENERATED
 
@@ -249,8 +240,6 @@
   RE_UNFOLD,
 
   //%%%%%%%%%%%%%  END SHOULD BE AUTO GENERATED
-=======
->>>>>>> 6255c035
 
   //================================================= Unknown rule
   UNKNOWN,
