--- conflicted
+++ resolved
@@ -639,11 +639,7 @@
   // Arguments: none
   // ----------------------------------------
   // Conclusion: (not (= (select a k) (select b k)))
-<<<<<<< HEAD
-  // where k is arrays::SkolemCache::getExtIndexSkolem(a,b).
-=======
   // where k is arrays::SkolemCache::getExtIndexSkolem((not (= a b))).
->>>>>>> 44fd0bd8
   ARRAYS_EXT,
   // ======== Array Trust
   // Children: (P1 ... Pn)
