/*********************                                                        */
/*! \file proof_rule.h
 ** \verbatim
 ** Top contributors (to current version):
 **   Haniel Barbosa, Andrew Reynolds
 ** This file is part of the CVC4 project.
 ** Copyright (c) 2009-2020 by the authors listed in the file AUTHORS
 ** in the top-level source directory) and their institutional affiliations.
 ** All rights reserved.  See the file COPYING in the top-level source
 ** directory for licensing information.\endverbatim
 **
 ** \brief Proof rule enumeration
 **/

#include "cvc4_private.h"

#ifndef CVC4__EXPR__PROOF_RULE_H
#define CVC4__EXPR__PROOF_RULE_H

#include <iosfwd>

namespace CVC4 {

/**
 * An enumeration for proof rules. This enumeration is analogous to Kind for
 * Node objects. In the documentation below, P:F denotes a ProofNode that
 * proves formula F.
 *
 * Conceptually, the following proof rules form a calculus whose target
 * user is the Node-level theory solvers. This means that the rules below
 * are designed to reason about, among other things, common operations on Node
 * objects like Rewriter::rewrite or Node::substitute. It is intended to be
 * translated or printed in other formats.
 *
 * The following PfRule values include core rules and those categorized by
 * theory, including the theory of equality.
 *
 * The "core rules" include two distinguished rules which have special status:
 * (1) ASSUME, which represents an open leaf in a proof.
 * (2) SCOPE, which closes the scope of assumptions.
 * The core rules additionally correspond to generic operations that are done
 * internally on nodes, e.g. calling Rewriter::rewrite.
 */
enum class PfRule : uint32_t
{
  //================================================= Core rules
  //======================== Assume and Scope
  // ======== Assumption (a leaf)
  // Children: none
  // Arguments: (F)
  // --------------
  // Conclusion: F
  //
  // This rule has special status, in that an application of assume is an
  // open leaf in a proof that is not (yet) justified. An assume leaf is
  // analogous to a free variable in a term, where we say "F is a free
  // assumption in proof P" if it contains an application of F that is not
  // bound by SCOPE (see below).
  ASSUME,
  // ======== Scope (a binder for assumptions)
  // Children: (P:F)
  // Arguments: (F1, ..., Fn)
  // --------------
  // Conclusion: (=> (and F1 ... Fn) F) or (not (and F1 ... Fn)) if F is false
  //
  // This rule has a dual purpose with ASSUME. It is a way to close
  // assumptions in a proof. We require that F1 ... Fn are free assumptions in
  // P and say that F1, ..., Fn are not free in (SCOPE P). In other words, they
  // are bound by this application. For example, the proof node:
  //   (SCOPE (ASSUME F) :args F)
  // has the conclusion (=> F F) and has no free assumptions. More generally, a
  // proof with no free assumptions always concludes a valid formula.
  SCOPE,

  //======================== Builtin theory (common node operations)
  // ======== Substitution
  // Children: (P1:F1, ..., Pn:Fn)
  // Arguments: (t, (ids)?)
  // ---------------------------------------------------------------
  // Conclusion: (= t t*sigma{ids}(Fn)*...*sigma{ids}(F1))
  // where sigma{ids}(Fi) are substitutions, which notice are applied in
  // reverse order.
  // Notice that ids is a MethodId identifier, which determines how to convert
  // the formulas F1, ..., Fn into substitutions.
  SUBS,
  // ======== Rewrite
  // Children: none
  // Arguments: (t, (idr)?)
  // ----------------------------------------
  // Conclusion: (= t Rewriter{idr}(t))
  // where idr is a MethodId identifier, which determines the kind of rewriter
  // to apply, e.g. Rewriter::rewrite.
  REWRITE,
  // ======== Substitution + Rewriting equality introduction
  //
  // In this rule, we provide a term t and conclude that it is equal to its
  // rewritten form under a (proven) substitution.
  //
  // Children: (P1:F1, ..., Pn:Fn)
  // Arguments: (t, (ids (idr)?)?)
  // ---------------------------------------------------------------
  // Conclusion: (= t t')
  // where
  //   t' is
  //   Rewriter{idr}(t*sigma{ids}(Fn)*...*sigma{ids}(F1))
  //
  // In other words, from the point of view of Skolem forms, this rule
  // transforms t to t' by standard substitution + rewriting.
  //
  // The argument ids and idr is optional and specify the identifier of the
  // substitution and rewriter respectively to be used. For details, see
  // theory/builtin/proof_checker.h.
  MACRO_SR_EQ_INTRO,
  // ======== Substitution + Rewriting predicate introduction
  //
  // In this rule, we provide a formula F and conclude it, under the condition
  // that it rewrites to true under a proven substitution.
  //
  // Children: (P1:F1, ..., Pn:Fn)
  // Arguments: (F, (ids (idr)?)?)
  // ---------------------------------------------------------------
  // Conclusion: F
  // where
  //   Rewriter{idr}(toWitness(F)*sigma{ids}(Fn)*...*sigma{ids}(F1)) == true
  // where ids and idr are method identifiers.
  //
  // Notice that we apply rewriting on the witness form of F, meaning that this
  // rule may conclude an F whose Skolem form is justified by the definition of
  // its (fresh) Skolem variables. Furthermore, notice that the rewriting and
  // substitution is applied only within the side condition, meaning the
  // rewritten form of the witness form of F does not escape this rule.
  MACRO_SR_PRED_INTRO,
  // ======== Substitution + Rewriting predicate elimination
  //
  // In this rule, if we have proven a formula F, then we may conclude its
  // rewritten form under a proven substitution.
  //
  // Children: (P1:F, P2:F1, ..., P_{n+1}:Fn)
  // Arguments: ((ids (idr)?)?)
  // ----------------------------------------
  // Conclusion: F'
  // where
  //   F' is
  //   Rewriter{idr}(F*sigma{ids}(Fn)*...*sigma{ids}(F1)).
  // where ids and idr are method identifiers.
  //
  // We rewrite only on the Skolem form of F, similar to MACRO_SR_EQ_INTRO.
  MACRO_SR_PRED_ELIM,
  // ======== Substitution + Rewriting predicate transform
  //
  // In this rule, if we have proven a formula F, then we may provide a formula
  // G and conclude it if F and G are equivalent after rewriting under a proven
  // substitution.
  //
  // Children: (P1:F, P2:F1, ..., P_{n+1}:Fn)
  // Arguments: (G, (ids (idr)?)?)
  // ----------------------------------------
  // Conclusion: G
  // where
  //   Rewriter{idr}(toWitness(F)*sigma{ids}(Fn)*...*sigma{ids}(F1)) ==
  //   Rewriter{idr}(toWitness(G)*sigma{ids}(Fn)*...*sigma{ids}(F1))
  //
  // Notice that we apply rewriting on the witness form of F and G, similar to
  // MACRO_SR_PRED_INTRO.
  MACRO_SR_PRED_TRANSFORM,
  // ======== Theory Rewrite
  // Children: none
  // Arguments: (t, preRewrite?)
  // ----------------------------------------
  // Conclusion: (= t t')
  // where
  //  t' is the result of applying either a pre-rewrite or a post-rewrite step
  //  to t (depending on the second argument).
  THEORY_REWRITE,

  //================================================= Processing rules
  // ======== Preprocess
  // Children: none
  // Arguments: (F)
  // ---------------------------------------------------------------
  // Conclusion: F
  // where F is an equality of the form t = t' where t was replaced by t'
  // based on some preprocessing pass, or otherwise F was added as a new
  // assertion by some preprocessing pass.
  PREPROCESS,
  //================================================= Boolean rules
  // ======== Split
  // Children: none
  // Arguments: (F)
  // ---------------------
  // Conclusion: (or F (not F))
  SPLIT,
  // ======== Equality resolution
  // Children: (P1:F1, P2:(= F1 F2))
  // Arguments: none
  // ---------------------
  // Conclusion: (F2)
  // Note this can optionally be seen as a macro for EQUIV_ELIM1+RESOLUTION.
  EQ_RESOLVE,
  // ======== And elimination
  // Children: (P:(and F1 ... Fn))
  // Arguments: (i)
  // ---------------------
  // Conclusion: (Fi)
  AND_ELIM,
  // ======== And introduction
  // Children: (P1:F1 ... Pn:Fn))
  // Arguments: ()
  // ---------------------
  // Conclusion: (and P1 ... Pn)
  AND_INTRO,
  // ======== Not Or elimination
  // Children: (P:(not (or F1 ... Fn)))
  // Arguments: (i)
  // ---------------------
  // Conclusion: (not Fi)
  NOT_OR_ELIM,
  // ======== Implication elimination
  // Children: (P:(=> F1 F2))
  // Arguments: ()
  // ---------------------
  // Conclusion: (or (not F1) F2)
  IMPLIES_ELIM,
  // ======== Not Implication elimination version 1
  // Children: (P:(not (=> F1 F2)))
  // Arguments: ()
  // ---------------------
  // Conclusion: (F1)
  NOT_IMPLIES_ELIM1,
  // ======== Not Implication elimination version 2
  // Children: (P:(not (=> F1 F2)))
  // Arguments: ()
  // ---------------------
  // Conclusion: (not F2)
  NOT_IMPLIES_ELIM2,
  // ======== Equivalence elimination version 1
  // Children: (P:(= F1 F2))
  // Arguments: ()
  // ---------------------
  // Conclusion: (or (not F1) F2)
  EQUIV_ELIM1,
  // ======== Equivalence elimination version 2
  // Children: (P:(= F1 F2))
  // Arguments: ()
  // ---------------------
  // Conclusion: (or F1 (not F2))
  EQUIV_ELIM2,
  // ======== Not Equivalence elimination version 1
  // Children: (P:(not (= F1 F2)))
  // Arguments: ()
  // ---------------------
  // Conclusion: (or F1 F2)
  NOT_EQUIV_ELIM1,
  // ======== Not Equivalence elimination version 2
  // Children: (P:(not (= F1 F2)))
  // Arguments: ()
  // ---------------------
  // Conclusion: (or (not F1) (not F2))
  NOT_EQUIV_ELIM2,
  // ======== XOR elimination version 1
  // Children: (P:(xor F1 F2)))
  // Arguments: ()
  // ---------------------
  // Conclusion: (or F1 F2)
  XOR_ELIM1,
  // ======== XOR elimination version 2
  // Children: (P:(xor F1 F2)))
  // Arguments: ()
  // ---------------------
  // Conclusion: (or (not F1) (not F2))
  XOR_ELIM2,
  // ======== Not XOR elimination version 1
  // Children: (P:(not (xor F1 F2)))
  // Arguments: ()
  // ---------------------
  // Conclusion: (or F1 (not F2))
  NOT_XOR_ELIM1,
  // ======== Not XOR elimination version 2
  // Children: (P:(not (xor F1 F2)))
  // Arguments: ()
  // ---------------------
  // Conclusion: (or (not F1) F2)
  NOT_XOR_ELIM2,
  // ======== ITE elimination version 1
  // Children: (P:(ite C F1 F2))
  // Arguments: ()
  // ---------------------
  // Conclusion: (or (not C) F1)
  ITE_ELIM1,
  // ======== ITE elimination version 2
  // Children: (P:(ite C F1 F2))
  // Arguments: ()
  // ---------------------
  // Conclusion: (or C F2)
  ITE_ELIM2,
  // ======== Not ITE elimination version 1
  // Children: (P:(not (ite C F1 F2)))
  // Arguments: ()
  // ---------------------
  // Conclusion: (or (not C) (not F1))
  NOT_ITE_ELIM1,
  // ======== Not ITE elimination version 1
  // Children: (P:(not (ite C F1 F2)))
  // Arguments: ()
  // ---------------------
  // Conclusion: (or C (not F2))
  NOT_ITE_ELIM2,
  // ======== Not ITE elimination version 1
  // Children: (P1:P P2:(not P))
  // Arguments: ()
  // ---------------------
  // Conclusion: (false)
  CONTRA,

  //================================================= De Morgan rules
  // ======== Not And
  // Children: (P:(not (and F1 ... Fn))
  // Arguments: ()
  // ---------------------
  // Conclusion: (or (not F1) ... (not Fn))
  NOT_AND,
  //================================================= CNF rules
  // ======== CNF And Pos
  // Children: ()
  // Arguments: ((and F1 ... Fn), i)
  // ---------------------
  // Conclusion: (or (not (and F1 ... Fn)) Fi)
  CNF_AND_POS,
  // ======== CNF And Neg
  // Children: ()
  // Arguments: ((and F1 ... Fn))
  // ---------------------
  // Conclusion: (or (and F1 ... Fn) (not F1) ... (not Fn))
  CNF_AND_NEG,
  // ======== CNF Or Pos
  // Children: ()
  // Arguments: ((or F1 ... Fn))
  // ---------------------
  // Conclusion: (or (not (or F1 ... Fn)) F1 ... Fn)
  CNF_OR_POS,
  // ======== CNF Or Neg
  // Children: ()
  // Arguments: ((or F1 ... Fn), i)
  // ---------------------
  // Conclusion: (or (or F1 ... Fn) (not Fi))
  CNF_OR_NEG,
  // ======== CNF Implies Pos
  // Children: ()
  // Arguments: ((implies F1 F2))
  // ---------------------
  // Conclusion: (or (not (implies F1 F2)) (not F1) F2)
  CNF_IMPLIES_POS,
  // ======== CNF Implies Neg version 1
  // Children: ()
  // Arguments: ((implies F1 F2))
  // ---------------------
  // Conclusion: (or (implies F1 F2) F1)
  CNF_IMPLIES_NEG1,
  // ======== CNF Implies Neg version 2
  // Children: ()
  // Arguments: ((implies F1 F2))
  // ---------------------
  // Conclusion: (or (implies F1 F2) (not F2))
  CNF_IMPLIES_NEG2,
  // ======== CNF Equiv Pos version 1
  // Children: ()
  // Arguments: ((= F1 F2))
  // ---------------------
  // Conclusion: (or (not (= F1 F2)) (not F1) F2)
  CNF_EQUIV_POS1,
  // ======== CNF Equiv Pos version 2
  // Children: ()
  // Arguments: ((= F1 F2))
  // ---------------------
  // Conclusion: (or (not (= F1 F2)) F1 (not F2))
  CNF_EQUIV_POS2,
  // ======== CNF Equiv Neg version 1
  // Children: ()
  // Arguments: ((= F1 F2))
  // ---------------------
  // Conclusion: (or (= F1 F2) F1 F2)
  CNF_EQUIV_NEG1,
  // ======== CNF Equiv Neg version 2
  // Children: ()
  // Arguments: ((= F1 F2))
  // ---------------------
  // Conclusion: (or (= F1 F2) (not F1) (not F2))
  CNF_EQUIV_NEG2,
  // ======== CNF Xor Pos version 1
  // Children: ()
  // Arguments: ((xor F1 F2))
  // ---------------------
  // Conclusion: (or (not (xor F1 F2)) F1 F2)
  CNF_XOR_POS1,
  // ======== CNF Xor Pos version 2
  // Children: ()
  // Arguments: ((xor F1 F2))
  // ---------------------
  // Conclusion: (or (not (xor F1 F2)) (not F1) (not F2))
  CNF_XOR_POS2,
  // ======== CNF Xor Neg version 1
  // Children: ()
  // Arguments: ((xor F1 F2))
  // ---------------------
  // Conclusion: (or (xor F1 F2) (not F1) F2)
  CNF_XOR_NEG1,
  // ======== CNF Xor Neg version 2
  // Children: ()
  // Arguments: ((xor F1 F2))
  // ---------------------
  // Conclusion: (or (xor F1 F2) F1 (not F2))
  CNF_XOR_NEG2,
  // ======== CNF ITE Pos version 1
  // Children: ()
  // Arguments: ((ite C F1 F2))
  // ---------------------
  // Conclusion: (or (not (ite C F1 F2)) (not C) F1)
  CNF_ITE_POS1,
  // ======== CNF ITE Pos version 2
  // Children: ()
  // Arguments: ((ite C F1 F2))
  // ---------------------
  // Conclusion: (or (not (ite C F1 F2)) C F2)
  CNF_ITE_POS2,
  // ======== CNF ITE Pos version 3
  // Children: ()
  // Arguments: ((ite C F1 F2))
  // ---------------------
  // Conclusion: (or (not (ite C F1 F2)) F1 F2)
  CNF_ITE_POS3,
  // ======== CNF ITE Neg version 1
  // Children: ()
  // Arguments: ((ite C F1 F2))
  // ---------------------
  // Conclusion: (or (ite C F1 F2) (not C) (not F1))
  CNF_ITE_NEG1,
  // ======== CNF ITE Neg version 2
  // Children: ()
  // Arguments: ((ite C F1 F2))
  // ---------------------
  // Conclusion: (or (ite C F1 F2) C (not F2))
  CNF_ITE_NEG2,
  // ======== CNF ITE Neg version 3
  // Children: ()
  // Arguments: ((ite C F1 F2))
  // ---------------------
  // Conclusion: (or (ite C F1 F2) (not F1) (not F2))
  CNF_ITE_NEG3,

  //================================================= Equality rules
  // ======== Reflexive
  // Children: none
  // Arguments: (t)
  // ---------------------
  // Conclusion: (= t t)
  REFL,
  // ======== Symmetric
  // Children: (P:(= t1 t2)) or (P:(not (= t1 t2)))
  // Arguments: none
  // -----------------------
  // Conclusion: (= t2 t1) or (not (= t2 t1))
  SYMM,
  // ======== Transitivity
  // Children: (P1:(= t1 t2), ..., Pn:(= t{n-1} tn))
  // Arguments: none
  // -----------------------
  // Conclusion: (= t1 tn)
  TRANS,
  // ======== Congruence  (subsumed by Substitute?)
  // Children: (P1:(= t1 s1), ..., Pn:(= tn sn))
  // Arguments: (f)
  // ---------------------------------------------
  // Conclusion: (= (f t1 ... tn) (f s1 ... sn))
  CONG,
  // ======== True intro
  // Children: (P:F)
  // Arguments: none
<<<<<<< HEAD
  // ----------------------------------------
  // Conclusion: (= F true)
  TRUE_INTRO,
  // ======== True elim
  // Children: (P:(= F true)
  // Arguments: none
  // ----------------------------------------
=======
  // ----------------------------------------
  // Conclusion: (= F true)
  TRUE_INTRO,
  // ======== True elim
  // Children: (P:(= F true)
  // Arguments: none
  // ----------------------------------------
>>>>>>> 09882175
  // Conclusion: F
  TRUE_ELIM,
  // ======== False intro
  // Children: (P:(not F))
  // Arguments: none
  // ----------------------------------------
  // Conclusion: (= F false)
  FALSE_INTRO,
  // ======== False elim
  // Children: (P:(= F false)
  // Arguments: none
  // ----------------------------------------
  // Conclusion: (not F)
  FALSE_ELIM,

  //================================================= Quantifiers rules
  // ======== Witness intro
  // Children: (P:F[t])
  // Arguments: (t)
  // ----------------------------------------
  // Conclusion: (= t (witness ((x T)) F[x]))
  // where x is a BOUND_VARIABLE unique to the pair F,t.
  WITNESS_INTRO,
  // ======== Exists intro
  // Children: (P:F[t])
  // Arguments: (t)
  // ----------------------------------------
  // Conclusion: (exists ((x T)) F[x])
  // where x is a BOUND_VARIABLE unique to the pair F,t.
  EXISTS_INTRO,
  // ======== Skolemize
  // Children: (P:(exists ((x1 T1) ... (xn Tn)) F))
  // Arguments: none
  // ----------------------------------------
  // Conclusion: F*sigma
  // sigma maps x1 ... xn to their representative skolems obtained by
  // SkolemManager::mkSkolemize, returned in the skolems argument of that
  // method.
  SKOLEMIZE,
  // ======== Instantiate
  // Children: (P:(forall ((x1 T1) ... (xn Tn)) F))
  // Arguments: (t1 ... tn)
  // ----------------------------------------
  // Conclusion: F*sigma
  // sigma maps x1 ... xn to t1 ... tn.
  INSTANTIATE,

<<<<<<< HEAD
  // ======== Adding Inequalities
  // Note: an ArithLiteral is a term of the form (>< poly const)
  // where
=======
  //================================================= String rules
  //======================== Core solver
  // ======== Concat eq
  // Children: (P1:(= (str.++ t1 ... tn t) (str.++ t1 ... tn s)))
  // Arguments: (b), indicating if reverse direction
  // ---------------------
  // Conclusion: (= t s)
  //
  // Notice that t or s may be empty, in which case they are implicit in the
  // concatenation above. For example, if
  // P1 concludes (= x (str.++ x z)), then
  // (CONCAT_EQ P1 :args false) concludes (= "" z)
  //
  // Also note that constants are split, such that if
  // P1 concludes (= (str.++ "abc" x) (str.++ "a" y)), then
  // (CONCAT_EQ P1 :args false) concludes (= (str.++ "bc" x) y)
  // This splitting is done only for constants such that Word::splitConstant
  // returns non-null.
  CONCAT_EQ,
  // ======== Concat unify
  // Children: (P1:(= (str.++ t1 t2) (str.++ s1 s2)),
  //            P2:(= (str.len t1) (str.len s1)))
  // Arguments: (b), indicating if reverse direction
  // ---------------------
  // Conclusion: (= t1 s1)
  CONCAT_UNIFY,
  // ======== Concat conflict
  // Children: (P1:(= (str.++ c1 t) (str.++ c2 s)))
  // Arguments: (b), indicating if reverse direction
  // ---------------------
  // Conclusion: false
  // Where c1, c2 are constants such that Word::splitConstant(c1,c2,index,b)
  // is null, in other words, neither is a prefix of the other.
  CONCAT_CONFLICT,
  // ======== Concat split
  // Children: (P1:(= (str.++ t1 t2) (str.++ s1 s2)),
  //            P2:(not (= (str.len t1) (str.len s1))))
  // Arguments: (false)
  // ---------------------
  // Conclusion: (or (= t1 (str.++ s1 r_t)) (= s1 (str.++ t1 r_s)))
  // where
  //   r_t = (witness ((z String)) (= z (suf t1 (str.len s1)))),
  //   r_s = (witness ((z String)) (= z (suf s1 (str.len t1)))).
  //
  // or the reverse form of the above:
  //
  // Children: (P1:(= (str.++ t1 t2) (str.++ s1 s2)),
  //            P2:(not (= (str.len t2) (str.len s2))))
  // Arguments: (true)
  // ---------------------
  // Conclusion: (or (= t2 (str.++ r_t s2)) (= s2 (str.++ r_s t2)))
  // where
  //   r_t = (witness ((z String)) (= z (pre t2 (- (str.len t2) (str.len
  //   s2))))), r_s = (witness ((z String)) (= z (pre s2 (- (str.len s2)
  //   (str.len t2))))).
  //
  // Above, (suf x n) is shorthand for (str.substr x n (- (str.len x) n)) and
  // (pre x n) is shorthand for (str.substr x 0 n).
  CONCAT_SPLIT,
  // ======== Concat constant split
  // Children: (P1:(= (str.++ t1 t2) (str.++ c s2)),
  //            P2:(not (= (str.len t1) 0)))
  // Arguments: (false)
  // ---------------------
  // Conclusion: (= t1 (str.++ c r))
  // where
  //   r = (witness ((z String)) (= z (suf t1 1))).
  //
  // or the reverse form of the above:
  //
  // Children: (P1:(= (str.++ t1 t2) (str.++ s1 c)),
  //            P2:(not (= (str.len t2) 0)))
  // Arguments: (true)
  // ---------------------
  // Conclusion: (= t2 (str.++ r c))
  // where
  //   r = (witness ((z String)) (= z (pre t2 (- (str.len t2) 1)))).
  CONCAT_CSPLIT,
  // ======== Concat length propagate
  // Children: (P1:(= (str.++ t1 t2) (str.++ s1 s2)),
  //            P2:(> (str.len t1) (str.len s1)))
  // Arguments: (false)
  // ---------------------
  // Conclusion: (= t1 (str.++ s1 r_t))
  // where
  //   r_t = (witness ((z String)) (= z (suf t1 (str.len s1))))
  //
  // or the reverse form of the above:
  //
  // Children: (P1:(= (str.++ t1 t2) (str.++ s1 s2)),
  //            P2:(> (str.len t2) (str.len s2)))
  // Arguments: (false)
  // ---------------------
  // Conclusion: (= t2 (str.++ r_t s2))
  // where
  //   r_t = (witness ((z String)) (= z (pre t2 (- (str.len t2) (str.len
  //   s2))))).
  CONCAT_LPROP,
  // ======== Concat constant propagate
  // Children: (P1:(= (str.++ t1 w1 t2) (str.++ w2 s)),
  //            P2:(not (= (str.len t1) 0)))
  // Arguments: (false)
  // ---------------------
  // Conclusion: (= t1 (str.++ w3 r))
  // where
  //   w1, w2, w3, w4 are words,
  //   w3 is (pre w2 p),
  //   w4 is (suf w2 p),
  //   p = Word::overlap((suf w2 1), w1),
  //   r = (witness ((z String)) (= z (suf t1 (str.len w3)))).
  // In other words, w4 is the largest suffix of (suf w2 1) that can contain a
  // prefix of w1; since t1 is non-empty, w3 must therefore be contained in t1.
  //
  // or the reverse form of the above:
  //
  // Children: (P1:(= (str.++ t1 w1 t2) (str.++ s w2)),
  //            P2:(not (= (str.len t2) 0)))
  // Arguments: (true)
  // ---------------------
  // Conclusion: (= t2 (str.++ r w3))
  // where
  //   w1, w2, w3, w4 are words,
  //   w3 is (suf w2 (- (str.len w2) p)),
  //   w4 is (pre w2 (- (str.len w2) p)),
  //   p = Word::roverlap((pre w2 (- (str.len w2) 1)), w1),
  //   r = (witness ((z String)) (= z (pre t2 (- (str.len t2) (str.len w3))))).
  // In other words, w4 is the largest prefix of (pre w2 (- (str.len w2) 1))
  // that can contain a suffix of w1; since t2 is non-empty, w3 must therefore
  // be contained in t2.
  CONCAT_CPROP,
  // ======== String decompose
  // Children: (P1: (>= (str.len t) n)
  // Arguments: (false)
  // ---------------------
  // Conclusion: (and (= t (str.++ w1 w2)) (= (str.len w1) n))
  // or
  // Children: (P1: (>= (str.len t) n)
  // Arguments: (true)
  // ---------------------
  // Conclusion: (and (= t (str.++ w1 w2)) (= (str.len w2) n))
  // where
  //   w1 is (witness ((z String)) (= z (pre t n)))
  //   w2 is (witness ((z String)) (= z (suf t n)))
  STRING_DECOMPOSE,
  // ======== Length positive
  // Children: none
  // Arguments: (t)
  // ---------------------
  // Conclusion: (or (and (= (str.len t) 0) (= t "")) (> (str.len t 0)))
  STRING_LENGTH_POS,
  // ======== Length non-empty
  // Children: (P1:(not (= t "")))
  // Arguments: none
  // ---------------------
  // Conclusion: (not (= (str.len t) 0))
  STRING_LENGTH_NON_EMPTY,
  //======================== Extended functions
  // ======== Reduction
  // Children: none
  // Arguments: (t)
  // ---------------------
  // Conclusion: (and R (= t w))
  // where w = strings::StringsPreprocess::reduce(t, R, ...).
  // In other words, R is the reduction predicate for extended term t, and w is
  //   (witness ((z T)) (= z t))
  // Notice that the free variables of R are w and the free variables of t.
  STRING_REDUCTION,
  // ======== Eager Reduction
  // Children: none
  // Arguments: (t, id?)
  // ---------------------
  // Conclusion: R
  // where R = strings::TermRegistry::eagerReduce(t, id).
  STRING_EAGER_REDUCTION,
  //======================== Regular expressions
  // ======== Regular expression intersection
  // Children: (P:(str.in.re t R1), P:(str.in.re t R2))
  // Arguments: none
  // ---------------------
  // Conclusion: (str.in.re t (re.inter R1 R2)).
  RE_INTER,
  // ======== Regular expression unfold positive
  // Children: (P:(str.in.re t R))
  // Arguments: none
  // ---------------------
  // Conclusion:(RegExpOpr::reduceRegExpPos((str.in.re t R))),
  // corresponding to the one-step unfolding of the premise.
  RE_UNFOLD_POS,
  // ======== Regular expression unfold negative
  // Children: (P:(not (str.in.re t R)))
  // Arguments: none
  // ---------------------
  // Conclusion:(RegExpOpr::reduceRegExpNeg((not (str.in.re t R)))),
  // corresponding to the one-step unfolding of the premise.
  RE_UNFOLD_NEG,
  // ======== Regular expression unfold negative concat fixed
  // Children: (P:(not (str.in.re t R)))
  // Arguments: none
  // ---------------------
  // Conclusion:(RegExpOpr::reduceRegExpNegConcatFixed((not (str.in.re t
  // R)),L,i)) where RegExpOpr::getRegExpConcatFixed((not (str.in.re t R)), i) =
  // L. corresponding to the one-step unfolding of the premise, optimized for
  // fixed length of component i of the regular expression concatenation R.
  RE_UNFOLD_NEG_CONCAT_FIXED,
  // ======== Regular expression elimination
  // Children: (P:F)
  // Arguments: none
  // ---------------------
  // Conclusion: R
  // where R = strings::RegExpElimination::eliminate(F).
  RE_ELIM,
  //======================== Code points
  // Children: none
  // Arguments: (t, s)
  // ---------------------
  // Conclusion:(or (= (str.code t) (- 1))
  //                (not (= (str.code t) (str.code s)))
  //                (not (= t s)))
  STRING_CODE_INJ,
  // ======== Adding Inequalities
  // Note: an ArithLiteral is a term of the form (>< poly const)
  // where
>>>>>>> 09882175
  //   >< is >=, >, ==, <, <=, or not(== ...).
  //   poly is a polynomial
  //   const is a rational constant

  // Children: (P1:l1, ..., Pn:ln)
  //           where each li is an ArithLiteral
  //           not(= ...) is dis-allowed!
  //
  // Arguments: (k1, ..., kn), non-zero reals
  // ---------------------
  // Conclusion: (>< (* k t1) (* k t2))
  //    where >< is the fusion of the combination of the ><i, (flipping each it
  //    its ki is negative). >< is always one of <, <=
  //    NB: this implies that lower bounds must have negative ki,
  //                      and upper bounds must have positive ki.
  //    t1 is the sum of the polynomials.
  //    t2 is the sum of the constants.
  ARITH_SCALE_SUM_UPPER_BOUNDS,

  // ======== Tightening Strict Integer Upper Bounds
  // Children: (P:(< i c))
  //         where i has integer type.
  // Arguments: none
  // ---------------------
  // Conclusion: (<= i greatestIntLessThan(c)})
  INT_TIGHT_UB,

  // ======== Tightening Strict Integer Lower Bounds
  // Children: (P:(> i c))
  //         where i has integer type.
  // Arguments: none
  // ---------------------
  // Conclusion: (>= i leastIntGreaterThan(c)})
  INT_TIGHT_LB,

  // ======== Trichotomy of the reals
  // Children: (A B)
  // Arguments: (C)
  // ---------------------
  // Conclusion: (C),
  //                 where (not A) (not B) and C
  //                   are (> x c) (< x c) and (= x c)
  //                   in some order
  //                 note that "not" here denotes arithmetic negation, flipping
  //                 >= to <, etc.
  ARITH_TRICHOTOMY,

  // ======== Arithmetic operator elimination
  // Children: none
  // Arguments: (t)
  // ---------------------
  // Conclusion: arith::OperatorElim::getAxiomFor(t)
  ARITH_OP_ELIM_AXIOM,

  // ======== Int Trust
  // Children: (P1 ... Pn)
  // Arguments: (Q)
  // ---------------------
  // Conclusion: (Q)
  INT_TRUST,

  //================================================= Unknown rule
  UNKNOWN,
};

/**
 * Converts a proof rule to a string. Note: This function is also used in
 * `safe_print()`. Changing this function name or signature will result in
 * `safe_print()` printing "<unsupported>" instead of the proper strings for
 * the enum values.
 *
 * @param id The proof rule
 * @return The name of the proof rule
 */
const char* toString(PfRule id);

/**
 * Writes a proof rule name to a stream.
 *
 * @param out The stream to write to
 * @param id The proof rule to write to the stream
 * @return The stream
 */
std::ostream& operator<<(std::ostream& out, PfRule id);

}  // namespace CVC4

#endif /* CVC4__EXPR__PROOF_RULE_H */<|MERGE_RESOLUTION|>--- conflicted
+++ resolved
@@ -475,7 +475,6 @@
   // ======== True intro
   // Children: (P:F)
   // Arguments: none
-<<<<<<< HEAD
   // ----------------------------------------
   // Conclusion: (= F true)
   TRUE_INTRO,
@@ -483,15 +482,6 @@
   // Children: (P:(= F true)
   // Arguments: none
   // ----------------------------------------
-=======
-  // ----------------------------------------
-  // Conclusion: (= F true)
-  TRUE_INTRO,
-  // ======== True elim
-  // Children: (P:(= F true)
-  // Arguments: none
-  // ----------------------------------------
->>>>>>> 09882175
   // Conclusion: F
   TRUE_ELIM,
   // ======== False intro
@@ -539,11 +529,6 @@
   // sigma maps x1 ... xn to t1 ... tn.
   INSTANTIATE,
 
-<<<<<<< HEAD
-  // ======== Adding Inequalities
-  // Note: an ArithLiteral is a term of the form (>< poly const)
-  // where
-=======
   //================================================= String rules
   //======================== Core solver
   // ======== Concat eq
@@ -766,7 +751,6 @@
   // ======== Adding Inequalities
   // Note: an ArithLiteral is a term of the form (>< poly const)
   // where
->>>>>>> 09882175
   //   >< is >=, >, ==, <, <=, or not(== ...).
   //   poly is a polynomial
   //   const is a rational constant
