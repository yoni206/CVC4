/*********************                                                        */
/*! \file node_algorithm.cpp
 ** \verbatim
 ** Top contributors (to current version):
 **   Andrew Reynolds, Haniel Barbosa, Andres Noetzli
 ** This file is part of the CVC4 project.
 ** Copyright (c) 2009-2019 by the authors listed in the file AUTHORS
 ** in the top-level source directory) and their institutional affiliations.
 ** All rights reserved.  See the file COPYING in the top-level source
 ** directory for licensing information.\endverbatim
 **
 ** \brief Common algorithms on nodes
 **
 ** This file implements common algorithms applied to nodes, such as checking if
 ** a node contains a free or a bound variable.
 **/

#include "expr/node_algorithm.h"

#include "expr/attribute.h"

namespace CVC4 {
namespace expr {

bool hasSubterm(TNode n, TNode t, bool strict)
{
  if (!strict && n == t)
  {
    return true;
  }

  std::unordered_set<TNode, TNodeHashFunction> visited;
  std::vector<TNode> toProcess;

  toProcess.push_back(n);

  for (unsigned i = 0; i < toProcess.size(); ++i)
  {
    TNode current = toProcess[i];
    if (current.hasOperator() && current.getOperator() == t)
    {
      return true;
    }
    for (unsigned j = 0, j_end = current.getNumChildren(); j < j_end; ++j)
    {
      TNode child = current[j];
      if (child == t)
      {
        return true;
      }
      if (visited.find(child) != visited.end())
      {
        continue;
      }
      else
      {
        visited.insert(child);
        toProcess.push_back(child);
      }
    }
  }

  return false;
}

bool hasSubtermMulti(TNode n, TNode t)
{
  std::unordered_map<TNode, bool, TNodeHashFunction> visited;
  std::unordered_map<TNode, bool, TNodeHashFunction> contains;
  std::unordered_map<TNode, bool, TNodeHashFunction>::iterator it;
  std::vector<TNode> visit;
  TNode cur;
  visit.push_back(n);
  do
  {
    cur = visit.back();
    visit.pop_back();
    it = visited.find(cur);

    if (it == visited.end())
    {
      if (cur == t)
      {
        visited[cur] = true;
        contains[cur] = true;
      }
      else
      {
        visited[cur] = false;
        visit.push_back(cur);
        for (const Node& cc : cur)
        {
          visit.push_back(cc);
        }
      }
    }
    else if (!it->second)
    {
      bool doesContain = false;
      for (const Node& cn : cur)
      {
        it = contains.find(cn);
        Assert(it != visited.end());
        if (it->second)
        {
          if (doesContain)
          {
            // two children have t, return true
            return true;
          }
          doesContain = true;
        }
      }
      contains[cur] = doesContain;
      visited[cur] = true;
    }
  } while (!visit.empty());
  return false;
}

struct HasBoundVarTag
{
};
struct HasBoundVarComputedTag
{
};
/** Attribute true for expressions with bound variables in them */
typedef expr::Attribute<HasBoundVarTag, bool> HasBoundVarAttr;
typedef expr::Attribute<HasBoundVarComputedTag, bool> HasBoundVarComputedAttr;

bool hasBoundVar(TNode n)
{
  if (!n.getAttribute(HasBoundVarComputedAttr()))
  {
    bool hasBv = false;
    if (n.getKind() == kind::BOUND_VARIABLE)
    {
      hasBv = true;
    }
    else
    {
      for (auto i = n.begin(); i != n.end() && !hasBv; ++i)
      {
        hasBv = hasBoundVar(*i);
      }
    }
    if (!hasBv && n.hasOperator())
    {
      hasBv = hasBoundVar(n.getOperator());
    }
    n.setAttribute(HasBoundVarAttr(), hasBv);
    n.setAttribute(HasBoundVarComputedAttr(), true);
    Debug("bva") << n << " has bva : " << n.getAttribute(HasBoundVarAttr())
                 << std::endl;
    return hasBv;
  }
  return n.getAttribute(HasBoundVarAttr());
}

bool hasFreeVar(TNode n)
{
  std::unordered_set<Node, NodeHashFunction> fvs;
  return getFreeVariables(n, fvs, false);
}

bool getFreeVariables(TNode n,
                      std::unordered_set<Node, NodeHashFunction>& fvs,
                      bool computeFv)
{
  std::unordered_set<TNode, TNodeHashFunction> bound_var;
  std::unordered_map<TNode, bool, TNodeHashFunction> visited;
  std::vector<TNode> visit;
  TNode cur;
  visit.push_back(n);
  do
  {
    cur = visit.back();
    visit.pop_back();
    // can skip if it doesn't have a bound variable
    if (!hasBoundVar(cur))
    {
      continue;
    }
    Kind k = cur.getKind();
    bool isQuant = cur.isClosure();
    std::unordered_map<TNode, bool, TNodeHashFunction>::iterator itv =
        visited.find(cur);
    if (itv == visited.end())
    {
      if (k == kind::BOUND_VARIABLE)
      {
        if (bound_var.find(cur) == bound_var.end())
        {
          if (computeFv)
          {
            fvs.insert(cur);
          }
          else
          {
            return true;
          }
        }
      }
      else if (isQuant)
      {
        for (const TNode& cn : cur[0])
        {
          // should not shadow
          Assert(bound_var.find(cn) == bound_var.end());
          bound_var.insert(cn);
        }
        visit.push_back(cur);
      }
      // must visit quantifiers again to clean up below
      visited[cur] = !isQuant;
      if (cur.hasOperator())
      {
        visit.push_back(cur.getOperator());
      }
      for (const TNode& cn : cur)
      {
        visit.push_back(cn);
      }
    }
    else if (!itv->second)
    {
      Assert(isQuant);
      for (const TNode& cn : cur[0])
      {
        bound_var.erase(cn);
      }
      visited[cur] = true;
    }
  } while (!visit.empty());

  return !fvs.empty();
}

bool getVariables(TNode n, std::unordered_set<TNode, TNodeHashFunction>& vs)
{
  std::unordered_set<TNode, TNodeHashFunction> visited;
  std::vector<TNode> visit;
  TNode cur;
  visit.push_back(n);
  do
  {
    cur = visit.back();
    visit.pop_back();
    std::unordered_set<TNode, TNodeHashFunction>::iterator itv =
        visited.find(cur);
    if (itv == visited.end())
    {
      if (cur.isVar())
      {
        vs.insert(cur);
      }
      else
      {
        for (const TNode& cn : cur)
        {
          visit.push_back(cn);
        }
      }
      visited.insert(cur);
    }
  } while (!visit.empty());

  return !vs.empty();
}

void getSymbols(TNode n, std::unordered_set<Node, NodeHashFunction>& syms)
{
  std::unordered_set<TNode, TNodeHashFunction> visited;
  getSymbols(n, syms, visited);
}

void getSymbols(TNode n,
                std::unordered_set<Node, NodeHashFunction>& syms,
                std::unordered_set<TNode, TNodeHashFunction>& visited)
{
  std::vector<TNode> visit;
  TNode cur;
  visit.push_back(n);
  do
  {
    cur = visit.back();
    visit.pop_back();
    if (visited.find(cur) == visited.end())
    {
      visited.insert(cur);
      if (cur.isVar() && cur.getKind() != kind::BOUND_VARIABLE)
      {
        syms.insert(cur);
      }
      if (cur.hasOperator())
      {
        visit.push_back(cur.getOperator());
      }
      for (TNode cn : cur)
      {
        visit.push_back(cn);
      }
    }
  } while (!visit.empty());
}

<<<<<<< HEAD


void getOperatorsMap(TNode n,
               std::map<TypeNode, std::vector<Node>>& ops)
=======
void getOperatorsMap(TNode n, std::map<TypeNode, std::unordered_set<Node, NodeHashFunction>>& ops)
>>>>>>> ef723fb7
{
  std::unordered_set<TNode, TNodeHashFunction> visited;
  getOperatorsMap(n, ops, visited);
}

void getOperatorsMap(TNode n,
<<<<<<< HEAD
                std::map<TypeNode, std::vector<Node>>& ops,
                std::unordered_set<TNode, TNodeHashFunction>& visited)
{
=======
                     std::map<TypeNode, std::unordered_set<Node, NodeHashFunction>>& ops,
                     std::unordered_set<TNode, TNodeHashFunction>& visited)
{ 
>>>>>>> ef723fb7
  std::vector<TNode> visit;
  TNode cur;
  visit.push_back(n);
  do
  {
    cur = visit.back();
    visit.pop_back();
    if (visited.find(cur) == visited.end())
    {
      TypeNode tn = cur.getType();
<<<<<<< HEAD
      if (ops.find(tn) == ops.end()) {
        ops[tn] = std::vector<Node>();
      }
      ops[tn].push_back(NodeManager::currentNM()->operatorOf(cur.getKind()));
      visited.insert(cur);
      if (cur.hasOperator())
      {
        visit.push_back(cur.getOperator());
=======
      if (ops.find(tn) == ops.end())
      {
        ops[tn] = std::unordered_set<Node, NodeHashFunction>();
      }
      if (cur.hasOperator())
      {
          ops[tn].insert(NodeManager::currentNM()->operatorOf(cur.getKind()));
>>>>>>> ef723fb7
      }
      for (TNode cn : cur)
      {
        visit.push_back(cn);
      }
    }
  } while (!visit.empty());
}

<<<<<<< HEAD





=======
>>>>>>> ef723fb7
Node substituteCaptureAvoiding(TNode n, Node src, Node dest)
{
  if (n == src)
  {
    return dest;
  }
  if (src == dest)
  {
    return n;
  }
  std::vector<Node> srcs;
  std::vector<Node> dests;
  srcs.push_back(src);
  dests.push_back(dest);
  return substituteCaptureAvoiding(n, srcs, dests);
}

Node substituteCaptureAvoiding(TNode n,
                               std::vector<Node>& src,
                               std::vector<Node>& dest)
{
  std::unordered_map<TNode, Node, TNodeHashFunction> visited;
  std::unordered_map<TNode, Node, TNodeHashFunction>::iterator it;
  std::vector<TNode> visit;
  TNode curr;
  visit.push_back(n);
  Assert(src.size() == dest.size(),
         "Substitution domain and range must be equal size");
  do
  {
    curr = visit.back();
    visit.pop_back();
    it = visited.find(curr);

    if (it == visited.end())
    {
      auto itt = std::find(src.rbegin(), src.rend(), curr);
      if (itt != src.rend())
      {
        Assert(
            (std::distance(src.begin(), itt.base()) - 1) >= 0
            && static_cast<unsigned>(std::distance(src.begin(), itt.base()) - 1)
                   < dest.size());
        Node n = dest[std::distance(src.begin(), itt.base()) - 1];
        visited[curr] = n;
        continue;
      }
      if (curr.getNumChildren() == 0)
      {
        visited[curr] = curr;
        continue;
      }

      visited[curr] = Node::null();
      // if binder, rename variables to avoid capture
      if (curr.isClosure())
      {
        NodeManager* nm = NodeManager::currentNM();
        // have new vars -> renames subs in the end of current sub
        for (const Node& v : curr[0])
        {
          src.push_back(v);
          dest.push_back(nm->mkBoundVar(v.getType()));
        }
      }
      // save for post-visit
      visit.push_back(curr);
      // visit children
      if (curr.getMetaKind() == kind::metakind::PARAMETERIZED)
      {
        // push the operator
        visit.push_back(curr.getOperator());
      }
      for (unsigned i = 0, size = curr.getNumChildren(); i < size; ++i)
      {
        visit.push_back(curr[i]);
      }
    }
    else if (it->second.isNull())
    {
      // build node
      NodeBuilder<> nb(curr.getKind());
      if (curr.getMetaKind() == kind::metakind::PARAMETERIZED)
      {
        // push the operator
        Assert(visited.find(curr.getOperator()) != visited.end());
        nb << visited[curr.getOperator()];
      }
      // collect substituted children
      for (unsigned i = 0, size = curr.getNumChildren(); i < size; ++i)
      {
        Assert(visited.find(curr[i]) != visited.end());
        nb << visited[curr[i]];
      }
      Node n = nb;
      visited[curr] = n;

      // remove renaming
      if (curr.isClosure())
      {
        // remove beginning of sub which correspond to renaming of variables in
        // this binder
        unsigned nchildren = curr[0].getNumChildren();
        src.resize(src.size() - nchildren);
        dest.resize(dest.size() - nchildren);
      }
    }
  } while (!visit.empty());
  Assert(visited.find(n) != visited.end());
  return visited[n];
}

}  // namespace expr
}  // namespace CVC4<|MERGE_RESOLUTION|>--- conflicted
+++ resolved
@@ -304,29 +304,16 @@
   } while (!visit.empty());
 }
 
-<<<<<<< HEAD
-
-
-void getOperatorsMap(TNode n,
-               std::map<TypeNode, std::vector<Node>>& ops)
-=======
 void getOperatorsMap(TNode n, std::map<TypeNode, std::unordered_set<Node, NodeHashFunction>>& ops)
->>>>>>> ef723fb7
 {
   std::unordered_set<TNode, TNodeHashFunction> visited;
   getOperatorsMap(n, ops, visited);
 }
 
 void getOperatorsMap(TNode n,
-<<<<<<< HEAD
-                std::map<TypeNode, std::vector<Node>>& ops,
-                std::unordered_set<TNode, TNodeHashFunction>& visited)
-{
-=======
                      std::map<TypeNode, std::unordered_set<Node, NodeHashFunction>>& ops,
                      std::unordered_set<TNode, TNodeHashFunction>& visited)
 { 
->>>>>>> ef723fb7
   std::vector<TNode> visit;
   TNode cur;
   visit.push_back(n);
@@ -337,24 +324,13 @@
     if (visited.find(cur) == visited.end())
     {
       TypeNode tn = cur.getType();
-<<<<<<< HEAD
-      if (ops.find(tn) == ops.end()) {
-        ops[tn] = std::vector<Node>();
-      }
-      ops[tn].push_back(NodeManager::currentNM()->operatorOf(cur.getKind()));
-      visited.insert(cur);
+      if (ops.find(tn) == ops.end())
+      {
+        ops[tn] = std::unordered_set<Node, NodeHashFunction>();
+      }
       if (cur.hasOperator())
       {
-        visit.push_back(cur.getOperator());
-=======
-      if (ops.find(tn) == ops.end())
-      {
-        ops[tn] = std::unordered_set<Node, NodeHashFunction>();
-      }
-      if (cur.hasOperator())
-      {
           ops[tn].insert(NodeManager::currentNM()->operatorOf(cur.getKind()));
->>>>>>> ef723fb7
       }
       for (TNode cn : cur)
       {
@@ -364,14 +340,6 @@
   } while (!visit.empty());
 }
 
-<<<<<<< HEAD
-
-
-
-
-
-=======
->>>>>>> ef723fb7
 Node substituteCaptureAvoiding(TNode n, Node src, Node dest)
 {
   if (n == src)
