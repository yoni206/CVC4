--- conflicted
+++ resolved
@@ -25,14 +25,7 @@
     //================================================= Core rules
     case PfRule::ASSUME: return "ASSUME";
     case PfRule::SCOPE: return "SCOPE";
-    case PfRule::SUBS: return "SUBS";
-    case PfRule::REWRITE: return "REWRITE";
-    case PfRule::MACRO_SR_EQ_INTRO: return "MACRO_SR_EQ_INTRO";
-    case PfRule::MACRO_SR_PRED_INTRO: return "MACRO_SR_PRED_INTRO";
-    case PfRule::MACRO_SR_PRED_ELIM: return "MACRO_SR_PRED_ELIM";
-    case PfRule::MACRO_SR_PRED_TRANSFORM: return "MACRO_SR_PRED_TRANSFORM";
 
-<<<<<<< HEAD
     //%%%%%%%%%%%%%  BEGIN SHOULD BE AUTO GENERATED
     case PfRule::SUBS: return "SUBS";
     case PfRule::REWRITE: return "REWRITE";
@@ -44,8 +37,6 @@
     case PfRule::MACRO_SR_PRED_TRANSFORM: return "MACRO_SR_PRED_TRANSFORM";
     case PfRule::THEORY_LEMMA: return "THEORY_LEMMA";
     case PfRule::THEORY_PREPROCESS: return "THEORY_PREPROCESS";
-=======
->>>>>>> b19d246d
     //================================================= Boolean rules
     case PfRule::SPLIT: return "SPLIT";
     case PfRule::AND_ELIM: return "AND_ELIM";
@@ -91,7 +82,6 @@
     case PfRule::CNF_ITE_NEG1: return "CNF_ITE_NEG1";
     case PfRule::CNF_ITE_NEG2: return "CNF_ITE_NEG2";
     case PfRule::CNF_ITE_NEG3: return "CNF_ITE_NEG3";
-<<<<<<< HEAD
     //================================================= Equality rules
     case PfRule::REFL: return "REFL";
     case PfRule::SYMM: return "SYMM";
@@ -123,17 +113,16 @@
     case PfRule::RE_UNFOLD_NEG_CONCAT_FIXED:
       return "RE_UNFOLD_NEG_CONCAT_FIXED";
     case PfRule::STRING_CODE_INJ: return "STRING_CODE_INJ";
-
-    //%%%%%%%%%%%%%  END SHOULD BE AUTO GENERATED
-
-=======
->>>>>>> b19d246d
-    //================================================= Unknown rule
+    //================================================= Arith rules
     case PfRule::SCALE_SUM_UPPER_BOUNDS: return "SCALE_SUM_UPPER_BOUNDS";
     case PfRule::TRICHOTOMY: return "TRICHOTOMY";
     case PfRule::INT_TIGHT_LB: return "INT_TIGHT_LB";
     case PfRule::INT_TIGHT_UB: return "INT_TIGHT_UB";
     case PfRule::INT_TRUST: return "INT_TRUST";
+
+    //%%%%%%%%%%%%%  END SHOULD BE AUTO GENERATED
+
+    //================================================= Unknown rule
     case PfRule::UNKNOWN: return "UNKNOWN";
     default: return "?";
   }
