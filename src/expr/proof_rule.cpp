/*********************                                                        */
/*! \file proof_rule.cpp
 ** \verbatim
 ** Top contributors (to current version):
 **   Haniel Barbosa, Andrew Reynolds
 ** This file is part of the CVC4 project.
 ** Copyright (c) 2009-2020 by the authors listed in the file AUTHORS
 ** in the top-level source directory) and their institutional affiliations.
 ** All rights reserved.  See the file COPYING in the top-level source
 ** directory for licensing information.\endverbatim
 **
 ** \brief Implementation of proof rule
 **/

#include "expr/proof_rule.h"

#include <iostream>

namespace CVC4 {

const char* toString(PfRule id)
{
  switch (id)
  {
    //================================================= Core rules
    case PfRule::ASSUME: return "ASSUME";
    case PfRule::SCOPE: return "SCOPE";

    //%%%%%%%%%%%%%  BEGIN SHOULD BE AUTO GENERATED
    case PfRule::SUBS: return "SUBS";
    case PfRule::REWRITE: return "REWRITE";
    case PfRule::EVALUATE: return "EVALUATE";
    case PfRule::TRUST: return "TRUST";
    case PfRule::THEORY_REWRITE: return "THEORY_REWRITE";
    case PfRule::MACRO_SR_EQ_INTRO: return "MACRO_SR_EQ_INTRO";
    case PfRule::MACRO_SR_PRED_INTRO: return "MACRO_SR_PRED_INTRO";
    case PfRule::MACRO_SR_PRED_ELIM: return "MACRO_SR_PRED_ELIM";
    case PfRule::MACRO_SR_PRED_TRANSFORM: return "MACRO_SR_PRED_TRANSFORM";
    case PfRule::DSL_REWRITE: return "DSL_REWRITE";
    case PfRule::THEORY_LEMMA: return "THEORY_LEMMA";
    case PfRule::THEORY_PREPROCESS: return "THEORY_PREPROCESS";
    case PfRule::REMOVE_TERM_FORMULA_AXIOM: return "REMOVE_TERM_FORMULA_AXIOM";
    //================================================= Boolean rules
    case PfRule::SPLIT: return "SPLIT";
    case PfRule::RESOLUTION: return "RESOLUTION";
    case PfRule::CHAIN_RESOLUTION: return "CHAIN_RESOLUTION";
    case PfRule::FACTORING: return "FACTORING";
    case PfRule::REORDERING: return "REORDERING";
    case PfRule::AND_ELIM: return "AND_ELIM";
    case PfRule::AND_INTRO: return "AND_INTRO";
    case PfRule::NOT_OR_ELIM: return "NOT_OR_ELIM";
    case PfRule::IMPLIES_ELIM: return "IMPLIES_ELIM";
    case PfRule::NOT_IMPLIES_ELIM1: return "NOT_IMPLIES_ELIM1";
    case PfRule::NOT_IMPLIES_ELIM2: return "NOT_IMPLIES_ELIM2";
    case PfRule::EQUIV_ELIM1: return "EQUIV_ELIM1";
    case PfRule::EQUIV_ELIM2: return "EQUIV_ELIM2";
    case PfRule::NOT_EQUIV_ELIM1: return "NOT_EQUIV_ELIM1";
    case PfRule::NOT_EQUIV_ELIM2: return "NOT_EQUIV_ELIM2";
    case PfRule::XOR_ELIM1: return "XOR_ELIM1";
    case PfRule::XOR_ELIM2: return "XOR_ELIM2";
    case PfRule::NOT_XOR_ELIM1: return "NOT_XOR_ELIM1";
    case PfRule::NOT_XOR_ELIM2: return "NOT_XOR_ELIM2";
    case PfRule::ITE_ELIM1: return "ITE_ELIM1";
    case PfRule::ITE_ELIM2: return "ITE_ELIM2";
    case PfRule::NOT_ITE_ELIM1: return "NOT_ITE_ELIM1";
    case PfRule::NOT_ITE_ELIM2: return "NOT_ITE_ELIM2";
    case PfRule::CONTRA: return "CONTRA";
    //================================================= De Morgan rules
    case PfRule::NOT_AND: return "NOT_AND";
    //================================================= CNF rules
    case PfRule::CNF_AND_POS: return "CNF_AND_POS";
    case PfRule::CNF_AND_NEG: return "CNF_AND_NEG";
    case PfRule::CNF_OR_POS: return "CNF_OR_POS";
    case PfRule::CNF_OR_NEG: return "CNF_OR_NEG";
    case PfRule::CNF_IMPLIES_POS: return "CNF_IMPLIES_POS";
    case PfRule::CNF_IMPLIES_NEG1: return "CNF_IMPLIES_NEG1";
    case PfRule::CNF_IMPLIES_NEG2: return "CNF_IMPLIES_NEG2";
    case PfRule::CNF_EQUIV_POS1: return "CNF_EQUIV_POS1";
    case PfRule::CNF_EQUIV_POS2: return "CNF_EQUIV_POS2";
    case PfRule::CNF_EQUIV_NEG1: return "CNF_EQUIV_NEG1";
    case PfRule::CNF_EQUIV_NEG2: return "CNF_EQUIV_NEG2";
    case PfRule::CNF_XOR_POS1: return "CNF_XOR_POS1";
    case PfRule::CNF_XOR_POS2: return "CNF_XOR_POS2";
    case PfRule::CNF_XOR_NEG1: return "CNF_XOR_NEG1";
    case PfRule::CNF_XOR_NEG2: return "CNF_XOR_NEG2";
    case PfRule::CNF_ITE_POS1: return "CNF_ITE_POS1";
    case PfRule::CNF_ITE_POS2: return "CNF_ITE_POS2";
    case PfRule::CNF_ITE_POS3: return "CNF_ITE_POS3";
    case PfRule::CNF_ITE_NEG1: return "CNF_ITE_NEG1";
    case PfRule::CNF_ITE_NEG2: return "CNF_ITE_NEG2";
    case PfRule::CNF_ITE_NEG3: return "CNF_ITE_NEG3";
    //================================================= Equality rules
    case PfRule::REFL: return "REFL";
    case PfRule::SYMM: return "SYMM";
    case PfRule::TRANS: return "TRANS";
    case PfRule::CONG: return "CONG";
    case PfRule::TRUE_INTRO: return "TRUE_INTRO";
    case PfRule::TRUE_ELIM: return "TRUE_ELIM";
    case PfRule::FALSE_INTRO: return "FALSE_INTRO";
    case PfRule::FALSE_ELIM: return "FALSE_ELIM";
    //================================================= Quantifiers rules
    case PfRule::WITNESS_INTRO: return "WITNESS_INTRO";
    case PfRule::EXISTS_INTRO: return "EXISTS_INTRO";
    case PfRule::SKOLEMIZE: return "SKOLEMIZE";
    case PfRule::INSTANTIATE: return "INSTANTIATE";
<<<<<<< HEAD
    //================================================= String rules
    case PfRule::CONCAT_EQ: return "CONCAT_EQ";
    case PfRule::CONCAT_UNIFY: return "CONCAT_UNIFY";
    case PfRule::CONCAT_CONFLICT: return "CONCAT_CONFLICT";
    case PfRule::CONCAT_SPLIT: return "CONCAT_SPLIT";
    case PfRule::CONCAT_CSPLIT: return "CONCAT_CSPLIT";
    case PfRule::CONCAT_LPROP: return "CONCAT_LPROP";
    case PfRule::CONCAT_CPROP: return "CONCAT_CPROP";
    case PfRule::STRING_DECOMPOSE: return "STRING_DECOMPOSE";
    case PfRule::STRING_LENGTH_POS: return "STRING_LENGTH_POS";
    case PfRule::STRING_LENGTH_NON_EMPTY: return "STRING_LENGTH_NON_EMPTY";
    case PfRule::STRING_REDUCTION: return "STRING_REDUCTION";
    case PfRule::STRING_EAGER_REDUCTION: return "STRING_EAGER_REDUCTION";
    case PfRule::RE_INTER: return "RE_INTER";
    case PfRule::RE_UNFOLD_POS: return "RE_UNFOLD_POS";
    case PfRule::RE_UNFOLD_NEG: return "RE_UNFOLD_NEG";
    case PfRule::RE_UNFOLD_NEG_CONCAT_FIXED:
      return "RE_UNFOLD_NEG_CONCAT_FIXED";
    case PfRule::RE_ELIM: return "RE_ELIM";
    case PfRule::STRING_CODE_INJ: return "STRING_CODE_INJ";
    //================================================= Arith rules
    case PfRule::SCALE_SUM_UPPER_BOUNDS: return "SCALE_SUM_UPPER_BOUNDS";
    case PfRule::TRICHOTOMY: return "TRICHOTOMY";
=======
    //================================================= Arith rules
    case PfRule::ARITH_SCALE_SUM_UPPER_BOUNDS: return "ARITH_SCALE_SUM_UPPER_BOUNDS";
    case PfRule::ARITH_TRICHOTOMY: return "ARITH_TRICHOTOMY";
>>>>>>> cb68fa0f
    case PfRule::INT_TIGHT_LB: return "INT_TIGHT_LB";
    case PfRule::INT_TIGHT_UB: return "INT_TIGHT_UB";
    case PfRule::INT_TRUST: return "INT_TRUST";
    case PfRule::ARITH_OP_ELIM_AXIOM: return "ARITH_OP_ELIM_AXIOM";
<<<<<<< HEAD

    //%%%%%%%%%%%%%  END SHOULD BE AUTO GENERATED

=======
>>>>>>> cb68fa0f
    //================================================= Unknown rule
    case PfRule::UNKNOWN: return "UNKNOWN";
    default: return "?";
  }
}

std::ostream& operator<<(std::ostream& out, PfRule id)
{
  out << toString(id);
  return out;
}

size_t PfRuleHashFunction::operator()(PfRule id) const
{
  return static_cast<size_t>(id);
}

}  // namespace CVC4<|MERGE_RESOLUTION|>--- conflicted
+++ resolved
@@ -103,7 +103,6 @@
     case PfRule::EXISTS_INTRO: return "EXISTS_INTRO";
     case PfRule::SKOLEMIZE: return "SKOLEMIZE";
     case PfRule::INSTANTIATE: return "INSTANTIATE";
-<<<<<<< HEAD
     //================================================= String rules
     case PfRule::CONCAT_EQ: return "CONCAT_EQ";
     case PfRule::CONCAT_UNIFY: return "CONCAT_UNIFY";
@@ -125,23 +124,15 @@
     case PfRule::RE_ELIM: return "RE_ELIM";
     case PfRule::STRING_CODE_INJ: return "STRING_CODE_INJ";
     //================================================= Arith rules
-    case PfRule::SCALE_SUM_UPPER_BOUNDS: return "SCALE_SUM_UPPER_BOUNDS";
-    case PfRule::TRICHOTOMY: return "TRICHOTOMY";
-=======
-    //================================================= Arith rules
     case PfRule::ARITH_SCALE_SUM_UPPER_BOUNDS: return "ARITH_SCALE_SUM_UPPER_BOUNDS";
     case PfRule::ARITH_TRICHOTOMY: return "ARITH_TRICHOTOMY";
->>>>>>> cb68fa0f
     case PfRule::INT_TIGHT_LB: return "INT_TIGHT_LB";
     case PfRule::INT_TIGHT_UB: return "INT_TIGHT_UB";
     case PfRule::INT_TRUST: return "INT_TRUST";
     case PfRule::ARITH_OP_ELIM_AXIOM: return "ARITH_OP_ELIM_AXIOM";
-<<<<<<< HEAD
 
     //%%%%%%%%%%%%%  END SHOULD BE AUTO GENERATED
 
-=======
->>>>>>> cb68fa0f
     //================================================= Unknown rule
     case PfRule::UNKNOWN: return "UNKNOWN";
     default: return "?";
